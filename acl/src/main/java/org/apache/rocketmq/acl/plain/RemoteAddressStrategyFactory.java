/*
 * Licensed to the Apache Software Foundation (ASF) under one or more
 * contributor license agreements.  See the NOTICE file distributed with
 * this work for additional information regarding copyright ownership.
 * The ASF licenses this file to You under the Apache License, Version 2.0
 * (the "License"); you may not use this file except in compliance with
 * the License.  You may obtain a copy of the License at
 *
 *     http://www.apache.org/licenses/LICENSE-2.0
 *
 * Unless required by applicable law or agreed to in writing, software
 * distributed under the License is distributed on an "AS IS" BASIS,
 * WITHOUT WARRANTIES OR CONDITIONS OF ANY KIND, either express or implied.
 * See the License for the specific language governing permissions and
 * limitations under the License.
 */
package org.apache.rocketmq.acl.plain;

import java.util.HashSet;
import java.util.Set;

import org.apache.commons.lang3.StringUtils;
import org.apache.commons.validator.routines.InetAddressValidator;
import org.apache.rocketmq.acl.common.AclException;
import org.apache.rocketmq.acl.common.AclUtils;
import org.apache.rocketmq.common.constant.LoggerName;
import org.apache.rocketmq.logging.InternalLogger;
import org.apache.rocketmq.logging.InternalLoggerFactory;

public class RemoteAddressStrategyFactory {

    private static final InternalLogger log = InternalLoggerFactory.getLogger(LoggerName.COMMON_LOGGER_NAME);

    public static final NullRemoteAddressStrategy NULL_NET_ADDRESS_STRATEGY = new NullRemoteAddressStrategy();

    public static final BlankRemoteAddressStrategy BLANK_NET_ADDRESS_STRATEGY = new BlankRemoteAddressStrategy();

    public RemoteAddressStrategy getRemoteAddressStrategy(PlainAccessResource plainAccessResource) {
        return getRemoteAddressStrategy(plainAccessResource.getWhiteRemoteAddress());
    }

    public RemoteAddressStrategy getRemoteAddressStrategy(String remoteAddr) {
        if (StringUtils.isBlank(remoteAddr)) {
            return BLANK_NET_ADDRESS_STRATEGY;
        }
        if ("*".equals(remoteAddr) || "*.*.*.*".equals(remoteAddr) || "*:*:*:*:*:*:*:*".equals(remoteAddr)) {
            return NULL_NET_ADDRESS_STRATEGY;
        }
        if (remoteAddr.endsWith("}")) {
            if (AclUtils.isColon(remoteAddr)) {
                String[] strArray = StringUtils.split(remoteAddr, ":");
                String last = strArray[strArray.length - 1];
                if (!last.startsWith("{")) {
                    throw new AclException(String.format("MultipleRemoteAddressStrategy netaddress examine scope Exception netaddress ", remoteAddr));
                }
                return new MultipleRemoteAddressStrategy(AclUtils.getAddresses(remoteAddr, last));
            } else {
                String[] strArray = StringUtils.split(remoteAddr, ".");
                // However a right IP String provided by user,it always can be divided into 4 parts by '.'.
                if (strArray.length < 4) {
                    throw new AclException(String.format("MultipleRemoteAddressStrategy has got a/some wrong format IP(s) ", remoteAddr));
                }
                String lastStr = strArray[strArray.length - 1];
                if (!lastStr.startsWith("{")) {
                    throw new AclException(String.format("MultipleRemoteAddressStrategy netaddress examine scope Exception netaddress", remoteAddr));
                }
<<<<<<< HEAD
                return new MultipleRemoteAddressStrategy(AclUtils.getAddreeStrArray(remoteAddr, lastStr));
=======
                return new MultipleRemoteAddressStrategy(AclUtils.getAddresses(remoteAddr, four));
>>>>>>> 336f55c2
            }
        } else if (AclUtils.isComma(remoteAddr)) {
            return new MultipleRemoteAddressStrategy(StringUtils.split(remoteAddr, ","));
        } else if (AclUtils.isAsterisk(remoteAddr) || AclUtils.isMinus(remoteAddr)) {
            return new RangeRemoteAddressStrategy(remoteAddr);
        }
        return new OneRemoteAddressStrategy(remoteAddr);

    }

    public static class NullRemoteAddressStrategy implements RemoteAddressStrategy {
        @Override
        public boolean match(PlainAccessResource plainAccessResource) {
            return true;
        }

    }

    public static class BlankRemoteAddressStrategy implements RemoteAddressStrategy {
        @Override
        public boolean match(PlainAccessResource plainAccessResource) {
            return false;
        }

    }

    public static class MultipleRemoteAddressStrategy implements RemoteAddressStrategy {

        private final Set<String> multipleSet = new HashSet<>();

        public MultipleRemoteAddressStrategy(String[] strArray) {
            InetAddressValidator validator = InetAddressValidator.getInstance();
            for (String netaddress : strArray) {
                if (validator.isValidInet4Address(netaddress)) {
                    multipleSet.add(netaddress);
                } else if (validator.isValidInet6Address(netaddress)) {
                    multipleSet.add(AclUtils.expandIP(netaddress, 8));
                } else {
                    throw new AclException(String.format("Netaddress examine Exception netaddress is %s", netaddress));
                }
            }
        }

        @Override
        public boolean match(PlainAccessResource plainAccessResource) {
            InetAddressValidator validator = InetAddressValidator.getInstance();
            String whiteRemoteAddress = plainAccessResource.getWhiteRemoteAddress();
            if (validator.isValidInet6Address(whiteRemoteAddress)) {
                whiteRemoteAddress = AclUtils.expandIP(whiteRemoteAddress, 8);
            }
            return multipleSet.contains(whiteRemoteAddress);
        }

    }

    public static class OneRemoteAddressStrategy implements RemoteAddressStrategy {

        private String netaddress;

        public OneRemoteAddressStrategy(String netaddress) {
            this.netaddress = netaddress;
            InetAddressValidator validator = InetAddressValidator.getInstance();
            if (!(validator.isValidInet4Address(netaddress) || validator.isValidInet6Address(netaddress))) {
                throw new AclException(String.format("Netaddress examine Exception netaddress is %s", netaddress));
            }
        }

        @Override
        public boolean match(PlainAccessResource plainAccessResource) {
            String writeRemoteAddress = AclUtils.expandIP(plainAccessResource.getWhiteRemoteAddress(), 8).toUpperCase();
            return AclUtils.expandIP(netaddress, 8).toUpperCase().equals(writeRemoteAddress);
        }

    }

    public static class RangeRemoteAddressStrategy implements RemoteAddressStrategy {

        private String head;

        private int start;

        private int end;

        private int index;

        public RangeRemoteAddressStrategy(String remoteAddr) {
//            IPv6 Address
            if (AclUtils.isColon(remoteAddr)) {
                AclUtils.IPv6AddressCheck(remoteAddr);
                String[] strArray = StringUtils.split(remoteAddr, ":");
                for (int i = 1; i < strArray.length; i++) {
                    if (ipv6Analysis(strArray, i)) {
                        AclUtils.verify(remoteAddr, index - 1);
                        String preAddress = AclUtils.v6ipProcess(remoteAddr, strArray, index);
                        this.index = StringUtils.split(preAddress, ":").length;
                        this.head = preAddress;
                        break;
                    }
                }
            } else {
                String[] strArray = StringUtils.split(remoteAddr, ".");
                if (analysis(strArray, 1) || analysis(strArray, 2) || analysis(strArray, 3)) {
                    AclUtils.verify(remoteAddr, index - 1);
                    StringBuffer sb = new StringBuffer();
                    for (int j = 0; j < index; j++) {
                        sb.append(strArray[j].trim()).append(".");
                    }
                    this.head = sb.toString();
                }
            }
        }

        private boolean analysis(String[] strArray, int index) {
            String value = strArray[index].trim();
            this.index = index;
            if ("*".equals(value)) {
                setValue(0, 255);
            } else if (AclUtils.isMinus(value)) {
                if (value.indexOf("-") == 0) {
                    throw new AclException(String.format("RangeRemoteAddressStrategy netaddress examine scope Exception value %s ", value));

                }
                String[] valueArray = StringUtils.split(value, "-");
                this.start = Integer.valueOf(valueArray[0]);
                this.end = Integer.valueOf(valueArray[1]);
                if (!(AclUtils.isScope(end) && AclUtils.isScope(start) && start <= end)) {
                    throw new AclException(String.format("RangeRemoteAddressStrategy netaddress examine scope Exception start is %s , end is %s", start, end));
                }
            }
            return this.end > 0 ? true : false;
        }

        private boolean ipv6Analysis(String[] strArray, int index) {
            String value = strArray[index].trim();
            this.index = index;
            if ("*".equals(value)) {
                int min = Integer.parseInt("0", 16);
                int max = Integer.parseInt("ffff", 16);
                setValue(min, max);
            } else if (AclUtils.isMinus(value)) {
                if (value.indexOf("-") == 0) {
                    throw new AclException(String.format("RangeRemoteAddressStrategy netaddress examine scope Exception value %s ", value));
                }
                String[] valueArray = StringUtils.split(value, "-");
                this.start = Integer.parseInt(valueArray[0], 16);
                this.end = Integer.parseInt(valueArray[1], 16);
                if (!(AclUtils.isIPv6Scope(end) && AclUtils.isIPv6Scope(start) && start <= end)) {
                    throw new AclException(String.format("RangeRemoteAddressStrategy netaddress examine scope Exception start is %s , end is %s", start, end));
                }
            }
            return this.end > 0 ? true : false;
        }

        private void setValue(int start, int end) {
            this.start = start;
            this.end = end;
        }

        @Override
        public boolean match(PlainAccessResource plainAccessResource) {
            String netAddress = plainAccessResource.getWhiteRemoteAddress();
            InetAddressValidator validator = InetAddressValidator.getInstance();
            if (validator.isValidInet4Address(netAddress)) {
                if (netAddress.startsWith(this.head)) {
                    String value;
                    if (index == 3) {
                        value = netAddress.substring(this.head.length());
                    } else if (index == 2) {
                        value = netAddress.substring(this.head.length(), netAddress.lastIndexOf('.'));
                    } else {
                        value = netAddress.substring(this.head.length(), netAddress.lastIndexOf('.', netAddress.lastIndexOf('.') - 1));
                    }
                    Integer address = Integer.valueOf(value);
                    if (address >= this.start && address <= this.end) {
                        return true;
                    }
                }
            } else if (validator.isValidInet6Address(netAddress)) {
                netAddress = AclUtils.expandIP(netAddress, 8).toUpperCase();
                if (netAddress.startsWith(this.head)) {
                    String value = netAddress.substring(5 * index, 5 * index + 4);
                    Integer address = Integer.parseInt(value, 16);
                    if (address >= this.start && address <= this.end) {
                        return true;
                    }
                }
            }
            return false;
        }
    }
}<|MERGE_RESOLUTION|>--- conflicted
+++ resolved
@@ -64,11 +64,7 @@
                 if (!lastStr.startsWith("{")) {
                     throw new AclException(String.format("MultipleRemoteAddressStrategy netaddress examine scope Exception netaddress", remoteAddr));
                 }
-<<<<<<< HEAD
                 return new MultipleRemoteAddressStrategy(AclUtils.getAddreeStrArray(remoteAddr, lastStr));
-=======
-                return new MultipleRemoteAddressStrategy(AclUtils.getAddresses(remoteAddr, four));
->>>>>>> 336f55c2
             }
         } else if (AclUtils.isComma(remoteAddr)) {
             return new MultipleRemoteAddressStrategy(StringUtils.split(remoteAddr, ","));
