--- conflicted
+++ resolved
@@ -215,14 +215,8 @@
 
     private ConcurrentMap<String, TopicConfig> cloneTopicConfigTable(
         ConcurrentMap<String, TopicConfig> topicConfigConcurrentMap) {
-<<<<<<< HEAD
         if (topicConfigConcurrentMap == null) {
             return null;
-=======
-        ConcurrentHashMap<String, TopicConfig> result = new ConcurrentHashMap<>();
-        if (topicConfigConcurrentMap != null) {
-            result.putAll(topicConfigConcurrentMap);
->>>>>>> abdf5dcb
         }
         ConcurrentHashMap<String, TopicConfig> result = new ConcurrentHashMap<>(topicConfigConcurrentMap.size());
         result.putAll(topicConfigConcurrentMap);
