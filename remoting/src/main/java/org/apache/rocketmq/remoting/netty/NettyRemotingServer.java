--- conflicted
+++ resolved
@@ -39,7 +39,6 @@
 import io.netty.handler.timeout.IdleStateEvent;
 import io.netty.handler.timeout.IdleStateHandler;
 import io.netty.util.concurrent.DefaultEventExecutorGroup;
-
 import java.io.IOException;
 import java.net.InetSocketAddress;
 import java.security.cert.CertificateException;
@@ -53,7 +52,6 @@
 import java.util.concurrent.ThreadFactory;
 import java.util.concurrent.TimeUnit;
 import java.util.concurrent.atomic.AtomicInteger;
-
 import org.apache.rocketmq.logging.InternalLogger;
 import org.apache.rocketmq.logging.InternalLoggerFactory;
 import org.apache.rocketmq.remoting.ChannelEventListener;
@@ -102,7 +100,8 @@
         this(nettyServerConfig, null);
     }
 
-    public NettyRemotingServer(final NettyServerConfig nettyServerConfig, final ChannelEventListener channelEventListener) {
+    public NettyRemotingServer(final NettyServerConfig nettyServerConfig,
+        final ChannelEventListener channelEventListener) {
         super(nettyServerConfig.getServerOnewaySemaphoreValue(), nettyServerConfig.getServerAsyncSemaphoreValue());
         this.serverBootstrap = new ServerBootstrap();
         this.nettyServerConfig = nettyServerConfig;
@@ -195,53 +194,27 @@
 
     private boolean useEpoll() {
         return RemotingUtil.isLinuxPlatform()
-                && nettyServerConfig.isUseEpollNativeSelector()
-                && Epoll.isAvailable();
+            && nettyServerConfig.isUseEpollNativeSelector()
+            && Epoll.isAvailable();
     }
 
     @Override
     public void start() {
         this.defaultEventExecutorGroup = new DefaultEventExecutorGroup(
-                nettyServerConfig.getServerWorkerThreads(),
-                new ThreadFactory() {
-
-<<<<<<< HEAD
-                    private final AtomicInteger threadIndex = new AtomicInteger(0);
-=======
+            nettyServerConfig.getServerWorkerThreads(),
+            new ThreadFactory() {
+
                 private final AtomicInteger threadIndex = new AtomicInteger(0);
->>>>>>> f8bf7bd3
-
-                    @Override
-                    public Thread newThread(Runnable r) {
-                        return new Thread(r, "NettyServerCodecThread_" + this.threadIndex.incrementAndGet());
-                    }
-                });
+
+                @Override
+                public Thread newThread(Runnable r) {
+                    return new Thread(r, "NettyServerCodecThread_" + this.threadIndex.incrementAndGet());
+                }
+            });
 
         prepareSharableHandlers();
 
         serverBootstrap.group(this.eventLoopGroupBoss, this.eventLoopGroupSelector)
-<<<<<<< HEAD
-                .channel(useEpoll() ? EpollServerSocketChannel.class : NioServerSocketChannel.class)
-                .option(ChannelOption.SO_BACKLOG, 1024)
-                .option(ChannelOption.SO_REUSEADDR, true)
-                .option(ChannelOption.SO_KEEPALIVE, false)
-                .childOption(ChannelOption.TCP_NODELAY, true)
-                .localAddress(new InetSocketAddress(this.nettyServerConfig.getListenPort()))
-                .childHandler(new ChannelInitializer<SocketChannel>() {
-                    @Override
-                    public void initChannel(SocketChannel ch) {
-                        ch.pipeline()
-                                .addLast(defaultEventExecutorGroup, HANDSHAKE_HANDLER_NAME, handshakeHandler)
-                                .addLast(defaultEventExecutorGroup,
-                                        encoder,
-                                        new NettyDecoder(),
-                                        new IdleStateHandler(0, 0, nettyServerConfig.getServerChannelMaxIdleTimeSeconds()),
-                                        connectionManageHandler,
-                                        serverHandler
-                                );
-                    }
-                });
-=======
             .channel(useEpoll() ? EpollServerSocketChannel.class : NioServerSocketChannel.class)
             .option(ChannelOption.SO_BACKLOG, 1024)
             .option(ChannelOption.SO_REUSEADDR, true)
@@ -264,16 +237,11 @@
                         );
                 }
             });
->>>>>>> f8bf7bd3
 
         addCustomConfig(serverBootstrap);
 
         try {
-<<<<<<< HEAD
-            ChannelFuture sync = serverBootstrap.bind(nettyServerConfig.getListenPort()).sync();
-=======
             ChannelFuture sync = serverBootstrap.bind().sync();
->>>>>>> f8bf7bd3
             InetSocketAddress addr = (InetSocketAddress) sync.channel().localAddress();
             if (0 == nettyServerConfig.getListenPort()) {
                 this.nettyServerConfig.setListenPort(addr.getPort());
@@ -314,15 +282,9 @@
         }
         if (nettyServerConfig.getWriteBufferLowWaterMark() > 0 && nettyServerConfig.getWriteBufferHighWaterMark() > 0) {
             log.info("server set netty WRITE_BUFFER_WATER_MARK to {},{}",
-<<<<<<< HEAD
-                    nettyServerConfig.getWriteBufferLowWaterMark(), nettyServerConfig.getWriteBufferHighWaterMark());
-            childHandler.childOption(ChannelOption.WRITE_BUFFER_WATER_MARK, new WriteBufferWaterMark(
-                    nettyServerConfig.getWriteBufferLowWaterMark(), nettyServerConfig.getWriteBufferHighWaterMark()));
-=======
                 nettyServerConfig.getWriteBufferLowWaterMark(), nettyServerConfig.getWriteBufferHighWaterMark());
             childHandler.childOption(ChannelOption.WRITE_BUFFER_WATER_MARK, new WriteBufferWaterMark(
                 nettyServerConfig.getWriteBufferLowWaterMark(), nettyServerConfig.getWriteBufferHighWaterMark()));
->>>>>>> f8bf7bd3
         }
 
         if (nettyServerConfig.isServerPooledByteBufAllocatorEnable()) {
@@ -391,8 +353,8 @@
     @Override
     public RemotingServer newRemotingServer(final int port) {
         SubRemotingServer remotingServer = new SubRemotingServer(port,
-                this.nettyServerConfig.getServerOnewaySemaphoreValue(),
-                this.nettyServerConfig.getServerAsyncSemaphoreValue());
+            this.nettyServerConfig.getServerOnewaySemaphoreValue(),
+            this.nettyServerConfig.getServerAsyncSemaphoreValue());
         NettyRemotingAbstract existingServer = this.remotingServerTable.putIfAbsent(port, remotingServer);
         if (existingServer != null) {
             throw new RuntimeException("The port " + port + " already in use by another RemotingServer");
@@ -407,19 +369,19 @@
 
     @Override
     public RemotingCommand invokeSync(final Channel channel, final RemotingCommand request, final long timeoutMillis)
-            throws InterruptedException, RemotingSendRequestException, RemotingTimeoutException {
+        throws InterruptedException, RemotingSendRequestException, RemotingTimeoutException {
         return this.invokeSyncImpl(channel, request, timeoutMillis);
     }
 
     @Override
     public void invokeAsync(Channel channel, RemotingCommand request, long timeoutMillis, InvokeCallback invokeCallback)
-            throws InterruptedException, RemotingTooMuchRequestException, RemotingTimeoutException, RemotingSendRequestException {
+        throws InterruptedException, RemotingTooMuchRequestException, RemotingTimeoutException, RemotingSendRequestException {
         this.invokeAsyncImpl(channel, request, timeoutMillis, invokeCallback);
     }
 
     @Override
     public void invokeOneway(Channel channel, RemotingCommand request, long timeoutMillis) throws InterruptedException,
-            RemotingTooMuchRequestException, RemotingTimeoutException, RemotingSendRequestException {
+        RemotingTooMuchRequestException, RemotingTimeoutException, RemotingSendRequestException {
         this.invokeOnewayImpl(channel, request, timeoutMillis);
     }
 
@@ -470,8 +432,8 @@
                     case ENFORCING:
                         if (null != sslContext) {
                             ctx.pipeline()
-                                    .addAfter(defaultEventExecutorGroup, HANDSHAKE_HANDLER_NAME, TLS_HANDLER_NAME, sslContext.newHandler(ctx.channel().alloc()))
-                                    .addAfter(defaultEventExecutorGroup, TLS_HANDLER_NAME, FILE_REGION_ENCODER_NAME, new FileRegionEncoder());
+                                .addAfter(defaultEventExecutorGroup, HANDSHAKE_HANDLER_NAME, TLS_HANDLER_NAME, sslContext.newHandler(ctx.channel().alloc()))
+                                .addAfter(defaultEventExecutorGroup, TLS_HANDLER_NAME, FILE_REGION_ENCODER_NAME, new FileRegionEncoder());
                             log.info("Handlers prepended to channel pipeline to establish SSL connection");
                         } else {
                             ctx.close();
@@ -567,7 +529,7 @@
                     RemotingUtil.closeChannel(ctx.channel());
                     if (NettyRemotingServer.this.channelEventListener != null) {
                         NettyRemotingServer.this
-                                .putNettyEvent(new NettyEvent(NettyEventType.IDLE, remoteAddress, ctx.channel()));
+                            .putNettyEvent(new NettyEvent(NettyEventType.IDLE, remoteAddress, ctx.channel()));
                     }
                 }
             }
@@ -605,7 +567,7 @@
 
         @Override
         public void registerProcessor(final int requestCode, final NettyRequestProcessor processor,
-                                      final ExecutorService executor) {
+            final ExecutorService executor) {
             ExecutorService executorThis = executor;
             if (null == executor) {
                 executorThis = NettyRemotingServer.this.publicExecutor;
@@ -638,30 +600,30 @@
         @Override
         public RemotingServer newRemotingServer(final int port) {
             throw new UnsupportedOperationException("The SubRemotingServer of NettyRemotingServer " +
-                    "doesn't support new nested RemotingServer");
+                "doesn't support new nested RemotingServer");
         }
 
         @Override
         public void removeRemotingServer(final int port) {
             throw new UnsupportedOperationException("The SubRemotingServer of NettyRemotingServer " +
-                    "doesn't support remove nested RemotingServer");
+                "doesn't support remove nested RemotingServer");
         }
 
         @Override
         public RemotingCommand invokeSync(final Channel channel, final RemotingCommand request,
-                                          final long timeoutMillis) throws InterruptedException, RemotingSendRequestException, RemotingTimeoutException {
+            final long timeoutMillis) throws InterruptedException, RemotingSendRequestException, RemotingTimeoutException {
             return this.invokeSyncImpl(channel, request, timeoutMillis);
         }
 
         @Override
         public void invokeAsync(final Channel channel, final RemotingCommand request, final long timeoutMillis,
-                                final InvokeCallback invokeCallback) throws InterruptedException, RemotingTooMuchRequestException, RemotingTimeoutException, RemotingSendRequestException {
+            final InvokeCallback invokeCallback) throws InterruptedException, RemotingTooMuchRequestException, RemotingTimeoutException, RemotingSendRequestException {
             this.invokeAsyncImpl(channel, request, timeoutMillis, invokeCallback);
         }
 
         @Override
         public void invokeOneway(final Channel channel, final RemotingCommand request,
-                                 final long timeoutMillis) throws InterruptedException, RemotingTooMuchRequestException, RemotingTimeoutException, RemotingSendRequestException {
+            final long timeoutMillis) throws InterruptedException, RemotingTooMuchRequestException, RemotingTimeoutException, RemotingSendRequestException {
             this.invokeOnewayImpl(channel, request, timeoutMillis);
         }
 
