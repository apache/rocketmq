/*
 * Licensed to the Apache Software Foundation (ASF) under one or more
 * contributor license agreements.  See the NOTICE file distributed with
 * this work for additional information regarding copyright ownership.
 * The ASF licenses this file to You under the Apache License, Version 2.0
 * (the "License"); you may not use this file except in compliance with
 * the License.  You may obtain a copy of the License at
 *
 *     http://www.apache.org/licenses/LICENSE-2.0
 *
 * Unless required by applicable law or agreed to in writing, software
 * distributed under the License is distributed on an "AS IS" BASIS,
 * WITHOUT WARRANTIES OR CONDITIONS OF ANY KIND, either express or implied.
 * See the License for the specific language governing permissions and
 * limitations under the License.
 */

package org.apache.rocketmq.remoting.protocol;

public class ResponseCode extends RemotingSysResponseCode {

    public static final int FLUSH_DISK_TIMEOUT = 10;

    public static final int SLAVE_NOT_AVAILABLE = 11;

    public static final int FLUSH_SLAVE_TIMEOUT = 12;

    public static final int MESSAGE_ILLEGAL = 13;

    public static final int SERVICE_NOT_AVAILABLE = 14;

    public static final int VERSION_NOT_SUPPORTED = 15;

    public static final int NO_PERMISSION = 16;

    public static final int TOPIC_NOT_EXIST = 17;
    public static final int TOPIC_EXIST_ALREADY = 18;
    public static final int PULL_NOT_FOUND = 19;

    public static final int PULL_RETRY_IMMEDIATELY = 20;

    public static final int PULL_OFFSET_MOVED = 21;

    public static final int QUERY_NOT_FOUND = 22;

    public static final int SUBSCRIPTION_PARSE_FAILED = 23;

    public static final int SUBSCRIPTION_NOT_EXIST = 24;

    public static final int SUBSCRIPTION_NOT_LATEST = 25;

    public static final int SUBSCRIPTION_GROUP_NOT_EXIST = 26;

    public static final int FILTER_DATA_NOT_EXIST = 27;

    public static final int FILTER_DATA_NOT_LATEST = 28;

    public static final int TRANSACTION_SHOULD_COMMIT = 200;

    public static final int TRANSACTION_SHOULD_ROLLBACK = 201;

    public static final int TRANSACTION_STATE_UNKNOW = 202;

    public static final int TRANSACTION_STATE_GROUP_WRONG = 203;
    public static final int NO_BUYER_ID = 204;

    public static final int NOT_IN_CURRENT_UNIT = 205;

    public static final int CONSUMER_NOT_ONLINE = 206;

    public static final int CONSUME_MSG_TIMEOUT = 207;

    public static final int NO_MESSAGE = 208;

    public static final int UPDATE_AND_CREATE_ACL_CONFIG_FAILED = 209;

    public static final int DELETE_ACL_CONFIG_FAILED = 210;

    public static final int UPDATE_GLOBAL_WHITE_ADDRS_CONFIG_FAILED = 211;

    public static final int POLLING_FULL = 209;

    public static final int POLLING_TIMEOUT = 210;

    public static final int BROKER_NOT_EXIST = 211;

    public static final int BROKER_DISPATCH_NOT_COMPLETE = 212;

    public static final int BROADCAST_CONSUMPTION = 213;

    public static final int FLOW_CONTROL = 215;

    public static final int NOT_LEADER_FOR_QUEUE = 501;

    public static final int ILLEGAL_OPERATION = 604;

    public static final int RPC_UNKNOWN = -1000;
    public static final int RPC_ADDR_IS_NULL = -1002;
    public static final int RPC_SEND_TO_CHANNEL_FAILED = -1004;
    public static final int RPC_TIME_OUT = -1006;

    public static final int GO_AWAY = 1500;

    /**
     * Controller response code
     */
    public static final int CONTROLLER_FENCED_MASTER_EPOCH = 2000;
    public static final int CONTROLLER_FENCED_SYNC_STATE_SET_EPOCH = 2001;
    public static final int CONTROLLER_INVALID_MASTER = 2002;
    public static final int CONTROLLER_INVALID_REPLICAS = 2003;
    public static final int CONTROLLER_MASTER_NOT_AVAILABLE = 2004;
    public static final int CONTROLLER_INVALID_REQUEST = 2005;
    public static final int CONTROLLER_BROKER_NOT_ALIVE = 2006;
    public static final int CONTROLLER_NOT_LEADER = 2007;

    public static final int CONTROLLER_BROKER_METADATA_NOT_EXIST = 2008;

    public static final int CONTROLLER_INVALID_CLEAN_BROKER_METADATA = 2009;

    public static final int CONTROLLER_BROKER_NEED_TO_BE_REGISTERED = 2010;

    public static final int CONTROLLER_MASTER_STILL_EXIST = 2011;

    public static final int CONTROLLER_ELECT_MASTER_FAILED = 2012;
    
    public static final int CONTROLLER_ALTER_SYNC_STATE_SET_FAILED = 2013;

    public static final int CONTROLLER_BROKER_ID_INVALID = 2014;

<<<<<<< HEAD
    public static final int USER_NOT_EXIST = 3001;

    public static final int POLICY_NOT_EXIST = 3002;
=======
    public static final int CONTROLLER_JRAFT_INTERNAL_ERROR = 2015;

    public static final int CONTROLLER_BROKER_LIVE_INFO_NOT_EXISTS = 2016;
>>>>>>> cb9ea9ef
}<|MERGE_RESOLUTION|>--- conflicted
+++ resolved
@@ -127,13 +127,11 @@
 
     public static final int CONTROLLER_BROKER_ID_INVALID = 2014;
 
-<<<<<<< HEAD
+    public static final int CONTROLLER_JRAFT_INTERNAL_ERROR = 2015;
+
+    public static final int CONTROLLER_BROKER_LIVE_INFO_NOT_EXISTS = 2016;
+
     public static final int USER_NOT_EXIST = 3001;
 
     public static final int POLICY_NOT_EXIST = 3002;
-=======
-    public static final int CONTROLLER_JRAFT_INTERNAL_ERROR = 2015;
-
-    public static final int CONTROLLER_BROKER_LIVE_INFO_NOT_EXISTS = 2016;
->>>>>>> cb9ea9ef
 }