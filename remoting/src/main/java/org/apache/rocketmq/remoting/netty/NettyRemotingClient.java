/*
 * Licensed to the Apache Software Foundation (ASF) under one or more
 * contributor license agreements.  See the NOTICE file distributed with
 * this work for additional information regarding copyright ownership.
 * The ASF licenses this file to You under the Apache License, Version 2.0
 * (the "License"); you may not use this file except in compliance with
 * the License.  You may obtain a copy of the License at
 *
 *     http://www.apache.org/licenses/LICENSE-2.0
 *
 * Unless required by applicable law or agreed to in writing, software
 * distributed under the License is distributed on an "AS IS" BASIS,
 * WITHOUT WARRANTIES OR CONDITIONS OF ANY KIND, either express or implied.
 * See the License for the specific language governing permissions and
 * limitations under the License.
 */
package org.apache.rocketmq.remoting.netty;

import io.netty.bootstrap.Bootstrap;
import io.netty.channel.Channel;
import io.netty.channel.ChannelDuplexHandler;
import io.netty.channel.ChannelFuture;
import io.netty.channel.ChannelHandlerContext;
import io.netty.channel.ChannelInitializer;
import io.netty.channel.ChannelOption;
import io.netty.channel.ChannelPromise;
import io.netty.channel.EventLoopGroup;
import io.netty.channel.SimpleChannelInboundHandler;
import io.netty.channel.nio.NioEventLoopGroup;
import io.netty.channel.socket.SocketChannel;
import io.netty.channel.socket.nio.NioSocketChannel;
import io.netty.handler.timeout.IdleState;
import io.netty.handler.timeout.IdleStateEvent;
import io.netty.handler.timeout.IdleStateHandler;
import io.netty.util.concurrent.DefaultEventExecutorGroup;
import java.net.SocketAddress;
import java.util.Collections;
import java.util.List;
import java.util.Map;
import java.util.Random;
import java.util.Timer;
import java.util.TimerTask;
import java.util.concurrent.ConcurrentHashMap;
import java.util.concurrent.ExecutorService;
import java.util.concurrent.Executors;
import java.util.concurrent.ThreadFactory;
import java.util.concurrent.TimeUnit;
import java.util.concurrent.atomic.AtomicInteger;
import java.util.concurrent.atomic.AtomicReference;
import java.util.concurrent.locks.Lock;
import java.util.concurrent.locks.ReentrantLock;
import org.apache.rocketmq.remoting.ChannelEventListener;
import org.apache.rocketmq.remoting.InvokeCallback;
import org.apache.rocketmq.remoting.RPCHook;
import org.apache.rocketmq.remoting.RemotingClient;
import org.apache.rocketmq.remoting.common.Pair;
import org.apache.rocketmq.remoting.common.RemotingHelper;
import org.apache.rocketmq.remoting.common.RemotingUtil;
import org.apache.rocketmq.remoting.exception.RemotingConnectException;
import org.apache.rocketmq.remoting.exception.RemotingSendRequestException;
import org.apache.rocketmq.remoting.exception.RemotingTimeoutException;
import org.apache.rocketmq.remoting.exception.RemotingTooMuchRequestException;
import org.apache.rocketmq.remoting.protocol.RemotingCommand;
import org.slf4j.Logger;
import org.slf4j.LoggerFactory;

public class NettyRemotingClient extends NettyRemotingAbstract implements RemotingClient {
    private static final Logger log = LoggerFactory.getLogger(RemotingHelper.ROCKETMQ_REMOTING);

    private static final long LOCK_TIMEOUT_MILLIS = 3000;

    private final NettyClientConfig nettyClientConfig;
    private final Bootstrap bootstrap = new Bootstrap();
    private final EventLoopGroup eventLoopGroupWorker;
    private final Lock lockChannelTables = new ReentrantLock();
    private final ConcurrentHashMap<String /* addr */, ChannelWrapper> channelTables = new ConcurrentHashMap<String, ChannelWrapper>();

    private final Timer timer = new Timer("ClientHouseKeepingService", true);

    private final AtomicReference<List<String>> namesrvAddrList = new AtomicReference<List<String>>();
    private final AtomicReference<String> namesrvAddrChosen = new AtomicReference<String>();
    private final AtomicInteger namesrvIndex = new AtomicInteger(initValueIndex());
    private final Lock lockNamesrvChannel = new ReentrantLock();

    private final ExecutorService publicExecutor;
    private final ChannelEventListener channelEventListener;
    private DefaultEventExecutorGroup defaultEventExecutorGroup;
    private RPCHook rpcHook;

    public NettyRemotingClient(final NettyClientConfig nettyClientConfig) {
        this(nettyClientConfig, null);
    }

    public NettyRemotingClient(final NettyClientConfig nettyClientConfig, //
        final ChannelEventListener channelEventListener) {
        super(nettyClientConfig.getClientOnewaySemaphoreValue(), nettyClientConfig.getClientAsyncSemaphoreValue());
        this.nettyClientConfig = nettyClientConfig;
        this.channelEventListener = channelEventListener;

        int publicThreadNums = nettyClientConfig.getClientCallbackExecutorThreads();
        if (publicThreadNums <= 0) {
            publicThreadNums = 4;
        }

        this.publicExecutor = Executors.newFixedThreadPool(publicThreadNums, new ThreadFactory() {
            private AtomicInteger threadIndex = new AtomicInteger(0);

            @Override
            public Thread newThread(Runnable r) {
                return new Thread(r, "NettyClientPublicExecutor_" + this.threadIndex.incrementAndGet());
            }
        });

        this.eventLoopGroupWorker = new NioEventLoopGroup(1, new ThreadFactory() {
            private AtomicInteger threadIndex = new AtomicInteger(0);

            @Override
            public Thread newThread(Runnable r) {
                return new Thread(r, String.format("NettyClientSelector_%d", this.threadIndex.incrementAndGet()));
            }
        });
    }

    private static int initValueIndex() {
        Random r = new Random();

        return Math.abs(r.nextInt() % 999) % 999;
    }

    @Override
    public void start() {
        this.defaultEventExecutorGroup = new DefaultEventExecutorGroup(//
            nettyClientConfig.getClientWorkerThreads(), //
            new ThreadFactory() {

                private AtomicInteger threadIndex = new AtomicInteger(0);

                @Override
                public Thread newThread(Runnable r) {
                    return new Thread(r, "NettyClientWorkerThread_" + this.threadIndex.incrementAndGet());
                }
            });

        Bootstrap handler = this.bootstrap.group(this.eventLoopGroupWorker).channel(NioSocketChannel.class)//
            .option(ChannelOption.TCP_NODELAY, true)
            .option(ChannelOption.SO_KEEPALIVE, false)
            .option(ChannelOption.CONNECT_TIMEOUT_MILLIS, nettyClientConfig.getConnectTimeoutMillis())
            .option(ChannelOption.SO_SNDBUF, nettyClientConfig.getClientSocketSndBufSize())
            .option(ChannelOption.SO_RCVBUF, nettyClientConfig.getClientSocketRcvBufSize())
            .handler(new ChannelInitializer<SocketChannel>() {
                @Override
                public void initChannel(SocketChannel ch) throws Exception {
                    ch.pipeline().addLast(
                        defaultEventExecutorGroup,
                        new NettyEncoder(),
                        new NettyDecoder(),
                        new IdleStateHandler(0, 0, nettyClientConfig.getClientChannelMaxIdleTimeSeconds()),
                        new NettyConnectManageHandler(),
                        new NettyClientHandler());
                }
            });

        this.timer.scheduleAtFixedRate(new TimerTask() {
            @Override
            public void run() {
                try {
                    NettyRemotingClient.this.scanResponseTable();
                } catch (Exception e) {
                    log.error("scanResponseTable exception", e);
                }
            }
        }, 1000 * 3, 1000);

        if (this.channelEventListener != null) {
            this.nettyEventExecutor.start();
        }
    }

    @Override
    public void shutdown() {
        try {
            this.timer.cancel();

            for (ChannelWrapper cw : this.channelTables.values()) {
                this.closeChannel(null, cw.getChannel());
            }

            this.channelTables.clear();

            this.eventLoopGroupWorker.shutdownGracefully();

            if (this.nettyEventExecutor != null) {
                this.nettyEventExecutor.shutdown();
            }

            if (this.defaultEventExecutorGroup != null) {
                this.defaultEventExecutorGroup.shutdownGracefully();
            }
        } catch (Exception e) {
            log.error("NettyRemotingClient shutdown exception, ", e);
        }

        if (this.publicExecutor != null) {
            try {
                this.publicExecutor.shutdown();
            } catch (Exception e) {
                log.error("NettyRemotingServer shutdown exception, ", e);
            }
        }
    }

    public void closeChannel(final String addr, final Channel channel) {
        if (null == channel)
            return;

        final String addrRemote = null == addr ? RemotingHelper.parseChannelRemoteAddr(channel) : addr;

        try {
            if (this.lockChannelTables.tryLock(LOCK_TIMEOUT_MILLIS, TimeUnit.MILLISECONDS)) {
                try {
                    boolean removeItemFromTable = true;
                    final ChannelWrapper prevCW = this.channelTables.get(addrRemote);

                    log.info("closeChannel: begin close the channel[{}] Found: {}", addrRemote, prevCW != null);

                    if (null == prevCW) {
                        log.info("closeChannel: the channel[{}] has been removed from the channel table before", addrRemote);
                        removeItemFromTable = false;
                    } else if (prevCW.getChannel() != channel) {
                        log.info("closeChannel: the channel[{}] has been closed before, and has been created again, nothing to do.",
                            addrRemote);
                        removeItemFromTable = false;
                    }

                    if (removeItemFromTable) {
                        this.channelTables.remove(addrRemote);
                        log.info("closeChannel: the channel[{}] was removed from channel table", addrRemote);
                    }

                    RemotingUtil.closeChannel(channel);
                } catch (Exception e) {
                    log.error("closeChannel: close the channel exception", e);
                } finally {
                    this.lockChannelTables.unlock();
                }
            } else {
                log.warn("closeChannel: try to lock channel table, but timeout, {}ms", LOCK_TIMEOUT_MILLIS);
            }
        } catch (InterruptedException e) {
            log.error("closeChannel exception", e);
        }
    }

    @Override
    public void registerRPCHook(RPCHook rpcHook) {
        this.rpcHook = rpcHook;
    }

    public void closeChannel(final Channel channel) {
        if (null == channel)
            return;

        try {
            if (this.lockChannelTables.tryLock(LOCK_TIMEOUT_MILLIS, TimeUnit.MILLISECONDS)) {
                try {
                    boolean removeItemFromTable = true;
                    ChannelWrapper prevCW = null;
                    String addrRemote = null;
                    for (Map.Entry<String, ChannelWrapper> entry : channelTables.entrySet()) {
                        String key = entry.getKey();
                        ChannelWrapper prev = entry.getValue();
                        if (prev.getChannel() != null) {
                            if (prev.getChannel() == channel) {
                                prevCW = prev;
                                addrRemote = key;
                                break;
                            }
                        }
                    }

                    if (null == prevCW) {
                        log.info("eventCloseChannel: the channel[{}] has been removed from the channel table before", addrRemote);
                        removeItemFromTable = false;
                    }

                    if (removeItemFromTable) {
                        this.channelTables.remove(addrRemote);
                        log.info("closeChannel: the channel[{}] was removed from channel table", addrRemote);
                        RemotingUtil.closeChannel(channel);
                    }
                } catch (Exception e) {
                    log.error("closeChannel: close the channel exception", e);
                } finally {
                    this.lockChannelTables.unlock();
                }
            } else {
                log.warn("closeChannel: try to lock channel table, but timeout, {}ms", LOCK_TIMEOUT_MILLIS);
            }
        } catch (InterruptedException e) {
            log.error("closeChannel exception", e);
        }
    }

    @Override
    public void updateNameServerAddressList(List<String> addrs) {
        List<String> old = this.namesrvAddrList.get();
        boolean update = false;

        if (!addrs.isEmpty()) {
            if (null == old) {
                update = true;
            } else if (addrs.size() != old.size()) {
                update = true;
            } else {
                for (int i = 0; i < addrs.size() && !update; i++) {
                    if (!old.contains(addrs.get(i))) {
                        update = true;
                    }
                }
            }

            if (update) {
                Collections.shuffle(addrs);
                log.info("name server address updated. NEW : {} , OLD: {}",addrs,old);
                this.namesrvAddrList.set(addrs);
            }
        }
    }

    @Override
    public RemotingCommand invokeSync(String addr, final RemotingCommand request, long timeoutMillis)
        throws InterruptedException, RemotingConnectException, RemotingSendRequestException, RemotingTimeoutException {
        final Channel channel = this.getAndCreateChannel(addr);
        if (channel != null && channel.isActive()) {
            try {
                if (this.rpcHook != null) {
                    this.rpcHook.doBeforeRequest(addr, request);
                }
                RemotingCommand response = this.invokeSyncImpl(channel, request, timeoutMillis);
                if (this.rpcHook != null) {
                    this.rpcHook.doAfterResponse(RemotingHelper.parseChannelRemoteAddr(channel), request, response);
                }
                return response;
            } catch (RemotingSendRequestException e) {
                log.warn("invokeSync: send request exception, so close the channel[{}]", addr);
                this.closeChannel(addr, channel);
                throw e;
            } catch (RemotingTimeoutException e) {
                if (nettyClientConfig.isClientCloseSocketIfTimeout()) {
                    this.closeChannel(addr, channel);
                    log.warn("invokeSync: close socket because of timeout, {}ms, {}", timeoutMillis, addr);
                }
                log.warn("invokeSync: wait response timeout exception, the channel[{}]", addr);
                throw e;
            }
        } else {
            this.closeChannel(addr, channel);
            throw new RemotingConnectException(addr);
        }
    }

    private Channel getAndCreateChannel(final String addr) throws InterruptedException {
        if (null == addr)
            return getAndCreateNameserverChannel();

        ChannelWrapper cw = this.channelTables.get(addr);
        if (cw != null && cw.isOK()) {
            return cw.getChannel();
        }

        return this.createChannel(addr);
    }

    private Channel getAndCreateNameserverChannel() throws InterruptedException {
        String addr = this.namesrvAddrChosen.get();
        if (addr != null) {
            ChannelWrapper cw = this.channelTables.get(addr);
            if (cw != null && cw.isOK()) {
                return cw.getChannel();
            }
        }

        final List<String> addrList = this.namesrvAddrList.get();
        if (this.lockNamesrvChannel.tryLock(LOCK_TIMEOUT_MILLIS, TimeUnit.MILLISECONDS)) {
            try {
                addr = this.namesrvAddrChosen.get();
                if (addr != null) {
                    ChannelWrapper cw = this.channelTables.get(addr);
                    if (cw != null && cw.isOK()) {
                        return cw.getChannel();
                    }
                }

                if (addrList != null && !addrList.isEmpty()) {
                    for (int i = 0; i < addrList.size(); i++) {
                        int index = this.namesrvIndex.incrementAndGet();
                        index = Math.abs(index);
                        index = index % addrList.size();
                        String newAddr = addrList.get(index);

<<<<<<< HEAD
                        this.namesrvAddrChosen.set(newAddr);
=======
                        this.namesrvAddrChoosed.set(newAddr);
                        log.info("new name server is chosen. OLD: {} , NEW: {}. namesrvIndex = {}", addr, newAddr, namesrvIndex);
>>>>>>> 80aac138
                        Channel channelNew = this.createChannel(newAddr);
                        if (channelNew != null)
                            return channelNew;
                    }
                }
            } catch (Exception e) {
                log.error("getAndCreateNameserverChannel: create name server channel exception", e);
            } finally {
                this.lockNamesrvChannel.unlock();
            }
        } else {
            log.warn("getAndCreateNameserverChannel: try to lock name server, but timeout, {}ms", LOCK_TIMEOUT_MILLIS);
        }

        return null;
    }

    private Channel createChannel(final String addr) throws InterruptedException {
        ChannelWrapper cw = this.channelTables.get(addr);
        if (cw != null && cw.isOK()) {
            return cw.getChannel();
        }

        if (this.lockChannelTables.tryLock(LOCK_TIMEOUT_MILLIS, TimeUnit.MILLISECONDS)) {
            try {
                boolean createNewConnection = false;
                cw = this.channelTables.get(addr);
                if (cw != null) {

                    if (cw.isOK()) {
                        return cw.getChannel();
                    } else if (!cw.getChannelFuture().isDone()) {
                        createNewConnection = false;
                    } else {
                        this.channelTables.remove(addr);
                        createNewConnection = true;
                    }
                } else {
                    createNewConnection = true;
                }

                if (createNewConnection) {
                    ChannelFuture channelFuture = this.bootstrap.connect(RemotingHelper.string2SocketAddress(addr));
                    log.info("createChannel: begin to connect remote host[{}] asynchronously", addr);
                    cw = new ChannelWrapper(channelFuture);
                    this.channelTables.put(addr, cw);
                }
            } catch (Exception e) {
                log.error("createChannel: create channel exception", e);
            } finally {
                this.lockChannelTables.unlock();
            }
        } else {
            log.warn("createChannel: try to lock channel table, but timeout, {}ms", LOCK_TIMEOUT_MILLIS);
        }

        if (cw != null) {
            ChannelFuture channelFuture = cw.getChannelFuture();
            if (channelFuture.awaitUninterruptibly(this.nettyClientConfig.getConnectTimeoutMillis())) {
                if (cw.isOK()) {
                    log.info("createChannel: connect remote host[{}] success, {}", addr, channelFuture.toString());
                    return cw.getChannel();
                } else {
                    log.warn("createChannel: connect remote host[" + addr + "] failed, " + channelFuture.toString(), channelFuture.cause());
                }
            } else {
                log.warn("createChannel: connect remote host[{}] timeout {}ms, {}", addr, this.nettyClientConfig.getConnectTimeoutMillis(),
                    channelFuture.toString());
            }
        }

        return null;
    }

    @Override
    public void invokeAsync(String addr, RemotingCommand request, long timeoutMillis, InvokeCallback invokeCallback)
        throws InterruptedException, RemotingConnectException, RemotingTooMuchRequestException, RemotingTimeoutException,
        RemotingSendRequestException {
        final Channel channel = this.getAndCreateChannel(addr);
        if (channel != null && channel.isActive()) {
            try {
                if (this.rpcHook != null) {
                    this.rpcHook.doBeforeRequest(addr, request);
                }
                this.invokeAsyncImpl(channel, request, timeoutMillis, invokeCallback);
            } catch (RemotingSendRequestException e) {
                log.warn("invokeAsync: send request exception, so close the channel[{}]", addr);
                this.closeChannel(addr, channel);
                throw e;
            }
        } else {
            this.closeChannel(addr, channel);
            throw new RemotingConnectException(addr);
        }
    }

    @Override
    public void invokeOneway(String addr, RemotingCommand request, long timeoutMillis) throws InterruptedException,
        RemotingConnectException, RemotingTooMuchRequestException, RemotingTimeoutException, RemotingSendRequestException {
        final Channel channel = this.getAndCreateChannel(addr);
        if (channel != null && channel.isActive()) {
            try {
                if (this.rpcHook != null) {
                    this.rpcHook.doBeforeRequest(addr, request);
                }
                this.invokeOnewayImpl(channel, request, timeoutMillis);
            } catch (RemotingSendRequestException e) {
                log.warn("invokeOneway: send request exception, so close the channel[{}]", addr);
                this.closeChannel(addr, channel);
                throw e;
            }
        } else {
            this.closeChannel(addr, channel);
            throw new RemotingConnectException(addr);
        }
    }

    @Override
    public void registerProcessor(int requestCode, NettyRequestProcessor processor, ExecutorService executor) {
        ExecutorService executorThis = executor;
        if (null == executor) {
            executorThis = this.publicExecutor;
        }

        Pair<NettyRequestProcessor, ExecutorService> pair = new Pair<NettyRequestProcessor, ExecutorService>(processor, executorThis);
        this.processorTable.put(requestCode, pair);
    }

    @Override
    public boolean isChannelWritable(String addr) {
        ChannelWrapper cw = this.channelTables.get(addr);
        if (cw != null && cw.isOK()) {
            return cw.isWritable();
        }
        return true;
    }

    @Override
    public List<String> getNameServerAddressList() {
        return this.namesrvAddrList.get();
    }

    @Override
    public ChannelEventListener getChannelEventListener() {
        return channelEventListener;
    }

    @Override
    public RPCHook getRPCHook() {
        return this.rpcHook;
    }

    @Override
    public ExecutorService getCallbackExecutor() {
        return this.publicExecutor;
    }

    static class ChannelWrapper {
        private final ChannelFuture channelFuture;

        public ChannelWrapper(ChannelFuture channelFuture) {
            this.channelFuture = channelFuture;
        }

        public boolean isOK() {
            return this.channelFuture.channel() != null && this.channelFuture.channel().isActive();
        }

        public boolean isWritable() {
            return this.channelFuture.channel().isWritable();
        }

        private Channel getChannel() {
            return this.channelFuture.channel();
        }

        public ChannelFuture getChannelFuture() {
            return channelFuture;
        }
    }

    class NettyClientHandler extends SimpleChannelInboundHandler<RemotingCommand> {

        @Override
        protected void channelRead0(ChannelHandlerContext ctx, RemotingCommand msg) throws Exception {
            processMessageReceived(ctx, msg);
        }
    }

    class NettyConnectManageHandler extends ChannelDuplexHandler {
        @Override
        public void connect(ChannelHandlerContext ctx, SocketAddress remoteAddress, SocketAddress localAddress,
            ChannelPromise promise) throws Exception {
            final String local = localAddress == null ? "UNKNOWN" : RemotingHelper.parseSocketAddressAddr(localAddress);
            final String remote = remoteAddress == null ? "UNKNOWN" : RemotingHelper.parseSocketAddressAddr(remoteAddress);
            log.info("NETTY CLIENT PIPELINE: CONNECT  {} => {}", local, remote);

            super.connect(ctx, remoteAddress, localAddress, promise);

            if (NettyRemotingClient.this.channelEventListener != null) {
                NettyRemotingClient.this.putNettyEvent(new NettyEvent(NettyEventType.CONNECT, remote, ctx.channel()));
            }
        }

        @Override
        public void disconnect(ChannelHandlerContext ctx, ChannelPromise promise) throws Exception {
            final String remoteAddress = RemotingHelper.parseChannelRemoteAddr(ctx.channel());
            log.info("NETTY CLIENT PIPELINE: DISCONNECT {}", remoteAddress);
            closeChannel(ctx.channel());
            super.disconnect(ctx, promise);

            if (NettyRemotingClient.this.channelEventListener != null) {
                NettyRemotingClient.this.putNettyEvent(new NettyEvent(NettyEventType.CLOSE, remoteAddress, ctx.channel()));
            }
        }

        @Override
        public void close(ChannelHandlerContext ctx, ChannelPromise promise) throws Exception {
            final String remoteAddress = RemotingHelper.parseChannelRemoteAddr(ctx.channel());
            log.info("NETTY CLIENT PIPELINE: CLOSE {}", remoteAddress);
            closeChannel(ctx.channel());
            super.close(ctx, promise);

            if (NettyRemotingClient.this.channelEventListener != null) {
                NettyRemotingClient.this.putNettyEvent(new NettyEvent(NettyEventType.CLOSE, remoteAddress, ctx.channel()));
            }
        }

        @Override
        public void userEventTriggered(ChannelHandlerContext ctx, Object evt) throws Exception {
            if (evt instanceof IdleStateEvent) {
                IdleStateEvent event = (IdleStateEvent) evt;
                if (event.state().equals(IdleState.ALL_IDLE)) {
                    final String remoteAddress = RemotingHelper.parseChannelRemoteAddr(ctx.channel());
                    log.warn("NETTY CLIENT PIPELINE: IDLE exception [{}]", remoteAddress);
                    closeChannel(ctx.channel());
                    if (NettyRemotingClient.this.channelEventListener != null) {
                        NettyRemotingClient.this
                            .putNettyEvent(new NettyEvent(NettyEventType.IDLE, remoteAddress, ctx.channel()));
                    }
                }
            }

            ctx.fireUserEventTriggered(evt);
        }

        @Override
        public void exceptionCaught(ChannelHandlerContext ctx, Throwable cause) throws Exception {
            final String remoteAddress = RemotingHelper.parseChannelRemoteAddr(ctx.channel());
            log.warn("NETTY CLIENT PIPELINE: exceptionCaught {}", remoteAddress);
            log.warn("NETTY CLIENT PIPELINE: exceptionCaught exception.", cause);
            closeChannel(ctx.channel());
            if (NettyRemotingClient.this.channelEventListener != null) {
                NettyRemotingClient.this.putNettyEvent(new NettyEvent(NettyEventType.EXCEPTION, remoteAddress, ctx.channel()));
            }
        }
    }
}<|MERGE_RESOLUTION|>--- conflicted
+++ resolved
@@ -398,12 +398,8 @@
                         index = index % addrList.size();
                         String newAddr = addrList.get(index);
 
-<<<<<<< HEAD
                         this.namesrvAddrChosen.set(newAddr);
-=======
-                        this.namesrvAddrChoosed.set(newAddr);
                         log.info("new name server is chosen. OLD: {} , NEW: {}. namesrvIndex = {}", addr, newAddr, namesrvIndex);
->>>>>>> 80aac138
                         Channel channelNew = this.createChannel(newAddr);
                         if (channelNew != null)
                             return channelNew;
