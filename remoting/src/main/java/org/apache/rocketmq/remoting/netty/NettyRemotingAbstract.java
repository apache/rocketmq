--- conflicted
+++ resolved
@@ -76,10 +76,6 @@
      */
     protected final HashMap<Integer/* request code */, Pair<NettyRequestProcessor, ExecutorService>> processorTable =
         new HashMap<Integer, Pair<NettyRequestProcessor, ExecutorService>>(64);
-<<<<<<< HEAD
-    protected final NettyEventExecutor nettyEventExecutor = new NettyEventExecutor();
-=======
->>>>>>> 80aac138
 
     /**
      * Executor to feed netty events to user defined {@link ChannelEventListener}.
