--- conflicted
+++ resolved
@@ -49,15 +49,11 @@
 import org.slf4j.LoggerFactory;
 
 public abstract class NettyRemotingAbstract {
-<<<<<<< HEAD
+
+    /**
+     * Remoting logger instance.
+     */
     private static final Logger log = LoggerFactory.getLogger(RemotingHelper.ROCKETMQ_REMOTING);
-=======
-
-    /**
-     * Remoting logger instance.
-     */
-    private static final Logger PLOG = LoggerFactory.getLogger(RemotingHelper.ROCKETMQ_REMOTING);
->>>>>>> 9ad9ad06
 
     /**
      * Semaphore to limit maximum number of on-going one-way requests, which protects system memory footprint.
@@ -69,28 +65,18 @@
      */
     protected final Semaphore semaphoreAsync;
 
-<<<<<<< HEAD
-    protected final ConcurrentHashMap<Integer /* opaque */, ResponseFuture> responseTable =
-            new ConcurrentHashMap<Integer, ResponseFuture>(256);
-=======
     /**
      * This map caches all on-going requests.
      */
     protected final ConcurrentMap<Integer /* opaque */, ResponseFuture> responseTable =
         new ConcurrentHashMap<Integer, ResponseFuture>(256);
->>>>>>> 9ad9ad06
 
     /**
      * This container holds all processors per request code, aka, for each incoming request, we may look up the
      * responding processor in this map to handle the request.
      */
     protected final HashMap<Integer/* request code */, Pair<NettyRequestProcessor, ExecutorService>> processorTable =
-<<<<<<< HEAD
-            new HashMap<Integer, Pair<NettyRequestProcessor, ExecutorService>>(64);
-    protected final NettyEventExecuter nettyEventExecuter = new NettyEventExecuter();
-=======
         new HashMap<Integer, Pair<NettyRequestProcessor, ExecutorService>>(64);
->>>>>>> 9ad9ad06
 
     /**
      * Executor to feed netty events to user defined {@link ChannelEventListener}.
@@ -102,15 +88,11 @@
      */
     protected Pair<NettyRequestProcessor, ExecutorService> defaultRequestProcessor;
 
-<<<<<<< HEAD
-
-=======
     /**
      * Constructor, specifying capacity of one-way and asynchronous semaphores.
      * @param permitsOneway Number of permits for one-way requests.
      * @param permitsAsync Number of permits for asynchronous requests.
      */
->>>>>>> 9ad9ad06
     public NettyRemotingAbstract(final int permitsOneway, final int permitsAsync) {
         this.semaphoreOneway = new Semaphore(permitsOneway, true);
         this.semaphoreAsync = new Semaphore(permitsAsync, true);
@@ -202,20 +184,12 @@
                             }
                         }
                     } catch (Throwable e) {
-<<<<<<< HEAD
-                        if (!"com.aliyun.openservices.ons.api.impl.authority.exception.AuthenticationException"
-                                .equals(e.getClass().getCanonicalName())) {
-                            log.error("process request exception", e);
-                            log.error(cmd.toString());
-                        }
-=======
-                        PLOG.error("process request exception", e);
-                        PLOG.error(cmd.toString());
->>>>>>> 9ad9ad06
+                        log.error("process request exception", e);
+                        log.error(cmd.toString());
 
                         if (!cmd.isOnewayRPC()) {
                             final RemotingCommand response = RemotingCommand.createResponseCommand(RemotingSysResponseCode.SYSTEM_ERROR, //
-                                    RemotingHelper.exceptionSimpleDesc(e));
+                                RemotingHelper.exceptionSimpleDesc(e));
                             response.setOpaque(opaque);
                             ctx.writeAndFlush(response);
                         }
@@ -225,7 +199,7 @@
 
             if (pair.getObject1().rejectRequest()) {
                 final RemotingCommand response = RemotingCommand.createResponseCommand(RemotingSysResponseCode.SYSTEM_BUSY,
-                        "[REJECTREQUEST]system busy, start flow control for a while");
+                    "[REJECTREQUEST]system busy, start flow control for a while");
                 response.setOpaque(opaque);
                 ctx.writeAndFlush(response);
                 return;
@@ -237,14 +211,14 @@
             } catch (RejectedExecutionException e) {
                 if ((System.currentTimeMillis() % 10000) == 0) {
                     log.warn(RemotingHelper.parseChannelRemoteAddr(ctx.channel()) //
-                            + ", too many requests and system thread pool busy, RejectedExecutionException " //
-                            + pair.getObject2().toString() //
-                            + " request code: " + cmd.getCode());
+                        + ", too many requests and system thread pool busy, RejectedExecutionException " //
+                        + pair.getObject2().toString() //
+                        + " request code: " + cmd.getCode());
                 }
 
                 if (!cmd.isOnewayRPC()) {
                     final RemotingCommand response = RemotingCommand.createResponseCommand(RemotingSysResponseCode.SYSTEM_BUSY,
-                            "[OVERLOAD]system busy, start flow control for a while");
+                        "[OVERLOAD]system busy, start flow control for a while");
                     response.setOpaque(opaque);
                     ctx.writeAndFlush(response);
                 }
@@ -252,7 +226,7 @@
         } else {
             String error = " request type " + cmd.getCode() + " not supported";
             final RemotingCommand response =
-                    RemotingCommand.createResponseCommand(RemotingSysResponseCode.REQUEST_CODE_NOT_SUPPORTED, error);
+                RemotingCommand.createResponseCommand(RemotingSysResponseCode.REQUEST_CODE_NOT_SUPPORTED, error);
             response.setOpaque(opaque);
             ctx.writeAndFlush(response);
             log.error(RemotingHelper.parseChannelRemoteAddr(ctx.channel()) + error);
@@ -275,35 +249,16 @@
             responseTable.remove(opaque);
 
             if (responseFuture.getInvokeCallback() != null) {
-                boolean runInThisThread = false;
-                ExecutorService executor = this.getCallbackExecutor();
-                if (executor != null) {
-                    try {
-                        executor.submit(new Runnable() {
-                            @Override
-                            public void run() {
-                                try {
-                                    responseFuture.executeInvokeCallback();
-                                } catch (Throwable e) {
-                                    log.warn("execute callback in executor exception, and callback throw", e);
-                                }
-                            }
-                        });
-                    } catch (Exception e) {
-                        runInThisThread = true;
-                        log.warn("execute callback in executor exception, maybe executor busy", e);
-                    }
-                } else {
-                    runInThisThread = true;
-                }
-
-<<<<<<< HEAD
-                if (runInThisThread) {
-                    try {
-                        responseFuture.executeInvokeCallback();
-                    } catch (Throwable e) {
-                        log.warn("executeInvokeCallback Exception", e);
-=======
+                executeInvokeCallback(responseFuture);
+            } else {
+                responseFuture.putResponse(cmd);
+            }
+        } else {
+            log.warn("receive response, but not matched any request, " + RemotingHelper.parseChannelRemoteAddr(ctx.channel()));
+            log.warn(cmd.toString());
+        }
+    }
+
     /**
      * Execute callback in callback executor. If callback executor is null, run directly in current thread
      * @param responseFuture
@@ -319,17 +274,24 @@
                         try {
                             responseFuture.executeInvokeCallback();
                         } catch (Throwable e) {
-                            PLOG.warn("execute callback in executor exception, and callback throw", e);
-                        }
->>>>>>> 9ad9ad06
+                            log.warn("execute callback in executor exception, and callback throw", e);
+                        }
                     }
-                }
-            } else {
-                responseFuture.putResponse(cmd);
+                });
+            } catch (Exception e) {
+                runInThisThread = true;
+                log.warn("execute callback in executor exception, maybe executor busy", e);
             }
         } else {
-            log.warn("receive response, but not matched any request, " + RemotingHelper.parseChannelRemoteAddr(ctx.channel()));
-            log.warn(cmd.toString());
+            runInThisThread = true;
+        }
+
+        if (runInThisThread) {
+            try {
+                responseFuture.executeInvokeCallback();
+            } catch (Throwable e) {
+                log.warn("executeInvokeCallback Exception", e);
+            }
         }
     }
 
@@ -368,7 +330,7 @@
 
         for (ResponseFuture rf : rfList) {
             try {
-                rf.executeInvokeCallback();
+                executeInvokeCallback(rf);
             } catch (Throwable e) {
                 log.warn("scanResponseTable, operationComplete Exception", e);
             }
@@ -376,7 +338,7 @@
     }
 
     public RemotingCommand invokeSyncImpl(final Channel channel, final RemotingCommand request, final long timeoutMillis)
-            throws InterruptedException, RemotingSendRequestException, RemotingTimeoutException {
+        throws InterruptedException, RemotingSendRequestException, RemotingTimeoutException {
         final int opaque = request.getOpaque();
 
         try {
@@ -404,7 +366,7 @@
             if (null == responseCommand) {
                 if (responseFuture.isSendRequestOK()) {
                     throw new RemotingTimeoutException(RemotingHelper.parseSocketAddressAddr(addr), timeoutMillis,
-                            responseFuture.getCause());
+                        responseFuture.getCause());
                 } else {
                     throw new RemotingSendRequestException(RemotingHelper.parseSocketAddressAddr(addr), responseFuture.getCause());
                 }
@@ -417,8 +379,8 @@
     }
 
     public void invokeAsyncImpl(final Channel channel, final RemotingCommand request, final long timeoutMillis,
-                                final InvokeCallback invokeCallback)
-            throws InterruptedException, RemotingTooMuchRequestException, RemotingTimeoutException, RemotingSendRequestException {
+        final InvokeCallback invokeCallback)
+        throws InterruptedException, RemotingTooMuchRequestException, RemotingTimeoutException, RemotingSendRequestException {
         final int opaque = request.getOpaque();
         boolean acquired = this.semaphoreAsync.tryAcquire(timeoutMillis, TimeUnit.MILLISECONDS);
         if (acquired) {
@@ -440,7 +402,7 @@
                         responseFuture.putResponse(null);
                         responseTable.remove(opaque);
                         try {
-                            responseFuture.executeInvokeCallback();
+                            executeInvokeCallback(responseFuture);
                         } catch (Throwable e) {
                             log.warn("excute callback in writeAndFlush addListener, and callback throw", e);
                         } finally {
@@ -456,16 +418,6 @@
                 throw new RemotingSendRequestException(RemotingHelper.parseChannelRemoteAddr(channel), e);
             }
         } else {
-<<<<<<< HEAD
-            String info =
-                    String.format("invokeAsyncImpl tryAcquire semaphore timeout, %dms, waiting thread nums: %d semaphoreAsyncValue: %d", //
-                            timeoutMillis, //
-                            this.semaphoreAsync.getQueueLength(), //
-                            this.semaphoreAsync.availablePermits()//
-                    );
-            log.warn(info);
-            throw new RemotingTooMuchRequestException(info);
-=======
             if (timeoutMillis <= 0) {
                 throw new RemotingTooMuchRequestException("invokeAsyncImpl invoke too fast");
             } else {
@@ -475,15 +427,14 @@
                         this.semaphoreAsync.getQueueLength(), //
                         this.semaphoreAsync.availablePermits()//
                     );
-                PLOG.warn(info);
+                log.warn(info);
                 throw new RemotingTimeoutException(info);
             }
->>>>>>> 9ad9ad06
         }
     }
 
     public void invokeOnewayImpl(final Channel channel, final RemotingCommand request, final long timeoutMillis)
-            throws InterruptedException, RemotingTooMuchRequestException, RemotingTimeoutException, RemotingSendRequestException {
+        throws InterruptedException, RemotingTooMuchRequestException, RemotingTimeoutException, RemotingSendRequestException {
         request.markOnewayRPC();
         boolean acquired = this.semaphoreOneway.tryAcquire(timeoutMillis, TimeUnit.MILLISECONDS);
         if (acquired) {
@@ -508,10 +459,10 @@
                 throw new RemotingTooMuchRequestException("invokeOnewayImpl invoke too fast");
             } else {
                 String info = String.format(
-                        "invokeOnewayImpl tryAcquire semaphore timeout, %dms, waiting thread nums: %d semaphoreAsyncValue: %d", //
-                        timeoutMillis, //
-                        this.semaphoreOneway.getQueueLength(), //
-                        this.semaphoreOneway.availablePermits()//
+                    "invokeOnewayImpl tryAcquire semaphore timeout, %dms, waiting thread nums: %d semaphoreAsyncValue: %d", //
+                    timeoutMillis, //
+                    this.semaphoreOneway.getQueueLength(), //
+                    this.semaphoreOneway.availablePermits()//
                 );
                 log.warn(info);
                 throw new RemotingTimeoutException(info);
@@ -522,7 +473,6 @@
     class NettyEventExecutor extends ServiceThread {
         private final LinkedBlockingQueue<NettyEvent> eventQueue = new LinkedBlockingQueue<NettyEvent>();
         private final int maxSize = 10000;
-
 
         public void putNettyEvent(final NettyEvent event) {
             if (this.eventQueue.size() <= maxSize) {
@@ -531,7 +481,6 @@
                 log.warn("event queue size[{}] enough, so drop this event {}", this.eventQueue.size(), event.toString());
             }
         }
-
 
         @Override
         public void run() {
@@ -569,7 +518,6 @@
             log.info(this.getServiceName() + " service end");
         }
 
-
         @Override
         public String getServiceName() {
             return NettyEventExecutor.class.getSimpleName();
