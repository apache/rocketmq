--- conflicted
+++ resolved
@@ -28,7 +28,6 @@
 
 public class RocketMQSerializable {
     private static final Charset CHARSET_UTF8 = StandardCharsets.UTF_8;
-<<<<<<< HEAD
 
     public static void writeStr(ByteBuf buf, boolean useShortLength, String str) {
         int lenIndex = buf.writerIndex();
@@ -94,8 +93,7 @@
         out.setInt(mapLenIndex, out.writerIndex() - mapLenIndex - 4);
         return out.writerIndex() - beginIndex;
     }
-=======
->>>>>>> 9de7be47
+
 
     public static byte[] rocketMQProtocolEncode(RemotingCommand cmd) {
         // String remark
