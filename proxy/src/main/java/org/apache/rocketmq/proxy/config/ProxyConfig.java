/*
 * Licensed to the Apache Software Foundation (ASF) under one or more
 * contributor license agreements.  See the NOTICE file distributed with
 * this work for additional information regarding copyright ownership.
 * The ASF licenses this file to You under the Apache License, Version 2.0
 * (the "License"); you may not use this file except in compliance with
 * the License.  You may obtain a copy of the License at
 *
 *     http://www.apache.org/licenses/LICENSE-2.0
 *
 * Unless required by applicable law or agreed to in writing, software
 * distributed under the License is distributed on an "AS IS" BASIS,
 * WITHOUT WARRANTIES OR CONDITIONS OF ANY KIND, either express or implied.
 * See the License for the specific language governing permissions and
 * limitations under the License.
 */

package org.apache.rocketmq.proxy.config;

import java.net.InetAddress;
import java.net.UnknownHostException;
import java.time.Duration;
import java.util.Comparator;
import java.util.HashMap;
import java.util.List;
import java.util.Map;
import java.util.concurrent.ConcurrentHashMap;
import java.util.concurrent.TimeUnit;
import java.util.stream.Collectors;
import org.apache.commons.lang3.StringUtils;
import org.apache.rocketmq.common.MixAll;
import org.apache.rocketmq.common.constant.LoggerName;
import org.apache.rocketmq.common.metrics.MetricsExporterType;
import org.apache.rocketmq.common.utils.NetworkUtil;
import org.apache.rocketmq.logging.org.slf4j.Logger;
import org.apache.rocketmq.logging.org.slf4j.LoggerFactory;
import org.apache.rocketmq.proxy.ProxyMode;
import org.apache.rocketmq.proxy.common.ProxyException;
import org.apache.rocketmq.proxy.common.ProxyExceptionCode;

public class ProxyConfig implements ConfigFile {
    private final static Logger log = LoggerFactory.getLogger(LoggerName.PROXY_LOGGER_NAME);
    public final static String DEFAULT_CONFIG_FILE_NAME = "rmq-proxy.json";
    private static final int PROCESSOR_NUMBER = Runtime.getRuntime().availableProcessors();
    private static final String DEFAULT_CLUSTER_NAME = "DefaultCluster";

    private static String localHostName;

    static {
        try {
            localHostName = InetAddress.getLocalHost().getHostName();
        } catch (UnknownHostException e) {
            log.error("Failed to obtain the host name", e);
        }
    }

    private String rocketMQClusterName = DEFAULT_CLUSTER_NAME;
    private String proxyClusterName = DEFAULT_CLUSTER_NAME;
    private String proxyName = StringUtils.isEmpty(localHostName) ? "DEFAULT_PROXY" : localHostName;

    private String localServeAddr = "";

    private String heartbeatSyncerTopicClusterName = "";
    private int heartbeatSyncerThreadPoolNums = 4;
    private int heartbeatSyncerThreadPoolQueueCapacity = 100;

    private String heartbeatSyncerTopicName = "DefaultHeartBeatSyncerTopic";

    /**
     * configuration for ThreadPoolMonitor
     */
    private boolean enablePrintJstack = true;
    private long printJstackInMillis = Duration.ofSeconds(60).toMillis();
    private long printThreadPoolStatusInMillis = Duration.ofSeconds(3).toMillis();

    private String namesrvAddr = System.getProperty(MixAll.NAMESRV_ADDR_PROPERTY, System.getenv(MixAll.NAMESRV_ADDR_ENV));
    private String namesrvDomain = "";
    private String namesrvDomainSubgroup = "";
    /**
     * TLS
     */
    private boolean tlsTestModeEnable = true;
    private String tlsKeyPath = ConfigurationManager.getProxyHome() + "/conf/tls/rocketmq.key";
    private String tlsCertPath = ConfigurationManager.getProxyHome() + "/conf/tls/rocketmq.crt";
    /**
     * gRPC
     */
    private String proxyMode = ProxyMode.CLUSTER.name();
    private Integer grpcServerPort = 8081;
    private int grpcBossLoopNum = 1;
    private int grpcWorkerLoopNum = PROCESSOR_NUMBER * 2;
    private boolean enableGrpcEpoll = false;
    private int grpcThreadPoolNums = 16 + PROCESSOR_NUMBER * 2;
    private int grpcThreadPoolQueueCapacity = 100000;
    private String brokerConfigPath = ConfigurationManager.getProxyHome() + "/conf/broker.conf";
    /**
     * gRPC max message size
     * 130M = 4M * 32 messages + 2M attributes
     */
    private int grpcMaxInboundMessageSize = 130 * 1024 * 1024;
    /**
     * max message body size, 0 or negative number means no limit for proxy
     */
    private int maxMessageSize = 4 * 1024 * 1024;
    /**
     * max user property size, 0 or negative number means no limit for proxy
     */
    private int maxUserPropertySize = 16 * 1024;
    private int userPropertyMaxNum = 128;

    /**
     * max message group size, 0 or negative number means no limit for proxy
     */
    private int maxMessageGroupSize = 64;

    /**
     * When a message pops, the message is invisible by default
     */
    private long defaultInvisibleTimeMills = Duration.ofSeconds(60).toMillis();
    private long minInvisibleTimeMillsForRecv = Duration.ofSeconds(10).toMillis();
    private long maxInvisibleTimeMills = Duration.ofHours(12).toMillis();
    private long maxDelayTimeMills = Duration.ofDays(1).toMillis();
    private long maxTransactionRecoverySecond = Duration.ofHours(1).getSeconds();
    private boolean enableTopicMessageTypeCheck = true;

    private int grpcClientProducerMaxAttempts = 3;
    private long grpcClientProducerBackoffInitialMillis = 10;
    private long grpcClientProducerBackoffMaxMillis = 1000;
    private int grpcClientProducerBackoffMultiplier = 2;
    private long grpcClientConsumerMinLongPollingTimeoutMillis = Duration.ofSeconds(5).toMillis();
    private long grpcClientConsumerMaxLongPollingTimeoutMillis = Duration.ofSeconds(20).toMillis();
    private int grpcClientConsumerLongPollingBatchSize = 32;
    private long grpcClientIdleTimeMills = Duration.ofSeconds(120).toMillis();

    private int channelExpiredInSeconds = 60;
    private int contextExpiredInSeconds = 30;

    private int rocketmqMQClientNum = 6;

    private long grpcProxyRelayRequestTimeoutInSeconds = 5;
    private int grpcProducerThreadPoolNums = PROCESSOR_NUMBER;
    private int grpcProducerThreadQueueCapacity = 10000;
    private int grpcConsumerThreadPoolNums = PROCESSOR_NUMBER;
    private int grpcConsumerThreadQueueCapacity = 10000;
    private int grpcRouteThreadPoolNums = PROCESSOR_NUMBER;
    private int grpcRouteThreadQueueCapacity = 10000;
    private int grpcClientManagerThreadPoolNums = PROCESSOR_NUMBER;
    private int grpcClientManagerThreadQueueCapacity = 10000;
    private int grpcTransactionThreadPoolNums = PROCESSOR_NUMBER;
    private int grpcTransactionThreadQueueCapacity = 10000;

    private int producerProcessorThreadPoolNums = PROCESSOR_NUMBER;
    private int producerProcessorThreadPoolQueueCapacity = 10000;
    private int consumerProcessorThreadPoolNums = PROCESSOR_NUMBER;
    private int consumerProcessorThreadPoolQueueCapacity = 10000;

    private boolean useEndpointPortFromRequest = false;

    private int topicRouteServiceCacheExpiredSeconds = 300;
    private int topicRouteServiceCacheRefreshSeconds = 20;
    private int topicRouteServiceCacheMaxNum = 20000;
    private int topicRouteServiceThreadPoolNums = PROCESSOR_NUMBER;
    private int topicRouteServiceThreadPoolQueueCapacity = 5000;
    private int topicConfigCacheExpiredSeconds = 300;
    private int topicConfigCacheRefreshSeconds = 20;
    private int topicConfigCacheMaxNum = 20000;
    private int subscriptionGroupConfigCacheExpiredSeconds = 300;
    private int subscriptionGroupConfigCacheRefreshSeconds = 20;
    private int subscriptionGroupConfigCacheMaxNum = 20000;
    private int metadataThreadPoolNums = 3;
    private int metadataThreadPoolQueueCapacity = 100000;

    private int transactionHeartbeatThreadPoolNums = 20;
    private int transactionHeartbeatThreadPoolQueueCapacity = 200;
    private int transactionHeartbeatPeriodSecond = 20;
    private int transactionHeartbeatBatchNum = 100;
    private long transactionDataExpireScanPeriodMillis = Duration.ofSeconds(10).toMillis();
    private long transactionDataMaxWaitClearMillis = Duration.ofSeconds(30).toMillis();
    private long transactionDataExpireMillis = Duration.ofSeconds(30).toMillis();
    private int transactionDataMaxNum = 15;

    private long longPollingReserveTimeInMillis = 100;

    private long invisibleTimeMillisWhenClear = 1000L;
    private boolean enableProxyAutoRenew = true;
    private int maxRenewRetryTimes = 3;
    private int renewThreadPoolNums = 2;
    private int renewMaxThreadPoolNums = 4;
    private int renewThreadPoolQueueCapacity = 300;
    private long lockTimeoutMsInHandleGroup = TimeUnit.SECONDS.toMillis(3);
    private long renewAheadTimeMillis = TimeUnit.SECONDS.toMillis(10);
    private long renewMaxTimeMillis = TimeUnit.HOURS.toMillis(3);
    private long renewSchedulePeriodMillis = TimeUnit.SECONDS.toMillis(5);

    private boolean enableACL = false;

    private boolean enableAclRpcHookForClusterMode = false;

    private boolean useDelayLevel = false;
    private String messageDelayLevel = "1s 5s 10s 30s 1m 2m 3m 4m 5m 6m 7m 8m 9m 10m 20m 30m 1h 2h";
    private transient Map<Integer /* level */, Long/* delay timeMillis */> delayLevelTable = new ConcurrentHashMap<>();

    private String metricCollectorMode = MetricCollectorMode.OFF.getModeString();
    // Example address: 127.0.0.1:1234
    private String metricCollectorAddress = "";

    private String regionId = "";

    private boolean traceOn = false;

    private MetricsExporterType metricsExporterType = MetricsExporterType.DISABLE;

    private String metricsGrpcExporterTarget = "";
    private String metricsGrpcExporterHeader = "";
    private long metricGrpcExporterTimeOutInMills = 3 * 1000;
    private long metricGrpcExporterIntervalInMills = 60 * 1000;
    private long metricLoggingExporterIntervalInMills = 10 * 1000;

    private int metricsPromExporterPort = 5557;
    private String metricsPromExporterHost = "";

    // Label pairs in CSV. Each label follows pattern of Key:Value. eg: instance_id:xxx,uid:xxx
    private String metricsLabel = "";

    private boolean metricsInDelta = false;

    private long channelExpiredTimeout = 1000 * 120;

    // remoting
    private boolean enableRemotingLocalProxyGrpc = true;
    private int localProxyConnectTimeoutMs = 3000;
    private String remotingAccessAddr = "";
    private int remotingListenPort = 8080;

    // related to proxy's send strategy in cluster mode.
    private boolean sendLatencyEnable = true;
    private boolean startDetectorEnable = true;
    private int detectTimeout = 200;
    private int detectInterval = 2 * 1000;

    private int remotingHeartbeatThreadPoolNums = 2 * PROCESSOR_NUMBER;
    private int remotingTopicRouteThreadPoolNums = 2 * PROCESSOR_NUMBER;
    private int remotingSendMessageThreadPoolNums = 4 * PROCESSOR_NUMBER;
    private int remotingPullMessageThreadPoolNums = 4 * PROCESSOR_NUMBER;
    private int remotingUpdateOffsetThreadPoolNums = 4 * PROCESSOR_NUMBER;
    private int remotingDefaultThreadPoolNums = 4 * PROCESSOR_NUMBER;

    private int remotingHeartbeatThreadPoolQueueCapacity = 50000;
    private int remotingTopicRouteThreadPoolQueueCapacity = 50000;
    private int remotingSendThreadPoolQueueCapacity = 10000;
    private int remotingPullThreadPoolQueueCapacity = 50000;
    private int remotingUpdateOffsetThreadPoolQueueCapacity = 10000;
    private int remotingDefaultThreadPoolQueueCapacity = 50000;

    private long remotingWaitTimeMillsInSendQueue = 3 * 1000;
    private long remotingWaitTimeMillsInPullQueue = 5 * 1000;
    private long remotingWaitTimeMillsInHeartbeatQueue = 31 * 1000;
    private long remotingWaitTimeMillsInUpdateOffsetQueue = 3 * 1000;
    private long remotingWaitTimeMillsInTopicRouteQueue = 3 * 1000;
    private long remotingWaitTimeMillsInDefaultQueue = 3 * 1000;

    private boolean enableBatchAck = false;

    @Override
    public void initData() {
        parseDelayLevel();
        if (StringUtils.isEmpty(localServeAddr)) {
            this.localServeAddr = NetworkUtil.getLocalAddress();
        }
        if (StringUtils.isBlank(localServeAddr)) {
            throw new ProxyException(ProxyExceptionCode.INTERNAL_SERVER_ERROR, "get local serve ip failed");
        }
        if (StringUtils.isBlank(remotingAccessAddr)) {
            this.remotingAccessAddr = this.localServeAddr;
        }
        if (StringUtils.isBlank(heartbeatSyncerTopicClusterName)) {
            this.heartbeatSyncerTopicClusterName = this.rocketMQClusterName;
        }
    }

    public int computeDelayLevel(long timeMillis) {
        long intervalMillis = timeMillis - System.currentTimeMillis();
        List<Map.Entry<Integer, Long>> sortedLevels = delayLevelTable.entrySet().stream().sorted(Comparator.comparingLong(Map.Entry::getValue)).collect(Collectors.toList());
        for (Map.Entry<Integer, Long> entry : sortedLevels) {
            if (entry.getValue() > intervalMillis) {
                return entry.getKey();
            }
        }
        return sortedLevels.get(sortedLevels.size() - 1).getKey();
    }

    public void parseDelayLevel() {
        this.delayLevelTable = new ConcurrentHashMap<>();
        Map<String, Long> timeUnitTable = new HashMap<>();
        timeUnitTable.put("s", 1000L);
        timeUnitTable.put("m", 1000L * 60);
        timeUnitTable.put("h", 1000L * 60 * 60);
        timeUnitTable.put("d", 1000L * 60 * 60 * 24);

        String levelString = this.getMessageDelayLevel();
        try {
            String[] levelArray = levelString.split(" ");
            for (int i = 0; i < levelArray.length; i++) {
                String value = levelArray[i];
                String ch = value.substring(value.length() - 1);
                Long tu = timeUnitTable.get(ch);

                int level = i + 1;
                long num = Long.parseLong(value.substring(0, value.length() - 1));
                long delayTimeMillis = tu * num;
                this.delayLevelTable.put(level, delayTimeMillis);
            }
        } catch (Exception e) {
            log.error("parse delay level failed. messageDelayLevel:{}", messageDelayLevel, e);
        }
    }

    public String getRocketMQClusterName() {
        return rocketMQClusterName;
    }

    public void setRocketMQClusterName(String rocketMQClusterName) {
        this.rocketMQClusterName = rocketMQClusterName;
    }

    public String getProxyClusterName() {
        return proxyClusterName;
    }

    public void setProxyClusterName(String proxyClusterName) {
        this.proxyClusterName = proxyClusterName;
    }

    public String getProxyName() {
        return proxyName;
    }

    public void setProxyName(String proxyName) {
        this.proxyName = proxyName;
    }

    public String getLocalServeAddr() {
        return localServeAddr;
    }

    public void setLocalServeAddr(String localServeAddr) {
        this.localServeAddr = localServeAddr;
    }

    public String getHeartbeatSyncerTopicClusterName() {
        return heartbeatSyncerTopicClusterName;
    }

    public void setHeartbeatSyncerTopicClusterName(String heartbeatSyncerTopicClusterName) {
        this.heartbeatSyncerTopicClusterName = heartbeatSyncerTopicClusterName;
    }

    public int getHeartbeatSyncerThreadPoolNums() {
        return heartbeatSyncerThreadPoolNums;
    }

    public void setHeartbeatSyncerThreadPoolNums(int heartbeatSyncerThreadPoolNums) {
        this.heartbeatSyncerThreadPoolNums = heartbeatSyncerThreadPoolNums;
    }

    public int getHeartbeatSyncerThreadPoolQueueCapacity() {
        return heartbeatSyncerThreadPoolQueueCapacity;
    }

    public void setHeartbeatSyncerThreadPoolQueueCapacity(int heartbeatSyncerThreadPoolQueueCapacity) {
        this.heartbeatSyncerThreadPoolQueueCapacity = heartbeatSyncerThreadPoolQueueCapacity;
    }

    public String getHeartbeatSyncerTopicName() {
        return heartbeatSyncerTopicName;
    }

    public void setHeartbeatSyncerTopicName(String heartbeatSyncerTopicName) {
        this.heartbeatSyncerTopicName = heartbeatSyncerTopicName;
    }

    public boolean isEnablePrintJstack() {
        return enablePrintJstack;
    }

    public void setEnablePrintJstack(boolean enablePrintJstack) {
        this.enablePrintJstack = enablePrintJstack;
    }

    public long getPrintJstackInMillis() {
        return printJstackInMillis;
    }

    public void setPrintJstackInMillis(long printJstackInMillis) {
        this.printJstackInMillis = printJstackInMillis;
    }

    public long getPrintThreadPoolStatusInMillis() {
        return printThreadPoolStatusInMillis;
    }

    public void setPrintThreadPoolStatusInMillis(long printThreadPoolStatusInMillis) {
        this.printThreadPoolStatusInMillis = printThreadPoolStatusInMillis;
    }

    public String getNamesrvAddr() {
        return namesrvAddr;
    }

    public void setNamesrvAddr(String namesrvAddr) {
        this.namesrvAddr = namesrvAddr;
    }

    public String getNamesrvDomain() {
        return namesrvDomain;
    }

    public void setNamesrvDomain(String namesrvDomain) {
        this.namesrvDomain = namesrvDomain;
    }

    public String getNamesrvDomainSubgroup() {
        return namesrvDomainSubgroup;
    }

    public void setNamesrvDomainSubgroup(String namesrvDomainSubgroup) {
        this.namesrvDomainSubgroup = namesrvDomainSubgroup;
    }

    public String getProxyMode() {
        return proxyMode;
    }

    public void setProxyMode(String proxyMode) {
        this.proxyMode = proxyMode;
    }

    public Integer getGrpcServerPort() {
        return grpcServerPort;
    }

    public void setGrpcServerPort(Integer grpcServerPort) {
        this.grpcServerPort = grpcServerPort;
    }

    public boolean isUseEndpointPortFromRequest() {
        return useEndpointPortFromRequest;
    }

    public void setUseEndpointPortFromRequest(boolean useEndpointPortFromRequest) {
        this.useEndpointPortFromRequest = useEndpointPortFromRequest;
    }

    public boolean isTlsTestModeEnable() {
        return tlsTestModeEnable;
    }

    public void setTlsTestModeEnable(boolean tlsTestModeEnable) {
        this.tlsTestModeEnable = tlsTestModeEnable;
    }

    public String getTlsKeyPath() {
        return tlsKeyPath;
    }

    public void setTlsKeyPath(String tlsKeyPath) {
        this.tlsKeyPath = tlsKeyPath;
    }

    public String getTlsCertPath() {
        return tlsCertPath;
    }

    public void setTlsCertPath(String tlsCertPath) {
        this.tlsCertPath = tlsCertPath;
    }

    public int getGrpcBossLoopNum() {
        return grpcBossLoopNum;
    }

    public void setGrpcBossLoopNum(int grpcBossLoopNum) {
        this.grpcBossLoopNum = grpcBossLoopNum;
    }

    public int getGrpcWorkerLoopNum() {
        return grpcWorkerLoopNum;
    }

    public void setGrpcWorkerLoopNum(int grpcWorkerLoopNum) {
        this.grpcWorkerLoopNum = grpcWorkerLoopNum;
    }

    public boolean isEnableGrpcEpoll() {
        return enableGrpcEpoll;
    }

    public void setEnableGrpcEpoll(boolean enableGrpcEpoll) {
        this.enableGrpcEpoll = enableGrpcEpoll;
    }

    public int getGrpcThreadPoolNums() {
        return grpcThreadPoolNums;
    }

    public void setGrpcThreadPoolNums(int grpcThreadPoolNums) {
        this.grpcThreadPoolNums = grpcThreadPoolNums;
    }

    public int getGrpcThreadPoolQueueCapacity() {
        return grpcThreadPoolQueueCapacity;
    }

    public void setGrpcThreadPoolQueueCapacity(int grpcThreadPoolQueueCapacity) {
        this.grpcThreadPoolQueueCapacity = grpcThreadPoolQueueCapacity;
    }

    public String getBrokerConfigPath() {
        return brokerConfigPath;
    }

    public void setBrokerConfigPath(String brokerConfigPath) {
        this.brokerConfigPath = brokerConfigPath;
    }

    public int getGrpcMaxInboundMessageSize() {
        return grpcMaxInboundMessageSize;
    }

    public void setGrpcMaxInboundMessageSize(int grpcMaxInboundMessageSize) {
        this.grpcMaxInboundMessageSize = grpcMaxInboundMessageSize;
    }

    public int getMaxMessageSize() {
        return maxMessageSize;
    }

    public void setMaxMessageSize(int maxMessageSize) {
        this.maxMessageSize = maxMessageSize;
    }

    public int getMaxUserPropertySize() {
        return maxUserPropertySize;
    }

    public void setMaxUserPropertySize(int maxUserPropertySize) {
        this.maxUserPropertySize = maxUserPropertySize;
    }

    public int getUserPropertyMaxNum() {
        return userPropertyMaxNum;
    }

    public void setUserPropertyMaxNum(int userPropertyMaxNum) {
        this.userPropertyMaxNum = userPropertyMaxNum;
    }

    public int getMaxMessageGroupSize() {
        return maxMessageGroupSize;
    }

    public void setMaxMessageGroupSize(int maxMessageGroupSize) {
        this.maxMessageGroupSize = maxMessageGroupSize;
    }

    public long getMinInvisibleTimeMillsForRecv() {
        return minInvisibleTimeMillsForRecv;
    }

    public void setMinInvisibleTimeMillsForRecv(long minInvisibleTimeMillsForRecv) {
        this.minInvisibleTimeMillsForRecv = minInvisibleTimeMillsForRecv;
    }

    public long getDefaultInvisibleTimeMills() {
        return defaultInvisibleTimeMills;
    }

    public void setDefaultInvisibleTimeMills(long defaultInvisibleTimeMills) {
        this.defaultInvisibleTimeMills = defaultInvisibleTimeMills;
    }

    public long getMaxInvisibleTimeMills() {
        return maxInvisibleTimeMills;
    }

    public void setMaxInvisibleTimeMills(long maxInvisibleTimeMills) {
        this.maxInvisibleTimeMills = maxInvisibleTimeMills;
    }

    public long getMaxDelayTimeMills() {
        return maxDelayTimeMills;
    }

    public void setMaxDelayTimeMills(long maxDelayTimeMills) {
        this.maxDelayTimeMills = maxDelayTimeMills;
    }

    public long getMaxTransactionRecoverySecond() {
        return maxTransactionRecoverySecond;
    }

    public void setMaxTransactionRecoverySecond(long maxTransactionRecoverySecond) {
        this.maxTransactionRecoverySecond = maxTransactionRecoverySecond;
    }

    public int getGrpcClientProducerMaxAttempts() {
        return grpcClientProducerMaxAttempts;
    }

    public void setGrpcClientProducerMaxAttempts(int grpcClientProducerMaxAttempts) {
        this.grpcClientProducerMaxAttempts = grpcClientProducerMaxAttempts;
    }

    public long getGrpcClientProducerBackoffInitialMillis() {
        return grpcClientProducerBackoffInitialMillis;
    }

    public void setGrpcClientProducerBackoffInitialMillis(long grpcClientProducerBackoffInitialMillis) {
        this.grpcClientProducerBackoffInitialMillis = grpcClientProducerBackoffInitialMillis;
    }

    public long getGrpcClientProducerBackoffMaxMillis() {
        return grpcClientProducerBackoffMaxMillis;
    }

    public void setGrpcClientProducerBackoffMaxMillis(long grpcClientProducerBackoffMaxMillis) {
        this.grpcClientProducerBackoffMaxMillis = grpcClientProducerBackoffMaxMillis;
    }

    public int getGrpcClientProducerBackoffMultiplier() {
        return grpcClientProducerBackoffMultiplier;
    }

    public void setGrpcClientProducerBackoffMultiplier(int grpcClientProducerBackoffMultiplier) {
        this.grpcClientProducerBackoffMultiplier = grpcClientProducerBackoffMultiplier;
    }

    public long getGrpcClientConsumerMinLongPollingTimeoutMillis() {
        return grpcClientConsumerMinLongPollingTimeoutMillis;
    }

    public void setGrpcClientConsumerMinLongPollingTimeoutMillis(long grpcClientConsumerMinLongPollingTimeoutMillis) {
        this.grpcClientConsumerMinLongPollingTimeoutMillis = grpcClientConsumerMinLongPollingTimeoutMillis;
    }

    public long getGrpcClientConsumerMaxLongPollingTimeoutMillis() {
        return grpcClientConsumerMaxLongPollingTimeoutMillis;
    }

    public void setGrpcClientConsumerMaxLongPollingTimeoutMillis(long grpcClientConsumerMaxLongPollingTimeoutMillis) {
        this.grpcClientConsumerMaxLongPollingTimeoutMillis = grpcClientConsumerMaxLongPollingTimeoutMillis;
    }

    public int getGrpcClientConsumerLongPollingBatchSize() {
        return grpcClientConsumerLongPollingBatchSize;
    }

    public void setGrpcClientConsumerLongPollingBatchSize(int grpcClientConsumerLongPollingBatchSize) {
        this.grpcClientConsumerLongPollingBatchSize = grpcClientConsumerLongPollingBatchSize;
    }

    public int getChannelExpiredInSeconds() {
        return channelExpiredInSeconds;
    }

    public void setChannelExpiredInSeconds(int channelExpiredInSeconds) {
        this.channelExpiredInSeconds = channelExpiredInSeconds;
    }

    public int getContextExpiredInSeconds() {
        return contextExpiredInSeconds;
    }

    public void setContextExpiredInSeconds(int contextExpiredInSeconds) {
        this.contextExpiredInSeconds = contextExpiredInSeconds;
    }

    public int getRocketmqMQClientNum() {
        return rocketmqMQClientNum;
    }

    public void setRocketmqMQClientNum(int rocketmqMQClientNum) {
        this.rocketmqMQClientNum = rocketmqMQClientNum;
    }

    public long getGrpcProxyRelayRequestTimeoutInSeconds() {
        return grpcProxyRelayRequestTimeoutInSeconds;
    }

    public void setGrpcProxyRelayRequestTimeoutInSeconds(long grpcProxyRelayRequestTimeoutInSeconds) {
        this.grpcProxyRelayRequestTimeoutInSeconds = grpcProxyRelayRequestTimeoutInSeconds;
    }

    public int getGrpcProducerThreadPoolNums() {
        return grpcProducerThreadPoolNums;
    }

    public void setGrpcProducerThreadPoolNums(int grpcProducerThreadPoolNums) {
        this.grpcProducerThreadPoolNums = grpcProducerThreadPoolNums;
    }

    public int getGrpcProducerThreadQueueCapacity() {
        return grpcProducerThreadQueueCapacity;
    }

    public void setGrpcProducerThreadQueueCapacity(int grpcProducerThreadQueueCapacity) {
        this.grpcProducerThreadQueueCapacity = grpcProducerThreadQueueCapacity;
    }

    public int getGrpcConsumerThreadPoolNums() {
        return grpcConsumerThreadPoolNums;
    }

    public void setGrpcConsumerThreadPoolNums(int grpcConsumerThreadPoolNums) {
        this.grpcConsumerThreadPoolNums = grpcConsumerThreadPoolNums;
    }

    public int getGrpcConsumerThreadQueueCapacity() {
        return grpcConsumerThreadQueueCapacity;
    }

    public void setGrpcConsumerThreadQueueCapacity(int grpcConsumerThreadQueueCapacity) {
        this.grpcConsumerThreadQueueCapacity = grpcConsumerThreadQueueCapacity;
    }

    public int getGrpcRouteThreadPoolNums() {
        return grpcRouteThreadPoolNums;
    }

    public void setGrpcRouteThreadPoolNums(int grpcRouteThreadPoolNums) {
        this.grpcRouteThreadPoolNums = grpcRouteThreadPoolNums;
    }

    public int getGrpcRouteThreadQueueCapacity() {
        return grpcRouteThreadQueueCapacity;
    }

    public void setGrpcRouteThreadQueueCapacity(int grpcRouteThreadQueueCapacity) {
        this.grpcRouteThreadQueueCapacity = grpcRouteThreadQueueCapacity;
    }

    public int getGrpcClientManagerThreadPoolNums() {
        return grpcClientManagerThreadPoolNums;
    }

    public void setGrpcClientManagerThreadPoolNums(int grpcClientManagerThreadPoolNums) {
        this.grpcClientManagerThreadPoolNums = grpcClientManagerThreadPoolNums;
    }

    public int getGrpcClientManagerThreadQueueCapacity() {
        return grpcClientManagerThreadQueueCapacity;
    }

    public void setGrpcClientManagerThreadQueueCapacity(int grpcClientManagerThreadQueueCapacity) {
        this.grpcClientManagerThreadQueueCapacity = grpcClientManagerThreadQueueCapacity;
    }

    public int getGrpcTransactionThreadPoolNums() {
        return grpcTransactionThreadPoolNums;
    }

    public void setGrpcTransactionThreadPoolNums(int grpcTransactionThreadPoolNums) {
        this.grpcTransactionThreadPoolNums = grpcTransactionThreadPoolNums;
    }

    public int getGrpcTransactionThreadQueueCapacity() {
        return grpcTransactionThreadQueueCapacity;
    }

    public void setGrpcTransactionThreadQueueCapacity(int grpcTransactionThreadQueueCapacity) {
        this.grpcTransactionThreadQueueCapacity = grpcTransactionThreadQueueCapacity;
    }

    public int getProducerProcessorThreadPoolNums() {
        return producerProcessorThreadPoolNums;
    }

    public void setProducerProcessorThreadPoolNums(int producerProcessorThreadPoolNums) {
        this.producerProcessorThreadPoolNums = producerProcessorThreadPoolNums;
    }

    public int getProducerProcessorThreadPoolQueueCapacity() {
        return producerProcessorThreadPoolQueueCapacity;
    }

    public void setProducerProcessorThreadPoolQueueCapacity(int producerProcessorThreadPoolQueueCapacity) {
        this.producerProcessorThreadPoolQueueCapacity = producerProcessorThreadPoolQueueCapacity;
    }

    public int getConsumerProcessorThreadPoolNums() {
        return consumerProcessorThreadPoolNums;
    }

    public void setConsumerProcessorThreadPoolNums(int consumerProcessorThreadPoolNums) {
        this.consumerProcessorThreadPoolNums = consumerProcessorThreadPoolNums;
    }

    public int getConsumerProcessorThreadPoolQueueCapacity() {
        return consumerProcessorThreadPoolQueueCapacity;
    }

    public void setConsumerProcessorThreadPoolQueueCapacity(int consumerProcessorThreadPoolQueueCapacity) {
        this.consumerProcessorThreadPoolQueueCapacity = consumerProcessorThreadPoolQueueCapacity;
    }

    public int getTopicRouteServiceCacheExpiredSeconds() {
        return topicRouteServiceCacheExpiredSeconds;
    }

    public void setTopicRouteServiceCacheExpiredSeconds(int topicRouteServiceCacheExpiredSeconds) {
        this.topicRouteServiceCacheExpiredSeconds = topicRouteServiceCacheExpiredSeconds;
    }

    public int getTopicRouteServiceCacheRefreshSeconds() {
        return topicRouteServiceCacheRefreshSeconds;
    }

    public void setTopicRouteServiceCacheRefreshSeconds(int topicRouteServiceCacheRefreshSeconds) {
        this.topicRouteServiceCacheRefreshSeconds = topicRouteServiceCacheRefreshSeconds;
    }

    public int getTopicRouteServiceCacheMaxNum() {
        return topicRouteServiceCacheMaxNum;
    }

    public void setTopicRouteServiceCacheMaxNum(int topicRouteServiceCacheMaxNum) {
        this.topicRouteServiceCacheMaxNum = topicRouteServiceCacheMaxNum;
    }

    public int getTopicRouteServiceThreadPoolNums() {
        return topicRouteServiceThreadPoolNums;
    }

    public void setTopicRouteServiceThreadPoolNums(int topicRouteServiceThreadPoolNums) {
        this.topicRouteServiceThreadPoolNums = topicRouteServiceThreadPoolNums;
    }

    public int getTopicRouteServiceThreadPoolQueueCapacity() {
        return topicRouteServiceThreadPoolQueueCapacity;
    }

    public void setTopicRouteServiceThreadPoolQueueCapacity(int topicRouteServiceThreadPoolQueueCapacity) {
        this.topicRouteServiceThreadPoolQueueCapacity = topicRouteServiceThreadPoolQueueCapacity;
    }

    public int getTopicConfigCacheRefreshSeconds() {
        return topicConfigCacheRefreshSeconds;
    }

    public void setTopicConfigCacheRefreshSeconds(int topicConfigCacheRefreshSeconds) {
        this.topicConfigCacheRefreshSeconds = topicConfigCacheRefreshSeconds;
    }

    public int getTopicConfigCacheExpiredSeconds() {
        return topicConfigCacheExpiredSeconds;
    }

    public void setTopicConfigCacheExpiredSeconds(int topicConfigCacheExpiredSeconds) {
        this.topicConfigCacheExpiredSeconds = topicConfigCacheExpiredSeconds;
    }

    public int getTopicConfigCacheMaxNum() {
        return topicConfigCacheMaxNum;
    }

    public void setTopicConfigCacheMaxNum(int topicConfigCacheMaxNum) {
        this.topicConfigCacheMaxNum = topicConfigCacheMaxNum;
    }

    public int getSubscriptionGroupConfigCacheRefreshSeconds() {
        return subscriptionGroupConfigCacheRefreshSeconds;
    }

    public void setSubscriptionGroupConfigCacheRefreshSeconds(int subscriptionGroupConfigCacheRefreshSeconds) {
        this.subscriptionGroupConfigCacheRefreshSeconds = subscriptionGroupConfigCacheRefreshSeconds;
    }

    public int getSubscriptionGroupConfigCacheExpiredSeconds() {
        return subscriptionGroupConfigCacheExpiredSeconds;
    }

    public void setSubscriptionGroupConfigCacheExpiredSeconds(int subscriptionGroupConfigCacheExpiredSeconds) {
        this.subscriptionGroupConfigCacheExpiredSeconds = subscriptionGroupConfigCacheExpiredSeconds;
    }

    public int getSubscriptionGroupConfigCacheMaxNum() {
        return subscriptionGroupConfigCacheMaxNum;
    }

    public void setSubscriptionGroupConfigCacheMaxNum(int subscriptionGroupConfigCacheMaxNum) {
        this.subscriptionGroupConfigCacheMaxNum = subscriptionGroupConfigCacheMaxNum;
    }

    public int getMetadataThreadPoolNums() {
        return metadataThreadPoolNums;
    }

    public void setMetadataThreadPoolNums(int metadataThreadPoolNums) {
        this.metadataThreadPoolNums = metadataThreadPoolNums;
    }

    public int getMetadataThreadPoolQueueCapacity() {
        return metadataThreadPoolQueueCapacity;
    }

    public void setMetadataThreadPoolQueueCapacity(int metadataThreadPoolQueueCapacity) {
        this.metadataThreadPoolQueueCapacity = metadataThreadPoolQueueCapacity;
    }

    public int getTransactionHeartbeatThreadPoolNums() {
        return transactionHeartbeatThreadPoolNums;
    }

    public void setTransactionHeartbeatThreadPoolNums(int transactionHeartbeatThreadPoolNums) {
        this.transactionHeartbeatThreadPoolNums = transactionHeartbeatThreadPoolNums;
    }

    public int getTransactionHeartbeatThreadPoolQueueCapacity() {
        return transactionHeartbeatThreadPoolQueueCapacity;
    }

    public void setTransactionHeartbeatThreadPoolQueueCapacity(int transactionHeartbeatThreadPoolQueueCapacity) {
        this.transactionHeartbeatThreadPoolQueueCapacity = transactionHeartbeatThreadPoolQueueCapacity;
    }

    public int getTransactionHeartbeatPeriodSecond() {
        return transactionHeartbeatPeriodSecond;
    }

    public void setTransactionHeartbeatPeriodSecond(int transactionHeartbeatPeriodSecond) {
        this.transactionHeartbeatPeriodSecond = transactionHeartbeatPeriodSecond;
    }

    public int getTransactionHeartbeatBatchNum() {
        return transactionHeartbeatBatchNum;
    }

    public void setTransactionHeartbeatBatchNum(int transactionHeartbeatBatchNum) {
        this.transactionHeartbeatBatchNum = transactionHeartbeatBatchNum;
    }

    public long getTransactionDataExpireScanPeriodMillis() {
        return transactionDataExpireScanPeriodMillis;
    }

    public void setTransactionDataExpireScanPeriodMillis(long transactionDataExpireScanPeriodMillis) {
        this.transactionDataExpireScanPeriodMillis = transactionDataExpireScanPeriodMillis;
    }

    public long getTransactionDataMaxWaitClearMillis() {
        return transactionDataMaxWaitClearMillis;
    }

    public void setTransactionDataMaxWaitClearMillis(long transactionDataMaxWaitClearMillis) {
        this.transactionDataMaxWaitClearMillis = transactionDataMaxWaitClearMillis;
    }

    public long getTransactionDataExpireMillis() {
        return transactionDataExpireMillis;
    }

    public void setTransactionDataExpireMillis(long transactionDataExpireMillis) {
        this.transactionDataExpireMillis = transactionDataExpireMillis;
    }

    public int getTransactionDataMaxNum() {
        return transactionDataMaxNum;
    }

    public void setTransactionDataMaxNum(int transactionDataMaxNum) {
        this.transactionDataMaxNum = transactionDataMaxNum;
    }

    public long getLongPollingReserveTimeInMillis() {
        return longPollingReserveTimeInMillis;
    }

    public void setLongPollingReserveTimeInMillis(long longPollingReserveTimeInMillis) {
        this.longPollingReserveTimeInMillis = longPollingReserveTimeInMillis;
    }

    public boolean isEnableACL() {
        return enableACL;
    }

    public void setEnableACL(boolean enableACL) {
        this.enableACL = enableACL;
    }

    public boolean isEnableAclRpcHookForClusterMode() {
        return enableAclRpcHookForClusterMode;
    }

    public void setEnableAclRpcHookForClusterMode(boolean enableAclRpcHookForClusterMode) {
        this.enableAclRpcHookForClusterMode = enableAclRpcHookForClusterMode;
    }

    public boolean isEnableTopicMessageTypeCheck() {
        return enableTopicMessageTypeCheck;
    }

    public void setEnableTopicMessageTypeCheck(boolean enableTopicMessageTypeCheck) {
        this.enableTopicMessageTypeCheck = enableTopicMessageTypeCheck;
    }

    public long getInvisibleTimeMillisWhenClear() {
        return invisibleTimeMillisWhenClear;
    }

    public void setInvisibleTimeMillisWhenClear(long invisibleTimeMillisWhenClear) {
        this.invisibleTimeMillisWhenClear = invisibleTimeMillisWhenClear;
    }

    public boolean isEnableProxyAutoRenew() {
        return enableProxyAutoRenew;
    }

    public void setEnableProxyAutoRenew(boolean enableProxyAutoRenew) {
        this.enableProxyAutoRenew = enableProxyAutoRenew;
    }

    public int getMaxRenewRetryTimes() {
        return maxRenewRetryTimes;
    }

    public void setMaxRenewRetryTimes(int maxRenewRetryTimes) {
        this.maxRenewRetryTimes = maxRenewRetryTimes;
    }

    public int getRenewThreadPoolNums() {
        return renewThreadPoolNums;
    }

    public void setRenewThreadPoolNums(int renewThreadPoolNums) {
        this.renewThreadPoolNums = renewThreadPoolNums;
    }

    public int getRenewMaxThreadPoolNums() {
        return renewMaxThreadPoolNums;
    }

    public void setRenewMaxThreadPoolNums(int renewMaxThreadPoolNums) {
        this.renewMaxThreadPoolNums = renewMaxThreadPoolNums;
    }

    public int getRenewThreadPoolQueueCapacity() {
        return renewThreadPoolQueueCapacity;
    }

    public void setRenewThreadPoolQueueCapacity(int renewThreadPoolQueueCapacity) {
        this.renewThreadPoolQueueCapacity = renewThreadPoolQueueCapacity;
    }

    public long getLockTimeoutMsInHandleGroup() {
        return lockTimeoutMsInHandleGroup;
    }

    public void setLockTimeoutMsInHandleGroup(long lockTimeoutMsInHandleGroup) {
        this.lockTimeoutMsInHandleGroup = lockTimeoutMsInHandleGroup;
    }

    public long getRenewAheadTimeMillis() {
        return renewAheadTimeMillis;
    }

    public void setRenewAheadTimeMillis(long renewAheadTimeMillis) {
        this.renewAheadTimeMillis = renewAheadTimeMillis;
    }

    public long getRenewMaxTimeMillis() {
        return renewMaxTimeMillis;
    }

    public void setRenewMaxTimeMillis(long renewMaxTimeMillis) {
        this.renewMaxTimeMillis = renewMaxTimeMillis;
    }

    public long getRenewSchedulePeriodMillis() {
        return renewSchedulePeriodMillis;
    }

    public void setRenewSchedulePeriodMillis(long renewSchedulePeriodMillis) {
        this.renewSchedulePeriodMillis = renewSchedulePeriodMillis;
    }

    public String getMetricCollectorMode() {
        return metricCollectorMode;
    }

    public void setMetricCollectorMode(String metricCollectorMode) {
        this.metricCollectorMode = metricCollectorMode;
    }

    public String getMetricCollectorAddress() {
        return metricCollectorAddress;
    }

    public void setMetricCollectorAddress(String metricCollectorAddress) {
        this.metricCollectorAddress = metricCollectorAddress;
    }

    public boolean isUseDelayLevel() {
        return useDelayLevel;
    }

    public void setUseDelayLevel(boolean useDelayLevel) {
        this.useDelayLevel = useDelayLevel;
    }

    public String getMessageDelayLevel() {
        return messageDelayLevel;
    }

    public void setMessageDelayLevel(String messageDelayLevel) {
        this.messageDelayLevel = messageDelayLevel;
    }

    public Map<Integer, Long> getDelayLevelTable() {
        return delayLevelTable;
    }

    public long getGrpcClientIdleTimeMills() {
        return grpcClientIdleTimeMills;
    }

    public void setGrpcClientIdleTimeMills(final long grpcClientIdleTimeMills) {
        this.grpcClientIdleTimeMills = grpcClientIdleTimeMills;
    }

    public String getRegionId() {
        return regionId;
    }

    public void setRegionId(String regionId) {
        this.regionId = regionId;
    }

    public boolean isTraceOn() {
        return traceOn;
    }

    public void setTraceOn(boolean traceOn) {
        this.traceOn = traceOn;
    }

    public String getRemotingAccessAddr() {
        return remotingAccessAddr;
    }

    public void setRemotingAccessAddr(String remotingAccessAddr) {
        this.remotingAccessAddr = remotingAccessAddr;
    }

    public MetricsExporterType getMetricsExporterType() {
        return metricsExporterType;
    }

    public void setMetricsExporterType(MetricsExporterType metricsExporterType) {
        this.metricsExporterType = metricsExporterType;
    }

    public void setMetricsExporterType(int metricsExporterType) {
        this.metricsExporterType = MetricsExporterType.valueOf(metricsExporterType);
    }

    public void setMetricsExporterType(String metricsExporterType) {
        this.metricsExporterType = MetricsExporterType.valueOf(metricsExporterType);
    }

    public String getMetricsGrpcExporterTarget() {
        return metricsGrpcExporterTarget;
    }

    public void setMetricsGrpcExporterTarget(String metricsGrpcExporterTarget) {
        this.metricsGrpcExporterTarget = metricsGrpcExporterTarget;
    }

    public String getMetricsGrpcExporterHeader() {
        return metricsGrpcExporterHeader;
    }

    public void setMetricsGrpcExporterHeader(String metricsGrpcExporterHeader) {
        this.metricsGrpcExporterHeader = metricsGrpcExporterHeader;
    }

    public long getMetricGrpcExporterTimeOutInMills() {
        return metricGrpcExporterTimeOutInMills;
    }

    public void setMetricGrpcExporterTimeOutInMills(long metricGrpcExporterTimeOutInMills) {
        this.metricGrpcExporterTimeOutInMills = metricGrpcExporterTimeOutInMills;
    }

    public long getMetricGrpcExporterIntervalInMills() {
        return metricGrpcExporterIntervalInMills;
    }

    public void setMetricGrpcExporterIntervalInMills(long metricGrpcExporterIntervalInMills) {
        this.metricGrpcExporterIntervalInMills = metricGrpcExporterIntervalInMills;
    }

    public long getMetricLoggingExporterIntervalInMills() {
        return metricLoggingExporterIntervalInMills;
    }

    public void setMetricLoggingExporterIntervalInMills(long metricLoggingExporterIntervalInMills) {
        this.metricLoggingExporterIntervalInMills = metricLoggingExporterIntervalInMills;
    }

    public int getMetricsPromExporterPort() {
        return metricsPromExporterPort;
    }

    public void setMetricsPromExporterPort(int metricsPromExporterPort) {
        this.metricsPromExporterPort = metricsPromExporterPort;
    }

    public String getMetricsPromExporterHost() {
        return metricsPromExporterHost;
    }

    public void setMetricsPromExporterHost(String metricsPromExporterHost) {
        this.metricsPromExporterHost = metricsPromExporterHost;
    }

    public String getMetricsLabel() {
        return metricsLabel;
    }

    public void setMetricsLabel(String metricsLabel) {
        this.metricsLabel = metricsLabel;
    }

    public boolean isMetricsInDelta() {
        return metricsInDelta;
    }

    public void setMetricsInDelta(boolean metricsInDelta) {
        this.metricsInDelta = metricsInDelta;
    }

    public long getChannelExpiredTimeout() {
        return channelExpiredTimeout;
    }

    public boolean isEnableRemotingLocalProxyGrpc() {
        return enableRemotingLocalProxyGrpc;
    }

    public void setChannelExpiredTimeout(long channelExpiredTimeout) {
        this.channelExpiredTimeout = channelExpiredTimeout;
    }

    public void setEnableRemotingLocalProxyGrpc(boolean enableRemotingLocalProxyGrpc) {
        this.enableRemotingLocalProxyGrpc = enableRemotingLocalProxyGrpc;
    }

    public int getLocalProxyConnectTimeoutMs() {
        return localProxyConnectTimeoutMs;
    }

    public void setLocalProxyConnectTimeoutMs(int localProxyConnectTimeoutMs) {
        this.localProxyConnectTimeoutMs = localProxyConnectTimeoutMs;
    }

    public int getRemotingListenPort() {
        return remotingListenPort;
    }

    public void setRemotingListenPort(int remotingListenPort) {
        this.remotingListenPort = remotingListenPort;
    }

    public int getRemotingHeartbeatThreadPoolNums() {
        return remotingHeartbeatThreadPoolNums;
    }

    public void setRemotingHeartbeatThreadPoolNums(int remotingHeartbeatThreadPoolNums) {
        this.remotingHeartbeatThreadPoolNums = remotingHeartbeatThreadPoolNums;
    }

    public int getRemotingTopicRouteThreadPoolNums() {
        return remotingTopicRouteThreadPoolNums;
    }

    public void setRemotingTopicRouteThreadPoolNums(int remotingTopicRouteThreadPoolNums) {
        this.remotingTopicRouteThreadPoolNums = remotingTopicRouteThreadPoolNums;
    }

    public int getRemotingSendMessageThreadPoolNums() {
        return remotingSendMessageThreadPoolNums;
    }

    public void setRemotingSendMessageThreadPoolNums(int remotingSendMessageThreadPoolNums) {
        this.remotingSendMessageThreadPoolNums = remotingSendMessageThreadPoolNums;
    }

    public int getRemotingPullMessageThreadPoolNums() {
        return remotingPullMessageThreadPoolNums;
    }

    public void setRemotingPullMessageThreadPoolNums(int remotingPullMessageThreadPoolNums) {
        this.remotingPullMessageThreadPoolNums = remotingPullMessageThreadPoolNums;
    }

    public int getRemotingUpdateOffsetThreadPoolNums() {
        return remotingUpdateOffsetThreadPoolNums;
    }

    public void setRemotingUpdateOffsetThreadPoolNums(int remotingUpdateOffsetThreadPoolNums) {
        this.remotingUpdateOffsetThreadPoolNums = remotingUpdateOffsetThreadPoolNums;
    }

    public int getRemotingDefaultThreadPoolNums() {
        return remotingDefaultThreadPoolNums;
    }

    public void setRemotingDefaultThreadPoolNums(int remotingDefaultThreadPoolNums) {
        this.remotingDefaultThreadPoolNums = remotingDefaultThreadPoolNums;
    }

    public int getRemotingHeartbeatThreadPoolQueueCapacity() {
        return remotingHeartbeatThreadPoolQueueCapacity;
    }

    public void setRemotingHeartbeatThreadPoolQueueCapacity(int remotingHeartbeatThreadPoolQueueCapacity) {
        this.remotingHeartbeatThreadPoolQueueCapacity = remotingHeartbeatThreadPoolQueueCapacity;
    }

    public int getRemotingTopicRouteThreadPoolQueueCapacity() {
        return remotingTopicRouteThreadPoolQueueCapacity;
    }

    public void setRemotingTopicRouteThreadPoolQueueCapacity(int remotingTopicRouteThreadPoolQueueCapacity) {
        this.remotingTopicRouteThreadPoolQueueCapacity = remotingTopicRouteThreadPoolQueueCapacity;
    }

    public int getRemotingSendThreadPoolQueueCapacity() {
        return remotingSendThreadPoolQueueCapacity;
    }

    public void setRemotingSendThreadPoolQueueCapacity(int remotingSendThreadPoolQueueCapacity) {
        this.remotingSendThreadPoolQueueCapacity = remotingSendThreadPoolQueueCapacity;
    }

    public int getRemotingPullThreadPoolQueueCapacity() {
        return remotingPullThreadPoolQueueCapacity;
    }

    public void setRemotingPullThreadPoolQueueCapacity(int remotingPullThreadPoolQueueCapacity) {
        this.remotingPullThreadPoolQueueCapacity = remotingPullThreadPoolQueueCapacity;
    }

    public int getRemotingUpdateOffsetThreadPoolQueueCapacity() {
        return remotingUpdateOffsetThreadPoolQueueCapacity;
    }

    public void setRemotingUpdateOffsetThreadPoolQueueCapacity(int remotingUpdateOffsetThreadPoolQueueCapacity) {
        this.remotingUpdateOffsetThreadPoolQueueCapacity = remotingUpdateOffsetThreadPoolQueueCapacity;
    }

    public int getRemotingDefaultThreadPoolQueueCapacity() {
        return remotingDefaultThreadPoolQueueCapacity;
    }

    public void setRemotingDefaultThreadPoolQueueCapacity(int remotingDefaultThreadPoolQueueCapacity) {
        this.remotingDefaultThreadPoolQueueCapacity = remotingDefaultThreadPoolQueueCapacity;
    }

    public long getRemotingWaitTimeMillsInSendQueue() {
        return remotingWaitTimeMillsInSendQueue;
    }

    public void setRemotingWaitTimeMillsInSendQueue(long remotingWaitTimeMillsInSendQueue) {
        this.remotingWaitTimeMillsInSendQueue = remotingWaitTimeMillsInSendQueue;
    }

    public long getRemotingWaitTimeMillsInPullQueue() {
        return remotingWaitTimeMillsInPullQueue;
    }

    public void setRemotingWaitTimeMillsInPullQueue(long remotingWaitTimeMillsInPullQueue) {
        this.remotingWaitTimeMillsInPullQueue = remotingWaitTimeMillsInPullQueue;
    }

    public long getRemotingWaitTimeMillsInHeartbeatQueue() {
        return remotingWaitTimeMillsInHeartbeatQueue;
    }

    public void setRemotingWaitTimeMillsInHeartbeatQueue(long remotingWaitTimeMillsInHeartbeatQueue) {
        this.remotingWaitTimeMillsInHeartbeatQueue = remotingWaitTimeMillsInHeartbeatQueue;
    }

    public long getRemotingWaitTimeMillsInUpdateOffsetQueue() {
        return remotingWaitTimeMillsInUpdateOffsetQueue;
    }

    public void setRemotingWaitTimeMillsInUpdateOffsetQueue(long remotingWaitTimeMillsInUpdateOffsetQueue) {
        this.remotingWaitTimeMillsInUpdateOffsetQueue = remotingWaitTimeMillsInUpdateOffsetQueue;
    }

    public long getRemotingWaitTimeMillsInTopicRouteQueue() {
        return remotingWaitTimeMillsInTopicRouteQueue;
    }

    public void setRemotingWaitTimeMillsInTopicRouteQueue(long remotingWaitTimeMillsInTopicRouteQueue) {
        this.remotingWaitTimeMillsInTopicRouteQueue = remotingWaitTimeMillsInTopicRouteQueue;
    }

    public long getRemotingWaitTimeMillsInDefaultQueue() {
        return remotingWaitTimeMillsInDefaultQueue;
    }

    public void setRemotingWaitTimeMillsInDefaultQueue(long remotingWaitTimeMillsInDefaultQueue) {
        this.remotingWaitTimeMillsInDefaultQueue = remotingWaitTimeMillsInDefaultQueue;
    }

<<<<<<< HEAD
    public boolean isSendLatencyEnable() {
        return sendLatencyEnable;
    }

    public boolean isStartDetectorEnable() {
        return startDetectorEnable;
    }

    public void setStartDetectorEnable(boolean startDetectorEnable) {
        this.startDetectorEnable = startDetectorEnable;
    }

    public void setSendLatencyEnable(boolean sendLatencyEnable) {
        this.sendLatencyEnable = sendLatencyEnable;
    }

    public boolean getStartDetectorEnable() {
        return this.startDetectorEnable;
    }

    public boolean getSendLatencyEnable() {
        return this.sendLatencyEnable;
    }

    public int getDetectTimeout() {
        return detectTimeout;
    }

    public void setDetectTimeout(int detectTimeout) {
        this.detectTimeout = detectTimeout;
    }

    public int getDetectInterval() {
        return detectInterval;
    }

    public void setDetectInterval(int detectInterval) {
        this.detectInterval = detectInterval;
=======
    public boolean isEnableBatchAck() {
        return enableBatchAck;
    }

    public void setEnableBatchAck(boolean enableBatchAck) {
        this.enableBatchAck = enableBatchAck;
>>>>>>> 7e018520
    }
}<|MERGE_RESOLUTION|>--- conflicted
+++ resolved
@@ -1415,7 +1415,6 @@
         this.remotingWaitTimeMillsInDefaultQueue = remotingWaitTimeMillsInDefaultQueue;
     }
 
-<<<<<<< HEAD
     public boolean isSendLatencyEnable() {
         return sendLatencyEnable;
     }
@@ -1454,13 +1453,13 @@
 
     public void setDetectInterval(int detectInterval) {
         this.detectInterval = detectInterval;
-=======
+    }
+
     public boolean isEnableBatchAck() {
         return enableBatchAck;
     }
 
     public void setEnableBatchAck(boolean enableBatchAck) {
         this.enableBatchAck = enableBatchAck;
->>>>>>> 7e018520
     }
 }