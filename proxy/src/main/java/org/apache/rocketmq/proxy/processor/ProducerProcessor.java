--- conflicted
+++ resolved
@@ -84,13 +84,8 @@
                     }
                 }
             }
-<<<<<<< HEAD
             messageQueue = queueSelector.select(ctx,
-                    this.serviceManager.getTopicRouteService().getCurrentMessageQueueView(topic));
-=======
-            AddressableMessageQueue messageQueue = queueSelector.select(ctx,
                 this.serviceManager.getTopicRouteService().getCurrentMessageQueueView(ctx, topic));
->>>>>>> 6238caaa
             if (messageQueue == null) {
                 throw new ProxyException(ProxyExceptionCode.FORBIDDEN, "no writable queue");
             }
@@ -113,11 +108,7 @@
                         if (SendStatus.SEND_OK.equals(sendResult.getSendStatus()) &&
                             tranType == MessageSysFlag.TRANSACTION_PREPARED_TYPE &&
                             StringUtils.isNotBlank(sendResult.getTransactionId())) {
-<<<<<<< HEAD
-                            fillTransactionData(producerGroup, finalMessageQueue, sendResult, messageList);
-=======
-                            fillTransactionData(ctx, producerGroup, messageQueue, sendResult, messageList);
->>>>>>> 6238caaa
+                            fillTransactionData(ctx, producerGroup, finalMessageQueue, sendResult, messageList);
                         }
                     }
                     endTimestamp.set(System.currentTimeMillis());
