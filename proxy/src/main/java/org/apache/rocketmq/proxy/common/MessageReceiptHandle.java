/*
 * Licensed to the Apache Software Foundation (ASF) under one or more
 * contributor license agreements.  See the NOTICE file distributed with
 * this work for additional information regarding copyright ownership.
 * The ASF licenses this file to You under the Apache License, Version 2.0
 * (the "License"); you may not use this file except in compliance with
 * the License.  You may obtain a copy of the License at
 *
 *     http://www.apache.org/licenses/LICENSE-2.0
 *
 * Unless required by applicable law or agreed to in writing, software
 * distributed under the License is distributed on an "AS IS" BASIS,
 * WITHOUT WARRANTIES OR CONDITIONS OF ANY KIND, either express or implied.
 * See the License for the specific language governing permissions and
 * limitations under the License.
 */

package org.apache.rocketmq.proxy.common;

import com.google.common.base.MoreObjects;
import com.google.common.base.Objects;
import java.util.concurrent.atomic.AtomicInteger;
import org.apache.rocketmq.common.consumer.ReceiptHandle;
import org.apache.rocketmq.remoting.protocol.subscription.RetryPolicy;

public class MessageReceiptHandle {
    private final String group;
    private final String topic;
    private final int queueId;
    private final String messageId;
    private final long queueOffset;
    private final String originalReceiptHandleStr;
    private final int reconsumeTimes;

    private final AtomicInteger renewRetryTimes = new AtomicInteger(0);
    private final AtomicInteger renewTimes = new AtomicInteger(0);
    private final long consumeTimestamp;
    private volatile String receiptHandleStr;
    private final RetryPolicy renewStrategyPolicy;

    public MessageReceiptHandle(String group, String topic, int queueId, String receiptHandleStr, String messageId,
        long queueOffset, int reconsumeTimes) {
        ReceiptHandle receiptHandle = ReceiptHandle.decode(receiptHandleStr);
        this.group = group;
        this.topic = topic;
        this.queueId = queueId;
        this.receiptHandleStr = receiptHandleStr;
        this.originalReceiptHandleStr = receiptHandleStr;
        this.messageId = messageId;
        this.queueOffset = queueOffset;
        this.reconsumeTimes = reconsumeTimes;
        this.consumeTimestamp = receiptHandle.getRetrieveTime();
        this.renewStrategyPolicy = new RenewStrategyPolicy();
    }

    @Override
    public boolean equals(Object o) {
        if (this == o) {
            return true;
        }
        if (o == null || getClass() != o.getClass()) {
            return false;
        }
        MessageReceiptHandle handle = (MessageReceiptHandle) o;
        return queueId == handle.queueId && queueOffset == handle.queueOffset && consumeTimestamp == handle.consumeTimestamp
            && reconsumeTimes == handle.reconsumeTimes
            && Objects.equal(group, handle.group) && Objects.equal(topic, handle.topic)
            && Objects.equal(messageId, handle.messageId) && Objects.equal(originalReceiptHandleStr, handle.originalReceiptHandleStr)
            && Objects.equal(receiptHandleStr, handle.receiptHandleStr);
    }

    @Override
    public int hashCode() {
        return Objects.hashCode(group, topic, queueId, messageId, queueOffset, originalReceiptHandleStr, consumeTimestamp,
            reconsumeTimes, receiptHandleStr);
    }

    @Override
    public String toString() {
        return MoreObjects.toStringHelper(this)
            .add("group", group)
            .add("topic", topic)
            .add("queueId", queueId)
            .add("messageId", messageId)
            .add("queueOffset", queueOffset)
            .add("originalReceiptHandleStr", originalReceiptHandleStr)
            .add("reconsumeTimes", reconsumeTimes)
            .add("renewRetryTimes", renewRetryTimes)
            .add("firstConsumeTimestamp", consumeTimestamp)
            .add("receiptHandleStr", receiptHandleStr)
            .toString();
    }

    public String getGroup() {
        return group;
    }

    public String getTopic() {
        return topic;
    }

    public int getQueueId() {
        return queueId;
    }

    public String getReceiptHandleStr() {
        return receiptHandleStr;
    }

    public String getOriginalReceiptHandleStr() {
        return originalReceiptHandleStr;
    }

    public String getMessageId() {
        return messageId;
    }

    public long getQueueOffset() {
        return queueOffset;
    }

    public int getReconsumeTimes() {
        return reconsumeTimes;
    }

    public long getConsumeTimestamp() {
        return consumeTimestamp;
    }

    public void updateReceiptHandle(String receiptHandleStr) {
        this.receiptHandleStr = receiptHandleStr;
    }

    public int incrementAndGetRenewRetryTimes() {
        return this.renewRetryTimes.incrementAndGet();
    }

    public int incrementRenewTimes() {
        return this.renewTimes.incrementAndGet();
    }

    public int getRenewTimes() {
        return this.renewTimes.get();
    }

    public void resetRenewRetryTimes() {
        this.renewRetryTimes.set(0);
    }

    public int getRenewRetryTimes() {
        return this.renewRetryTimes.get();
    }

<<<<<<< HEAD
    public RetryPolicy getRenewStrategyPolicy() {
        return this.renewStrategyPolicy;
    }
=======
>>>>>>> d268b17b
}<|MERGE_RESOLUTION|>--- conflicted
+++ resolved
@@ -21,7 +21,6 @@
 import com.google.common.base.Objects;
 import java.util.concurrent.atomic.AtomicInteger;
 import org.apache.rocketmq.common.consumer.ReceiptHandle;
-import org.apache.rocketmq.remoting.protocol.subscription.RetryPolicy;
 
 public class MessageReceiptHandle {
     private final String group;
@@ -36,7 +35,6 @@
     private final AtomicInteger renewTimes = new AtomicInteger(0);
     private final long consumeTimestamp;
     private volatile String receiptHandleStr;
-    private final RetryPolicy renewStrategyPolicy;
 
     public MessageReceiptHandle(String group, String topic, int queueId, String receiptHandleStr, String messageId,
         long queueOffset, int reconsumeTimes) {
@@ -50,7 +48,6 @@
         this.queueOffset = queueOffset;
         this.reconsumeTimes = reconsumeTimes;
         this.consumeTimestamp = receiptHandle.getRetrieveTime();
-        this.renewStrategyPolicy = new RenewStrategyPolicy();
     }
 
     @Override
@@ -151,10 +148,4 @@
         return this.renewRetryTimes.get();
     }
 
-<<<<<<< HEAD
-    public RetryPolicy getRenewStrategyPolicy() {
-        return this.renewStrategyPolicy;
-    }
-=======
->>>>>>> d268b17b
 }