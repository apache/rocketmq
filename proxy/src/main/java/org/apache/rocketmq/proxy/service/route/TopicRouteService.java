/*
 * Licensed to the Apache Software Foundation (ASF) under one or more
 * contributor license agreements.  See the NOTICE file distributed with
 * this work for additional information regarding copyright ownership.
 * The ASF licenses this file to You under the Apache License, Version 2.0
 * (the "License"); you may not use this file except in compliance with
 * the License.  You may obtain a copy of the License at
 *
 *     http://www.apache.org/licenses/LICENSE-2.0
 *
 * Unless required by applicable law or agreed to in writing, software
 * distributed under the License is distributed on an "AS IS" BASIS,
 * WITHOUT WARRANTIES OR CONDITIONS OF ANY KIND, either express or implied.
 * See the License for the specific language governing permissions and
 * limitations under the License.
 */
package org.apache.rocketmq.proxy.service.route;

import com.github.benmanes.caffeine.cache.CacheLoader;
import com.github.benmanes.caffeine.cache.Caffeine;
import com.github.benmanes.caffeine.cache.LoadingCache;
import java.time.Duration;
import java.util.List;
import java.util.concurrent.Executors;
import java.util.concurrent.ScheduledExecutorService;
import java.util.concurrent.ThreadPoolExecutor;
import java.util.concurrent.TimeUnit;

import com.google.common.base.Optional;
import org.apache.rocketmq.client.ClientConfig;
import org.apache.rocketmq.client.exception.MQClientException;
import org.apache.rocketmq.client.latency.MQFaultStrategy;
import org.apache.rocketmq.client.latency.Resolver;
import org.apache.rocketmq.client.latency.ServiceDetector;
import org.apache.rocketmq.common.ThreadFactoryImpl;
import org.apache.rocketmq.common.constant.LoggerName;
import org.apache.rocketmq.common.message.MessageQueue;
import org.apache.rocketmq.common.thread.ThreadPoolMonitor;
import org.apache.rocketmq.logging.org.slf4j.Logger;
import org.apache.rocketmq.logging.org.slf4j.LoggerFactory;
import org.apache.rocketmq.proxy.common.AbstractCacheLoader;
import org.apache.rocketmq.common.utils.AbstractStartAndShutdown;
import org.apache.rocketmq.proxy.common.Address;
import org.apache.rocketmq.proxy.common.ProxyContext;
import org.apache.rocketmq.proxy.config.ConfigurationManager;
import org.apache.rocketmq.proxy.config.ProxyConfig;
import org.apache.rocketmq.client.impl.mqclient.MQClientAPIFactory;
import org.apache.rocketmq.remoting.protocol.ResponseCode;
import org.apache.rocketmq.remoting.protocol.header.GetMaxOffsetRequestHeader;
import org.apache.rocketmq.remoting.protocol.route.TopicRouteData;
import org.checkerframework.checker.nullness.qual.NonNull;
import org.checkerframework.checker.nullness.qual.Nullable;

public abstract class TopicRouteService extends AbstractStartAndShutdown {
    private static final Logger log = LoggerFactory.getLogger(LoggerName.PROXY_LOGGER_NAME);

    private final MQClientAPIFactory mqClientAPIFactory;
    private MQFaultStrategy mqFaultStrategy;

    protected final LoadingCache<String /* topicName */, MessageQueueView> topicCache;
    protected final ScheduledExecutorService scheduledExecutorService;
    protected final ThreadPoolExecutor cacheRefreshExecutor;
    private final TopicRouteCacheLoader topicRouteCacheLoader = new TopicRouteCacheLoader();


    public TopicRouteService(MQClientAPIFactory mqClientAPIFactory) {
        ProxyConfig config = ConfigurationManager.getProxyConfig();

        this.scheduledExecutorService = Executors.newSingleThreadScheduledExecutor(
            new ThreadFactoryImpl("TopicRouteService_")
        );
        this.cacheRefreshExecutor = ThreadPoolMonitor.createAndMonitor(
            config.getTopicRouteServiceThreadPoolNums(),
            config.getTopicRouteServiceThreadPoolNums(),
            1000 * 60,
            TimeUnit.MILLISECONDS,
            "TopicRouteCacheRefresh",
            config.getTopicRouteServiceThreadPoolQueueCapacity()
        );
        this.mqClientAPIFactory = mqClientAPIFactory;

        this.topicCache = Caffeine.newBuilder().maximumSize(config.getTopicRouteServiceCacheMaxNum()).
            refreshAfterWrite(config.getTopicRouteServiceCacheExpiredInSeconds(), TimeUnit.SECONDS).
            executor(cacheRefreshExecutor).build(new CacheLoader<String, MessageQueueView>() {
                @Override public @Nullable MessageQueueView load(String topic) throws Exception {
                    try {
                        TopicRouteData topicRouteData = topicRouteCacheLoader.loadTopicRouteData(topic);
                        if (isTopicRouteValid(topicRouteData)) {
                            MessageQueueView tmp = new MessageQueueView(topic, topicRouteData, TopicRouteService.this);
                            log.info("load topic route from namesrv. topic: {}, queue: {}", topic, tmp);
                            return tmp;
                        }
                        return MessageQueueView.WRAPPED_EMPTY_QUEUE;
                    } catch (Exception e) {
                        if (TopicRouteHelper.isTopicNotExistError(e)) {
                            return MessageQueueView.WRAPPED_EMPTY_QUEUE;
                        }
                        throw e;
                    }
                }

                @Override public @Nullable MessageQueueView reload(@NonNull String key,
                    @NonNull MessageQueueView oldValue) throws Exception {
                    try {
                        return load(key);
                    } catch (Exception e) {
                        log.warn(String.format("reload topic route from namesrv. topic: %s", key), e);
                        return oldValue;
                    }
                }
            });
        ServiceDetector serviceDetector = new ServiceDetector() {
            @Override
            public boolean detect(String endpoint, long timeoutMillis) {
                Optional<String> candidateTopic = pickTopic();
                if (!candidateTopic.isPresent()) {
                    return false;
                }
                try {
                    GetMaxOffsetRequestHeader requestHeader = new GetMaxOffsetRequestHeader();
                    requestHeader.setTopic(candidateTopic.get());
                    requestHeader.setQueueId(0);
                    Long maxOffset = mqClientAPIFactory.getClient().getMaxOffset(endpoint, requestHeader, timeoutMillis).get();
                    return true;
                } catch (Exception e) {
                    return false;
                }
            }
        };
        mqFaultStrategy = new MQFaultStrategy(extractClientConfigFromProxyConfig(config), new Resolver() {
            @Override
            public String resolve(String name) {
                try {
                    String brokerAddr = getBrokerAddr(name);
                    return brokerAddr;
                } catch (Exception e) {
                    return null;
                }
            }
        }, serviceDetector);
        this.init();
    }

    // pickup one topic in the topic cache
    private Optional<String> pickTopic() {
        if (topicCache.asMap().isEmpty()) {
            return Optional.absent();
        }
        return Optional.of(topicCache.asMap().keySet().iterator().next());
    }

    protected void init() {
        this.appendShutdown(this.scheduledExecutorService::shutdown);
        this.appendStartAndShutdown(this.mqClientAPIFactory);
    }

<<<<<<< HEAD
    @Override
    public void shutdown() throws Exception {
        if (this.mqFaultStrategy.isStartDetectorEnable()) {
            mqFaultStrategy.shutdown();
        }
    }

    @Override
    public void start() throws Exception {
        if (this.mqFaultStrategy.isStartDetectorEnable()) {
            this.mqFaultStrategy.startDetector();
        }
    }

    public ClientConfig extractClientConfigFromProxyConfig(ProxyConfig proxyConfig) {
        ClientConfig tempClientConfig = new ClientConfig();
        tempClientConfig.setSendLatencyEnable(proxyConfig.getSendLatencyEnable());
        tempClientConfig.setStartDetectorEnable(proxyConfig.getStartDetectorEnable());
        tempClientConfig.setDetectTimeout(proxyConfig.getDetectTimeout());
        tempClientConfig.setDetectInterval(proxyConfig.getDetectInterval());
        return tempClientConfig;
    }

    public void updateFaultItem(final String brokerName, final long currentLatency, boolean isolation,
                                boolean reachable) {
        this.mqFaultStrategy.updateFaultItem(brokerName, currentLatency, isolation, reachable);
    }

    public MQFaultStrategy getMqFaultStrategy() {
        return this.mqFaultStrategy;
    }

    public MessageQueueView getAllMessageQueueView(String topicName) throws Exception {
=======
    public MessageQueueView getAllMessageQueueView(ProxyContext ctx, String topicName) throws Exception {
>>>>>>> 6238caaa
        return getCacheMessageQueueWrapper(this.topicCache, topicName);
    }

    public abstract MessageQueueView getCurrentMessageQueueView(ProxyContext ctx, String topicName) throws Exception;

    public abstract ProxyTopicRouteData getTopicRouteForProxy(ProxyContext ctx, List<Address> requestHostAndPortList,
        String topicName) throws Exception;

    public abstract String getBrokerAddr(ProxyContext ctx, String brokerName) throws Exception;

    public abstract AddressableMessageQueue buildAddressableMessageQueue(ProxyContext ctx, MessageQueue messageQueue) throws Exception;

    protected static MessageQueueView getCacheMessageQueueWrapper(LoadingCache<String, MessageQueueView> topicCache,
        String key) throws Exception {
        MessageQueueView res = topicCache.get(key);
        if (res != null && res.isEmptyCachedQueue()) {
            throw new MQClientException(ResponseCode.TOPIC_NOT_EXIST,
                "No topic route info in name server for the topic: " + key);
        }
        return res;
    }

    protected static boolean isTopicRouteValid(TopicRouteData routeData) {
        return routeData != null && routeData.getQueueDatas() != null && !routeData.getQueueDatas().isEmpty()
            && routeData.getBrokerDatas() != null && !routeData.getBrokerDatas().isEmpty();
    }

    protected abstract class AbstractTopicRouteCacheLoader extends AbstractCacheLoader<String, MessageQueueView> {

        public AbstractTopicRouteCacheLoader() {
            super(cacheRefreshExecutor);
        }

        protected abstract TopicRouteData loadTopicRouteData(String topic) throws Exception;

        @Override
        public MessageQueueView getDirectly(String topic) throws Exception {
            try {
                TopicRouteData topicRouteData = loadTopicRouteData(topic);

                if (isTopicRouteValid(topicRouteData)) {
                    MessageQueueView tmp = new MessageQueueView(topic, topicRouteData, null);
                    log.info("load topic route from namesrv. topic: {}, queue: {}", topic, tmp);
                    return tmp;
                }
                return MessageQueueView.WRAPPED_EMPTY_QUEUE;
            } catch (Exception e) {
                if (TopicRouteHelper.isTopicNotExistError(e)) {
                    return MessageQueueView.WRAPPED_EMPTY_QUEUE;
                }
                throw e;
            }
        }

        @Override
        protected void onErr(String key, Exception e) {
            log.error("load topic route from namesrv failed. topic:{}", key, e);
        }
    }

    protected class TopicRouteCacheLoader extends AbstractTopicRouteCacheLoader {

        @Override
        protected TopicRouteData loadTopicRouteData(String topic) throws Exception {
            return mqClientAPIFactory.getClient().getTopicRouteInfoFromNameServer(topic, Duration.ofSeconds(3).toMillis());
        }
    }
}<|MERGE_RESOLUTION|>--- conflicted
+++ resolved
@@ -154,7 +154,6 @@
         this.appendStartAndShutdown(this.mqClientAPIFactory);
     }
 
-<<<<<<< HEAD
     @Override
     public void shutdown() throws Exception {
         if (this.mqFaultStrategy.isStartDetectorEnable()) {
@@ -187,10 +186,7 @@
         return this.mqFaultStrategy;
     }
 
-    public MessageQueueView getAllMessageQueueView(String topicName) throws Exception {
-=======
     public MessageQueueView getAllMessageQueueView(ProxyContext ctx, String topicName) throws Exception {
->>>>>>> 6238caaa
         return getCacheMessageQueueWrapper(this.topicCache, topicName);
     }
 
