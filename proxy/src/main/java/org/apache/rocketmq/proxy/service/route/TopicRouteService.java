--- conflicted
+++ resolved
@@ -29,13 +29,10 @@
 import com.google.common.base.Optional;
 import org.apache.rocketmq.client.ClientConfig;
 import org.apache.rocketmq.client.exception.MQClientException;
-<<<<<<< HEAD
 import org.apache.rocketmq.client.latency.MQFaultStrategy;
 import org.apache.rocketmq.client.latency.Resolver;
 import org.apache.rocketmq.client.latency.ServiceDetector;
-=======
 import org.apache.rocketmq.client.impl.mqclient.MQClientAPIFactory;
->>>>>>> f07f93b3
 import org.apache.rocketmq.common.ThreadFactoryImpl;
 import org.apache.rocketmq.common.constant.LoggerName;
 import org.apache.rocketmq.common.message.MessageQueue;
@@ -84,18 +81,8 @@
             executor(cacheRefreshExecutor).build(new CacheLoader<String, MessageQueueView>() {
                 @Override public @Nullable MessageQueueView load(String topic) throws Exception {
                     try {
-<<<<<<< HEAD
-                        TopicRouteData topicRouteData = topicRouteCacheLoader.loadTopicRouteData(topic);
-                        if (isTopicRouteValid(topicRouteData)) {
-                            MessageQueueView tmp = new MessageQueueView(topic, topicRouteData, TopicRouteService.this);
-                            log.info("load topic route from namesrv. topic: {}, queue: {}", topic, tmp);
-                            return tmp;
-                        }
-                        return MessageQueueView.WRAPPED_EMPTY_QUEUE;
-=======
                         TopicRouteData topicRouteData = mqClientAPIFactory.getClient().getTopicRouteInfoFromNameServer(topic, Duration.ofSeconds(3).toMillis());
                         return buildMessageQueueView(topic, topicRouteData);
->>>>>>> f07f93b3
                     } catch (Exception e) {
                         if (TopicRouteHelper.isTopicNotExistError(e)) {
                             return MessageQueueView.WRAPPED_EMPTY_QUEUE;
@@ -219,52 +206,11 @@
             && routeData.getBrokerDatas() != null && !routeData.getBrokerDatas().isEmpty();
     }
 
-<<<<<<< HEAD
-    protected abstract class AbstractTopicRouteCacheLoader extends AbstractCacheLoader<String, MessageQueueView> {
-
-        public AbstractTopicRouteCacheLoader() {
-            super(cacheRefreshExecutor);
-        }
-
-        protected abstract TopicRouteData loadTopicRouteData(String topic) throws Exception;
-
-        @Override
-        public MessageQueueView getDirectly(String topic) throws Exception {
-            try {
-                TopicRouteData topicRouteData = loadTopicRouteData(topic);
-
-                if (isTopicRouteValid(topicRouteData)) {
-                    MessageQueueView tmp = new MessageQueueView(topic, topicRouteData, null);
-                    log.info("load topic route from namesrv. topic: {}, queue: {}", topic, tmp);
-                    return tmp;
-                }
-                return MessageQueueView.WRAPPED_EMPTY_QUEUE;
-            } catch (Exception e) {
-                if (TopicRouteHelper.isTopicNotExistError(e)) {
-                    return MessageQueueView.WRAPPED_EMPTY_QUEUE;
-                }
-                throw e;
-            }
-        }
-
-        @Override
-        protected void onErr(String key, Exception e) {
-            log.error("load topic route from namesrv failed. topic:{}", key, e);
-        }
-    }
-
-    protected class TopicRouteCacheLoader extends AbstractTopicRouteCacheLoader {
-
-        @Override
-        protected TopicRouteData loadTopicRouteData(String topic) throws Exception {
-            return mqClientAPIFactory.getClient().getTopicRouteInfoFromNameServer(topic, Duration.ofSeconds(3).toMillis());
-=======
     protected MessageQueueView buildMessageQueueView(String topic, TopicRouteData topicRouteData) {
         if (isTopicRouteValid(topicRouteData)) {
             MessageQueueView tmp = new MessageQueueView(topic, topicRouteData);
             log.info("load topic route from namesrv. topic: {}, queue: {}", topic, tmp);
             return tmp;
->>>>>>> f07f93b3
         }
         return MessageQueueView.WRAPPED_EMPTY_QUEUE;
     }
