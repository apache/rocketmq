--- conflicted
+++ resolved
@@ -176,17 +176,10 @@
                 return CompletableFuture.completedFuture(null);
             }
             if (current - messageReceiptHandle.getConsumeTimestamp() < proxyConfig.getRenewMaxTimeMillis()) {
-<<<<<<< HEAD
-                RetryPolicy renewPolicy = messageReceiptHandle.getRenewStrategyPolicy();
-                CompletableFuture<AckResult> future =
-                    messagingProcessor.changeInvisibleTime(context, handle, messageReceiptHandle.getMessageId(),
-                        messageReceiptHandle.getGroup(), messageReceiptHandle.getTopic(), renewPolicy.nextDelayDuration(messageReceiptHandle.getRenewRetryTimes()));
-=======
                 RetryPolicy renewPolicy = new RenewStrategyPolicy();
                 CompletableFuture<AckResult> future =
                     messagingProcessor.changeInvisibleTime(context, handle, messageReceiptHandle.getMessageId(),
                         messageReceiptHandle.getGroup(), messageReceiptHandle.getTopic(), renewPolicy.nextDelayDuration(messageReceiptHandle.getRenewTimes()));
->>>>>>> d268b17b
                 future.whenComplete((ackResult, throwable) -> {
                     if (throwable != null) {
                         log.error("error when renew. handle:{}", messageReceiptHandle, throwable);
@@ -202,11 +195,7 @@
                         messageReceiptHandle.incrementRenewTimes();
                         resFuture.complete(messageReceiptHandle);
                     } else {
-<<<<<<< HEAD
-                        log.error("renew response is not ok. result:{}", ackResult, messageReceiptHandle);
-=======
                         log.error("renew response is not ok. result:{}, handle:{}", ackResult, messageReceiptHandle);
->>>>>>> d268b17b
                         resFuture.complete(null);
                     }
                 });
