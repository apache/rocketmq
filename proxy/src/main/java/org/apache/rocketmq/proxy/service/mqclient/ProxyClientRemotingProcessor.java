--- conflicted
+++ resolved
@@ -32,7 +32,6 @@
 import org.apache.rocketmq.proxy.common.utils.ProxyUtils;
 import org.apache.rocketmq.remoting.common.RemotingUtil;
 import org.apache.rocketmq.remoting.exception.RemotingCommandException;
-import org.apache.rocketmq.remoting.netty.WrappedChannelHandlerContext;
 import org.apache.rocketmq.remoting.protocol.RemotingCommand;
 
 public class ProxyClientRemotingProcessor extends ClientRemotingProcessor {
@@ -47,15 +46,15 @@
     @Override
     public RemotingCommand processRequest(ChannelHandlerContext ctx, RemotingCommand request)
         throws RemotingCommandException {
-        WrappedChannelHandlerContext wrappedCtx = new WrappedChannelHandlerContext(ctx);
         if (request.getCode() == RequestCode.CHECK_TRANSACTION_STATE) {
-            return this.checkTransactionState(request, wrappedCtx);
+            return this.checkTransactionState(ctx, request);
         }
         return null;
     }
 
     @Override
-    public RemotingCommand checkTransactionState(RemotingCommand request, WrappedChannelHandlerContext wrappedCtx) throws RemotingCommandException {
+    public RemotingCommand checkTransactionState(ChannelHandlerContext ctx,
+        RemotingCommand request) throws RemotingCommandException {
         final ByteBuffer byteBuffer = ByteBuffer.wrap(request.getBody());
         final MessageExt messageExt = MessageDecoder.decode(byteBuffer, true, false, false);
         if (messageExt != null) {
@@ -64,10 +63,6 @@
                 CheckTransactionStateRequestHeader requestHeader =
                     (CheckTransactionStateRequestHeader) request.decodeCommandCustomHeader(CheckTransactionStateRequestHeader.class);
                 request.writeCustomHeader(requestHeader);
-<<<<<<< HEAD
-                request.addExtField(ProxyUtils.BROKER_ADDR, RemotingUtil.socketAddress2String(wrappedCtx.remoteAddress()));
-                this.producerManager.getAvailableChannel(group).writeAndFlush(request);
-=======
                 request.addExtField(ProxyUtils.BROKER_ADDR, RemotingUtil.socketAddress2String(ctx.channel().remoteAddress()));
                 Channel channel = this.producerManager.getAvailableChannel(group);
                 if (channel != null) {
@@ -75,7 +70,6 @@
                 } else {
                     log.warn("check transaction failed, channel is empty. groupId={}, requestHeader:{}", group, requestHeader);
                 }
->>>>>>> c0e37512
             }
         }
         return null;
