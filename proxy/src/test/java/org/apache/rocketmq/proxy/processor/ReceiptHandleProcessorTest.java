--- conflicted
+++ resolved
@@ -147,31 +147,19 @@
         ackResult.setExtraInfo(newReceiptHandle);
 
         Mockito.when(messagingProcessor.changeInvisibleTime(Mockito.any(ProxyContext.class), Mockito.any(ReceiptHandle.class), Mockito.eq(MESSAGE_ID),
-<<<<<<< HEAD
-            Mockito.eq(GROUP), Mockito.eq(TOPIC), Mockito.eq(ConfigurationManager.getProxyConfig().getDefaultInvisibleTimeMills())))
-=======
             Mockito.eq(GROUP), Mockito.eq(TOPIC), Mockito.eq(retryPolicy.nextDelayDuration(times.get()))))
->>>>>>> d268b17b
             .thenReturn(CompletableFuture.completedFuture(ackResult));
         receiptHandleProcessor.scheduleRenewTask();
 
         Mockito.verify(messagingProcessor, Mockito.timeout(1000).times(1))
             .changeInvisibleTime(Mockito.any(ProxyContext.class), Mockito.argThat(r -> r.getInvisibleTime() == INVISIBLE_TIME), Mockito.eq(MESSAGE_ID),
-<<<<<<< HEAD
-                Mockito.eq(GROUP), Mockito.eq(TOPIC), Mockito.eq(ConfigurationManager.getProxyConfig().getDefaultInvisibleTimeMills()));
-=======
                 Mockito.eq(GROUP), Mockito.eq(TOPIC), Mockito.eq(retryPolicy.nextDelayDuration(times.get())));
->>>>>>> d268b17b
         receiptHandleProcessor.scheduleRenewTask();
 
         Mockito.verify(messagingProcessor, Mockito.timeout(1000).times(1))
             .changeInvisibleTime(Mockito.any(ProxyContext.class), Mockito.argThat(r -> r.getInvisibleTime() == newInvisibleTime), Mockito.eq(MESSAGE_ID),
-<<<<<<< HEAD
-                Mockito.eq(GROUP), Mockito.eq(TOPIC), Mockito.eq(ConfigurationManager.getProxyConfig().getDefaultInvisibleTimeMills()));
-=======
                 Mockito.eq(GROUP), Mockito.eq(TOPIC), Mockito.eq(retryPolicy.nextDelayDuration(times.incrementAndGet())));
         receiptHandleProcessor.scheduleRenewTask();
->>>>>>> d268b17b
     }
 
     @Test
@@ -185,25 +173,10 @@
         ackResultFuture.completeExceptionally(new MQClientException(0, "error"));
 
         RetryPolicy retryPolicy = new RenewStrategyPolicy();
-<<<<<<< HEAD
-        AtomicInteger times = new AtomicInteger(0);
-
-        Mockito.when(messagingProcessor.changeInvisibleTime(Mockito.any(ProxyContext.class), Mockito.any(ReceiptHandle.class), Mockito.eq(MESSAGE_ID),
-            Mockito.eq(GROUP), Mockito.eq(TOPIC), Mockito.eq(retryPolicy.nextDelayDuration(times.getAndIncrement()))))
-=======
 
         Mockito.when(messagingProcessor.changeInvisibleTime(Mockito.any(ProxyContext.class), Mockito.any(ReceiptHandle.class), Mockito.eq(MESSAGE_ID),
             Mockito.eq(GROUP), Mockito.eq(TOPIC), Mockito.eq(retryPolicy.nextDelayDuration(messageReceiptHandle.getRenewTimes()))))
->>>>>>> d268b17b
             .thenReturn(ackResultFuture);
-
-        Mockito.when(messagingProcessor.changeInvisibleTime(Mockito.any(ProxyContext.class), Mockito.any(ReceiptHandle.class), Mockito.eq(MESSAGE_ID),
-                Mockito.eq(GROUP), Mockito.eq(TOPIC), Mockito.eq(retryPolicy.nextDelayDuration(times.getAndIncrement()))))
-                .thenReturn(ackResultFuture);
-
-        Mockito.when(messagingProcessor.changeInvisibleTime(Mockito.any(ProxyContext.class), Mockito.any(ReceiptHandle.class), Mockito.eq(MESSAGE_ID),
-                Mockito.eq(GROUP), Mockito.eq(TOPIC), Mockito.eq(retryPolicy.nextDelayDuration(times.getAndIncrement()))))
-                .thenReturn(ackResultFuture);
 
         await().atMost(Duration.ofSeconds(1)).until(() -> {
             receiptHandleProcessor.scheduleRenewTask();
@@ -215,18 +188,9 @@
             }
         });
 
-<<<<<<< HEAD
-        times = new AtomicInteger(0);
-        for (int i = 0; i < config.getMaxRenewRetryTimes(); i++) {
-            Mockito.verify(messagingProcessor, Mockito.times(1))
-                    .changeInvisibleTime(Mockito.any(ProxyContext.class), Mockito.any(ReceiptHandle.class), Mockito.eq(MESSAGE_ID),
-                            Mockito.eq(GROUP), Mockito.eq(TOPIC), Mockito.eq(retryPolicy.nextDelayDuration(times.getAndIncrement())));
-        }
-=======
         Mockito.verify(messagingProcessor, Mockito.times(3))
             .changeInvisibleTime(Mockito.any(ProxyContext.class), Mockito.any(ReceiptHandle.class), Mockito.eq(MESSAGE_ID),
                 Mockito.eq(GROUP), Mockito.eq(TOPIC), Mockito.eq(retryPolicy.nextDelayDuration(messageReceiptHandle.getRenewTimes())));
->>>>>>> d268b17b
     }
 
     @Test
