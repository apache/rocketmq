--- conflicted
+++ resolved
@@ -132,13 +132,8 @@
             brokerAddr.put(0L, "127.0.0.1:10911");
             brokerData.setBrokerAddrs(brokerAddr);
             topicRouteData.getBrokerDatas().add(brokerData);
-<<<<<<< HEAD
             MessageQueueView messageQueueView = new MessageQueueView("foo", topicRouteData, null);
-            when(this.topicRouteService.getAllMessageQueueView(anyString())).thenReturn(messageQueueView);
-=======
-            MessageQueueView messageQueueView = new MessageQueueView("foo", topicRouteData);
             when(this.topicRouteService.getAllMessageQueueView(any(), anyString())).thenReturn(messageQueueView);
->>>>>>> 6238caaa
         }
     }
 
