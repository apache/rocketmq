/*
 * Licensed to the Apache Software Foundation (ASF) under one or more
 * contributor license agreements.  See the NOTICE file distributed with
 * this work for additional information regarding copyright ownership.
 * The ASF licenses this file to You under the Apache License, Version 2.0
 * (the "License"); you may not use this file except in compliance with
 * the License.  You may obtain a copy of the License at
 *
 *     http://www.apache.org/licenses/LICENSE-2.0
 *
 * Unless required by applicable law or agreed to in writing, software
 * distributed under the License is distributed on an "AS IS" BASIS,
 * WITHOUT WARRANTIES OR CONDITIONS OF ANY KIND, either express or implied.
 * See the License for the specific language governing permissions and
 * limitations under the License.
 */
package org.apache.rocketmq.tools.command.broker;

import java.lang.reflect.Field;
import java.util.ArrayList;
import java.util.List;
import java.util.Map;
import org.apache.commons.cli.CommandLine;
import org.apache.commons.cli.Options;
import org.apache.commons.cli.PosixParser;
import org.apache.rocketmq.client.ClientConfig;
import org.apache.rocketmq.client.exception.MQClientException;
import org.apache.rocketmq.client.impl.MQClientAPIImpl;
import org.apache.rocketmq.client.impl.MQClientManager;
import org.apache.rocketmq.client.impl.factory.MQClientInstance;
import org.apache.rocketmq.common.admin.ConsumeStats;
import org.apache.rocketmq.common.protocol.body.ConsumeStatsList;
import org.apache.rocketmq.remoting.exception.RemotingConnectException;
import org.apache.rocketmq.remoting.exception.RemotingSendRequestException;
import org.apache.rocketmq.remoting.exception.RemotingTimeoutException;
import org.apache.rocketmq.srvutil.ServerUtil;
import org.apache.rocketmq.tools.admin.DefaultMQAdminExt;
import org.apache.rocketmq.tools.admin.DefaultMQAdminExtImpl;
import org.apache.rocketmq.tools.command.SubCommandException;
import org.junit.AfterClass;
import org.junit.BeforeClass;
import org.junit.Ignore;
import org.junit.Test;

import static org.mockito.ArgumentMatchers.anyBoolean;
import static org.mockito.ArgumentMatchers.anyLong;
import static org.mockito.ArgumentMatchers.anyString;
import static org.mockito.Mockito.mock;
import static org.mockito.Mockito.when;

public class BrokerConsumeStatsSubCommadTest {
<<<<<<< HEAD
    private static BrokerConsumeStatsSubCommad cmd = new BrokerConsumeStatsSubCommad();
=======


    private static BrokerConsumeStatsSubCommad cmd = new BrokerConsumeStatsSubCommad();

>>>>>>> 3b46ac30
    private static DefaultMQAdminExt defaultMQAdminExt;
    private static DefaultMQAdminExtImpl defaultMQAdminExtImpl;
    private static MQClientInstance mqClientInstance = MQClientManager.getInstance().getAndCreateMQClientInstance(new ClientConfig());
    private static MQClientAPIImpl mQClientAPIImpl;

    @BeforeClass
    public static void init() throws NoSuchFieldException, IllegalAccessException, InterruptedException, RemotingTimeoutException, MQClientException, RemotingSendRequestException, RemotingConnectException {
        mQClientAPIImpl = mock(MQClientAPIImpl.class);
        defaultMQAdminExt = new DefaultMQAdminExt();
        defaultMQAdminExtImpl = new DefaultMQAdminExtImpl(defaultMQAdminExt, 1000);

        Field field = DefaultMQAdminExtImpl.class.getDeclaredField("mqClientInstance");
        field.setAccessible(true);
        field.set(defaultMQAdminExtImpl, mqClientInstance);
        field = MQClientInstance.class.getDeclaredField("mQClientAPIImpl");
        field.setAccessible(true);
        field.set(mqClientInstance, mQClientAPIImpl);
        field = DefaultMQAdminExt.class.getDeclaredField("defaultMQAdminExtImpl");
        field.setAccessible(true);
        field.set(defaultMQAdminExt, defaultMQAdminExtImpl);

        ConsumeStatsList consumeStatsList = new ConsumeStatsList();
        consumeStatsList.setBrokerAddr("127.0l.0.1:10911");
        consumeStatsList.setConsumeStatsList(new ArrayList<Map<String, List<ConsumeStats>>>());
        consumeStatsList.setTotalDiff(123);
        when(mQClientAPIImpl.fetchConsumeStatsInBroker(anyString(), anyBoolean(), anyLong())).thenReturn(consumeStatsList);
    }

    @AfterClass
    public static void terminate() {
    }

    @Test
    public void testExecute() throws SubCommandException, IllegalAccessException, NoSuchFieldException {

        Field field = BrokerConsumeStatsSubCommad.class.getDeclaredField("defaultMQAdminExt");
        field.setAccessible(true);
        field.set(cmd, defaultMQAdminExt);

        Options options = ServerUtil.buildCommandlineOptions(new Options());
        String[] subargs = new String[] {"-b 127.0.0.1:10911", "-t 3000", "-l 5", "-o true"};
        final CommandLine commandLine =
            ServerUtil.parseCmdLine("mqadmin " + cmd.commandName(), subargs, cmd.buildCommandlineOptions(options), new PosixParser());
        cmd.execute(commandLine, options, null);
    }
}<|MERGE_RESOLUTION|>--- conflicted
+++ resolved
@@ -49,14 +49,9 @@
 import static org.mockito.Mockito.when;
 
 public class BrokerConsumeStatsSubCommadTest {
-<<<<<<< HEAD
-    private static BrokerConsumeStatsSubCommad cmd = new BrokerConsumeStatsSubCommad();
-=======
-
 
     private static BrokerConsumeStatsSubCommad cmd = new BrokerConsumeStatsSubCommad();
 
->>>>>>> 3b46ac30
     private static DefaultMQAdminExt defaultMQAdminExt;
     private static DefaultMQAdminExtImpl defaultMQAdminExtImpl;
     private static MQClientInstance mqClientInstance = MQClientManager.getInstance().getAndCreateMQClientInstance(new ClientConfig());
