/*
 * Licensed to the Apache Software Foundation (ASF) under one or more
 * contributor license agreements.  See the NOTICE file distributed with
 * this work for additional information regarding copyright ownership.
 * The ASF licenses this file to You under the Apache License, Version 2.0
 * (the "License"); you may not use this file except in compliance with
 * the License.  You may obtain a copy of the License at
 *
 *     http://www.apache.org/licenses/LICENSE-2.0
 *
 * Unless required by applicable law or agreed to in writing, software
 * distributed under the License is distributed on an "AS IS" BASIS,
 * WITHOUT WARRANTIES OR CONDITIONS OF ANY KIND, either express or implied.
 * See the License for the specific language governing permissions and
 * limitations under the License.
 */
package org.apache.rocketmq.tools.command.offset;

import org.apache.commons.cli.CommandLine;
import org.apache.commons.cli.Options;
import org.apache.commons.cli.PosixParser;
import org.apache.rocketmq.common.protocol.body.ResetOffsetBody;
import org.apache.rocketmq.srvutil.ServerUtil;
import org.apache.rocketmq.tools.command.SubCommandException;
import org.apache.rocketmq.tools.command.server.NameServerMocker;
import org.apache.rocketmq.tools.command.server.ServerResponseMocker;
import org.junit.After;
import org.junit.Before;
import org.junit.Test;

public class ResetOffsetByTimeCommandTest {

    private static final int NAME_SERVER_PORT = 45677;

    private static final int BROKER_PORT = 45676;

    private ServerResponseMocker brokerMocker;

    private ServerResponseMocker nameServerMocker;

<<<<<<< HEAD
    @Before
    public void before() {
        brokerMocker = startOneBroker();
        nameServerMocker = NameServerMocker.startByDefaultConf(NAME_SERVER_PORT, BROKER_PORT);
=======
        Map<MessageQueue, Long> messageQueueLongMap = new HashMap<>();
        when(mQClientAPIImpl.invokeBrokerToResetOffsetByTime(anyString(), anyString(), anyString(), anyLong(), anyBoolean(), anyLong())).thenReturn(messageQueueLongMap);
>>>>>>> fcc7fd8c
    }

    @After
    public void after() {
        brokerMocker.shutdown();
        nameServerMocker.shutdown();
    }

    @Test
    public void testExecute() throws SubCommandException {
        ResetOffsetByTimeCommand cmd = new ResetOffsetByTimeCommand();
        Options options = ServerUtil.buildCommandlineOptions(new Options());
        String[] subargs = new String[] {"-g default-group", "-t unit-test", "-s 1412131213231", "-f false"};
        final CommandLine commandLine =
            ServerUtil.parseCmdLine("mqadmin " + cmd.commandName(), subargs, cmd.buildCommandlineOptions(options), new PosixParser());
        cmd.execute(commandLine, options, null);
    }

    private ServerResponseMocker startOneBroker() {
        ResetOffsetBody resetOffsetBody = new ResetOffsetBody();
        // start broker
        return ServerResponseMocker.startServer(BROKER_PORT, resetOffsetBody.encode());
    }
}<|MERGE_RESOLUTION|>--- conflicted
+++ resolved
@@ -38,15 +38,12 @@
 
     private ServerResponseMocker nameServerMocker;
 
-<<<<<<< HEAD
     @Before
     public void before() {
         brokerMocker = startOneBroker();
         nameServerMocker = NameServerMocker.startByDefaultConf(NAME_SERVER_PORT, BROKER_PORT);
-=======
         Map<MessageQueue, Long> messageQueueLongMap = new HashMap<>();
         when(mQClientAPIImpl.invokeBrokerToResetOffsetByTime(anyString(), anyString(), anyString(), anyLong(), anyBoolean(), anyLong())).thenReturn(messageQueueLongMap);
->>>>>>> fcc7fd8c
     }
 
     @After
