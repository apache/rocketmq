/*
 * Licensed to the Apache Software Foundation (ASF) under one or more
 * contributor license agreements.  See the NOTICE file distributed with
 * this work for additional information regarding copyright ownership.
 * The ASF licenses this file to You under the Apache License, Version 2.0
 * (the "License"); you may not use this file except in compliance with
 * the License.  You may obtain a copy of the License at
 *
 *     http://www.apache.org/licenses/LICENSE-2.0
 *
 * Unless required by applicable law or agreed to in writing, software
 * distributed under the License is distributed on an "AS IS" BASIS,
 * WITHOUT WARRANTIES OR CONDITIONS OF ANY KIND, either express or implied.
 * See the License for the specific language governing permissions and
 * limitations under the License.
 */
package org.apache.rocketmq.tools.admin;

import java.io.UnsupportedEncodingException;
import java.util.List;
import java.util.Map;
import java.util.Properties;
import java.util.Set;
import org.apache.rocketmq.client.ClientConfig;
import org.apache.rocketmq.client.QueryResult;
import org.apache.rocketmq.client.exception.MQBrokerException;
import org.apache.rocketmq.client.exception.MQClientException;
import org.apache.rocketmq.common.AclConfig;
import org.apache.rocketmq.common.PlainAccessConfig;
import org.apache.rocketmq.common.TopicConfig;
import org.apache.rocketmq.common.admin.ConsumeStats;
import org.apache.rocketmq.common.admin.RollbackStats;
import org.apache.rocketmq.common.admin.TopicStatsTable;
import org.apache.rocketmq.common.message.MessageExt;
import org.apache.rocketmq.common.message.MessageQueue;
import org.apache.rocketmq.common.message.MessageRequestMode;
import org.apache.rocketmq.common.protocol.body.BrokerStatsData;
import org.apache.rocketmq.common.protocol.body.ClusterAclVersionInfo;
import org.apache.rocketmq.common.protocol.body.ClusterInfo;
import org.apache.rocketmq.common.protocol.body.ConsumeMessageDirectlyResult;
import org.apache.rocketmq.common.protocol.body.ConsumeStatsList;
import org.apache.rocketmq.common.protocol.body.ConsumerConnection;
import org.apache.rocketmq.common.protocol.body.ConsumerRunningInfo;
import org.apache.rocketmq.common.protocol.body.EpochEntryCache;
import org.apache.rocketmq.common.protocol.body.GroupList;
import org.apache.rocketmq.common.protocol.body.HARuntimeInfo;
import org.apache.rocketmq.common.protocol.body.InSyncStateData;
import org.apache.rocketmq.common.protocol.body.KVTable;
import org.apache.rocketmq.common.protocol.body.ProducerConnection;
import org.apache.rocketmq.common.protocol.body.ProducerTableInfo;
import org.apache.rocketmq.common.protocol.body.QueryConsumeQueueResponseBody;
import org.apache.rocketmq.common.protocol.body.QueueTimeSpan;
import org.apache.rocketmq.common.protocol.body.SubscriptionGroupWrapper;
import org.apache.rocketmq.common.protocol.body.TopicConfigSerializeWrapper;
import org.apache.rocketmq.common.protocol.body.TopicList;
import org.apache.rocketmq.common.protocol.header.namesrv.controller.ElectMasterResponseHeader;
import org.apache.rocketmq.common.protocol.header.namesrv.controller.GetMetaDataResponseHeader;
import org.apache.rocketmq.common.protocol.heartbeat.SubscriptionData;
import org.apache.rocketmq.common.protocol.route.TopicRouteData;
import org.apache.rocketmq.common.statictopic.TopicQueueMappingDetail;
import org.apache.rocketmq.common.subscription.GroupForbidden;
import org.apache.rocketmq.common.subscription.SubscriptionGroupConfig;
import org.apache.rocketmq.common.topic.TopicValidator;
import org.apache.rocketmq.remoting.RPCHook;
import org.apache.rocketmq.remoting.exception.RemotingCommandException;
import org.apache.rocketmq.remoting.exception.RemotingConnectException;
import org.apache.rocketmq.remoting.exception.RemotingException;
import org.apache.rocketmq.remoting.exception.RemotingSendRequestException;
import org.apache.rocketmq.remoting.exception.RemotingTimeoutException;
import org.apache.rocketmq.tools.admin.api.BrokerOperatorResult;
import org.apache.rocketmq.tools.admin.api.MessageTrack;
<<<<<<< HEAD

import java.io.UnsupportedEncodingException;
import java.util.List;
import java.util.Map;
import java.util.Properties;
import java.util.Set;

=======
>>>>>>> d17a7f04
import org.apache.rocketmq.tools.admin.common.AdminToolResult;

public class DefaultMQAdminExt extends ClientConfig implements MQAdminExt {
    private final DefaultMQAdminExtImpl defaultMQAdminExtImpl;
    private String adminExtGroup = "admin_ext_group";
    private String createTopicKey = TopicValidator.AUTO_CREATE_TOPIC_KEY_TOPIC;
    private final long timeoutMillis = 5000;
    
    public DefaultMQAdminExt() {
        this.defaultMQAdminExtImpl = new DefaultMQAdminExtImpl(this, null, timeoutMillis);
    }
    
    public DefaultMQAdminExt(long timeoutMillis) {
        this.defaultMQAdminExtImpl = new DefaultMQAdminExtImpl(this, null, timeoutMillis);
    }
    
    public DefaultMQAdminExt(RPCHook rpcHook) {
        this.defaultMQAdminExtImpl = new DefaultMQAdminExtImpl(this, rpcHook, timeoutMillis);
    }
    
    public DefaultMQAdminExt(RPCHook rpcHook, long timeoutMillis) {
        this.defaultMQAdminExtImpl = new DefaultMQAdminExtImpl(this, rpcHook, timeoutMillis);
    }
    
    public DefaultMQAdminExt(final String adminExtGroup) {
        this.adminExtGroup = adminExtGroup;
        this.defaultMQAdminExtImpl = new DefaultMQAdminExtImpl(this, timeoutMillis);
    }
    
    public DefaultMQAdminExt(final String adminExtGroup, long timeoutMillis) {
        this.adminExtGroup = adminExtGroup;
        this.defaultMQAdminExtImpl = new DefaultMQAdminExtImpl(this, timeoutMillis);
    }
    
    @Override
    public void createTopic(String key, String newTopic, int queueNum,
                            Map<String, String> attributes) throws MQClientException {
        createTopic(key, newTopic, queueNum, 0, attributes);
    }
    
    @Override
    public void createTopic(String key, String newTopic, int queueNum, int topicSysFlag,
                            Map<String, String> attributes) throws MQClientException {
        defaultMQAdminExtImpl.createTopic(key, newTopic, queueNum, topicSysFlag, attributes);
    }
    
    @Override
    public long searchOffset(MessageQueue mq, long timestamp) throws MQClientException {
        return defaultMQAdminExtImpl.searchOffset(mq, timestamp);
    }
    
    @Override
    public long maxOffset(MessageQueue mq) throws MQClientException {
        return defaultMQAdminExtImpl.maxOffset(mq);
    }
    
    @Override
    public long minOffset(MessageQueue mq) throws MQClientException {
        return defaultMQAdminExtImpl.minOffset(mq);
    }
    
    @Override
    public long earliestMsgStoreTime(MessageQueue mq) throws MQClientException {
        return defaultMQAdminExtImpl.earliestMsgStoreTime(mq);
    }
    
    @Override
    public MessageExt viewMessage(
        String offsetMsgId) throws RemotingException, MQBrokerException, InterruptedException, MQClientException {
        return defaultMQAdminExtImpl.viewMessage(offsetMsgId);
    }
    
    @Override
    public QueryResult queryMessage(String topic, String key, int maxNum, long begin, long end)
        throws MQClientException, InterruptedException {
        return defaultMQAdminExtImpl.queryMessage(topic, key, maxNum, begin, end);
    }
    
    @Override
    public void start() throws MQClientException {
        defaultMQAdminExtImpl.start();
    }
    
    @Override
    public void shutdown() {
        defaultMQAdminExtImpl.shutdown();
    }
    
    @Override
    public void addBrokerToContainer(String brokerContainerAddr, String brokerConfig) throws InterruptedException,
        RemotingConnectException, RemotingTimeoutException, RemotingSendRequestException, MQBrokerException {
        defaultMQAdminExtImpl.addBrokerToContainer(brokerContainerAddr, brokerConfig);
    }
<<<<<<< HEAD
    
    @Override
    public void removeBrokerFromContainer(String brokerContainerAddr, String clusterName, String brokerName,
                                          long brokerId) throws InterruptedException, MQBrokerException, RemotingTimeoutException, RemotingSendRequestException,
=======

    @Override
    public void removeBrokerFromContainer(String brokerContainerAddr, String clusterName, String brokerName,
        long brokerId) throws InterruptedException, MQBrokerException, RemotingTimeoutException, RemotingSendRequestException,
>>>>>>> d17a7f04
        RemotingConnectException {
        defaultMQAdminExtImpl.removeBrokerFromContainer(brokerContainerAddr, clusterName, brokerName, brokerId);
    }
    
    @Override
    public void updateBrokerConfig(String brokerAddr,
<<<<<<< HEAD
                                   Properties properties) throws RemotingConnectException, RemotingSendRequestException,
        RemotingTimeoutException, UnsupportedEncodingException, InterruptedException, MQBrokerException {
=======
        Properties properties) throws RemotingConnectException, RemotingSendRequestException,
        RemotingTimeoutException, UnsupportedEncodingException, InterruptedException, MQBrokerException, MQClientException {
>>>>>>> d17a7f04
        defaultMQAdminExtImpl.updateBrokerConfig(brokerAddr, properties);
    }
    
    @Override
    public Properties getBrokerConfig(final String brokerAddr) throws RemotingConnectException,
        RemotingSendRequestException, RemotingTimeoutException, UnsupportedEncodingException, InterruptedException, MQBrokerException {
        return defaultMQAdminExtImpl.getBrokerConfig(brokerAddr);
    }
    
    @Override
    public void createAndUpdateTopicConfig(String addr, TopicConfig config) throws RemotingException, MQBrokerException,
        InterruptedException, MQClientException {
        defaultMQAdminExtImpl.createAndUpdateTopicConfig(addr, config);
    }
    
    @Override
    public void createAndUpdatePlainAccessConfig(String addr,
                                                 PlainAccessConfig config) throws RemotingException, MQBrokerException, InterruptedException, MQClientException {
        defaultMQAdminExtImpl.createAndUpdatePlainAccessConfig(addr, config);
    }
<<<<<<< HEAD
    
    @Override
    public void deletePlainAccessConfig(String addr,
                                        String accessKey) throws RemotingException, MQBrokerException, InterruptedException, MQClientException {
        defaultMQAdminExtImpl.deletePlainAccessConfig(addr, accessKey);
    }
    
    @Override
    public void updateGlobalWhiteAddrConfig(String addr,
                                            String globalWhiteAddrs) throws RemotingException, MQBrokerException, InterruptedException, MQClientException {
        defaultMQAdminExtImpl.updateGlobalWhiteAddrConfig(addr, globalWhiteAddrs);
    }
    
=======

    @Override
    public void deletePlainAccessConfig(String addr,
        String accessKey) throws RemotingException, MQBrokerException, InterruptedException, MQClientException {
        defaultMQAdminExtImpl.deletePlainAccessConfig(addr, accessKey);
    }

    @Override
    public void updateGlobalWhiteAddrConfig(String addr,
        String globalWhiteAddrs) throws RemotingException, MQBrokerException, InterruptedException, MQClientException {
        defaultMQAdminExtImpl.updateGlobalWhiteAddrConfig(addr, globalWhiteAddrs);
    }

    @Override
    public void updateGlobalWhiteAddrConfig(String addr,
        String globalWhiteAddrs,
        String aclFileFullPath) throws RemotingException, MQBrokerException, InterruptedException, MQClientException {
        defaultMQAdminExtImpl.updateGlobalWhiteAddrConfig(addr, globalWhiteAddrs, aclFileFullPath);
    }

>>>>>>> d17a7f04
    @Override
    public ClusterAclVersionInfo examineBrokerClusterAclVersionInfo(
        String addr) throws RemotingException, MQBrokerException, InterruptedException, MQClientException {
        return defaultMQAdminExtImpl.examineBrokerClusterAclVersionInfo(addr);
    }
<<<<<<< HEAD
    
=======

>>>>>>> d17a7f04
    @Override
    public AclConfig examineBrokerClusterAclConfig(
        String addr) throws RemotingException, MQBrokerException, InterruptedException, MQClientException {
        return defaultMQAdminExtImpl.examineBrokerClusterAclConfig(addr);
    }
    
    @Override
    public void createAndUpdateSubscriptionGroupConfig(String addr,
                                                       SubscriptionGroupConfig config) throws RemotingException,
        MQBrokerException, InterruptedException, MQClientException {
        defaultMQAdminExtImpl.createAndUpdateSubscriptionGroupConfig(addr, config);
    }
    
    @Override
    public SubscriptionGroupConfig examineSubscriptionGroupConfig(String addr, String group)
        throws InterruptedException, RemotingException, MQClientException, MQBrokerException {
        return defaultMQAdminExtImpl.examineSubscriptionGroupConfig(addr, group);
    }
    
    @Override
    public TopicConfig examineTopicConfig(String addr,
                                          String topic) throws RemotingSendRequestException, RemotingConnectException, RemotingTimeoutException, InterruptedException, MQBrokerException {
        return defaultMQAdminExtImpl.examineTopicConfig(addr, topic);
    }
    
    @Override
    public TopicStatsTable examineTopicStats(
        String topic) throws RemotingException, MQClientException, InterruptedException,
        MQBrokerException {
        return defaultMQAdminExtImpl.examineTopicStats(topic);
    }
    
    @Override
    public TopicStatsTable examineTopicStats(String brokerAddr,
                                             String topic) throws RemotingException, MQClientException, InterruptedException,
        MQBrokerException {
        return defaultMQAdminExtImpl.examineTopicStats(brokerAddr, topic);
    }
    
    @Override
    public AdminToolResult<TopicStatsTable> examineTopicStatsConcurrent(String topic) {
        return defaultMQAdminExtImpl.examineTopicStatsConcurrent(topic);
    }
    
    @Override
    public TopicList fetchAllTopicList() throws RemotingException, MQClientException, InterruptedException {
        return this.defaultMQAdminExtImpl.fetchAllTopicList();
    }
    
    @Override
    public TopicList fetchTopicsByCLuster(
        String clusterName) throws RemotingException, MQClientException, InterruptedException {
        return this.defaultMQAdminExtImpl.fetchTopicsByCLuster(clusterName);
    }
    
    @Override
    public KVTable fetchBrokerRuntimeStats(
        final String brokerAddr) throws RemotingConnectException, RemotingSendRequestException,
        RemotingTimeoutException, InterruptedException, MQBrokerException {
        return this.defaultMQAdminExtImpl.fetchBrokerRuntimeStats(brokerAddr);
    }
    
    @Override
    public KVTable fetchBrokerRuntimeStatsConcurrent(String brokerAddr) throws RemotingConnectException, RemotingSendRequestException, RemotingTimeoutException, InterruptedException, MQBrokerException {
        return this.defaultMQAdminExtImpl.fetchBrokerRuntimeStatsConcurrent(brokerAddr);
    }
    
    @Override
    public ConsumeStats examineConsumeStats(
        String consumerGroup) throws RemotingException, MQClientException, InterruptedException,
        MQBrokerException {
        return examineConsumeStats(consumerGroup, null);
    }
    
    @Override
    public ConsumeStats examineConsumeStats(String consumerGroup,
                                            String topic) throws RemotingException, MQClientException,
        InterruptedException, MQBrokerException {
        return defaultMQAdminExtImpl.examineConsumeStats(consumerGroup, topic);
    }
    
    @Override
    public AdminToolResult<ConsumeStats> examineConsumeStatsConcurrent(String consumerGroup, String topic) {
        return defaultMQAdminExtImpl.examineConsumeStatsConcurrent(consumerGroup, topic);
    }
    
    @Override
    public ClusterInfo examineBrokerClusterInfo() throws InterruptedException, RemotingConnectException, RemotingTimeoutException,
        RemotingSendRequestException, MQBrokerException {
        return defaultMQAdminExtImpl.examineBrokerClusterInfo();
    }
    
    @Override
    public TopicRouteData examineTopicRouteInfo(
        String topic) throws RemotingException, MQClientException, InterruptedException {
        return defaultMQAdminExtImpl.examineTopicRouteInfo(topic);
    }
    
    @Override
    public ConsumerConnection examineConsumerConnectionInfo(
        String consumerGroup) throws InterruptedException, MQBrokerException,
        RemotingException, MQClientException {
        return defaultMQAdminExtImpl.examineConsumerConnectionInfo(consumerGroup);
    }
    
    @Override
    public ConsumerConnection examineConsumerConnectionInfo(
        String consumerGroup, String brokerAddr) throws InterruptedException, MQBrokerException,
        RemotingException, MQClientException {
        return defaultMQAdminExtImpl.examineConsumerConnectionInfo(consumerGroup, brokerAddr);
    }
    
    @Override
    public AdminToolResult<ConsumerConnection> examineConsumerConnectionInfoConcurrent(String consumerGroup) throws InterruptedException, MQBrokerException, RemotingException, MQClientException {
        return defaultMQAdminExtImpl.examineConsumerConnectionInfoConcurrent(consumerGroup);
    }
    
    @Override
    public ProducerConnection examineProducerConnectionInfo(String producerGroup,
                                                            final String topic) throws RemotingException,
        MQClientException, InterruptedException, MQBrokerException {
        return defaultMQAdminExtImpl.examineProducerConnectionInfo(producerGroup, topic);
    }
<<<<<<< HEAD
    
    @Override
    public void deleteTopicInNameServer(Set<String> addrs, String clusterName,
                                        String topic) throws RemotingException, MQBrokerException, InterruptedException, MQClientException {
=======

    @Override
    public ProducerTableInfo getAllProducerInfo(
        final String brokerAddr) throws RemotingException, MQClientException, InterruptedException, MQBrokerException {
        return defaultMQAdminExtImpl.getAllProducerInfo(brokerAddr);
    }

    @Override
    public void deleteTopicInNameServer(Set<String> addrs, String clusterName,
        String topic) throws RemotingException, MQBrokerException, InterruptedException, MQClientException {
>>>>>>> d17a7f04
        defaultMQAdminExtImpl.deleteTopicInNameServer(addrs, clusterName, topic);
    }
    
    @Override
    public List<String> getNameServerAddressList() {
        return this.defaultMQAdminExtImpl.getNameServerAddressList();
    }
    
    @Override
    public int wipeWritePermOfBroker(final String namesrvAddr, String brokerName) throws RemotingCommandException,
        RemotingConnectException, RemotingSendRequestException, RemotingTimeoutException, InterruptedException, MQClientException {
        return defaultMQAdminExtImpl.wipeWritePermOfBroker(namesrvAddr, brokerName);
    }
    
    @Override
    public int addWritePermOfBroker(String namesrvAddr,
                                    String brokerName) throws RemotingCommandException, RemotingConnectException, RemotingSendRequestException, RemotingTimeoutException, InterruptedException, MQClientException {
        return defaultMQAdminExtImpl.addWritePermOfBroker(namesrvAddr, brokerName);
    }
    
    @Override
    public void putKVConfig(String namespace, String key, String value) {
        defaultMQAdminExtImpl.putKVConfig(namespace, key, value);
    }
    
    @Override
    public String getKVConfig(String namespace,
                              String key) throws RemotingException, MQClientException, InterruptedException {
        return defaultMQAdminExtImpl.getKVConfig(namespace, key);
    }
    
    @Override
    public KVTable getKVListByNamespace(
        String namespace) throws RemotingException, MQClientException, InterruptedException {
        return defaultMQAdminExtImpl.getKVListByNamespace(namespace);
    }
    
    @Override
    public void deleteTopic(String topicName,
                            String clusterName) throws RemotingException, MQBrokerException, InterruptedException,
        MQClientException {
        defaultMQAdminExtImpl.deleteTopic(topicName, clusterName);
    }
    
    @Override
    public void deleteTopicInBroker(Set<String> addrs,
                                    String topic) throws RemotingException, MQBrokerException, InterruptedException,
        MQClientException {
        defaultMQAdminExtImpl.deleteTopicInBroker(addrs, topic);
    }
    
    @Override
    public AdminToolResult<BrokerOperatorResult> deleteTopicInBrokerConcurrent(Set<String> addrs, String topic) {
        return defaultMQAdminExtImpl.deleteTopicInBrokerConcurrent(addrs, topic);
    }
    
    @Override
    public void deleteTopicInNameServer(Set<String> addrs,
                                        String topic) throws RemotingException, MQBrokerException, InterruptedException,
        MQClientException {
        defaultMQAdminExtImpl.deleteTopicInNameServer(addrs, topic);
    }
    
    @Override
    public void deleteSubscriptionGroup(String addr,
                                        String groupName) throws RemotingException, MQBrokerException, InterruptedException,
        MQClientException {
        defaultMQAdminExtImpl.deleteSubscriptionGroup(addr, groupName);
    }
    
    @Override
    public void deleteSubscriptionGroup(String addr,
                                        String groupName, boolean removeOffset) throws RemotingException, MQBrokerException, InterruptedException,
        MQClientException {
        defaultMQAdminExtImpl.deleteSubscriptionGroup(addr, groupName, removeOffset);
    }
    
    @Override
    public void createAndUpdateKvConfig(String namespace, String key,
                                        String value) throws RemotingException, MQBrokerException,
        InterruptedException, MQClientException {
        defaultMQAdminExtImpl.createAndUpdateKvConfig(namespace, key, value);
    }
    
    @Override
    public void deleteKvConfig(String namespace,
                               String key) throws RemotingException, MQBrokerException, InterruptedException,
        MQClientException {
        defaultMQAdminExtImpl.deleteKvConfig(namespace, key);
    }
    
    @Override
    public List<RollbackStats> resetOffsetByTimestampOld(String consumerGroup, String topic, long timestamp,
                                                         boolean force)
        throws RemotingException, MQBrokerException, InterruptedException, MQClientException {
        return defaultMQAdminExtImpl.resetOffsetByTimestampOld(consumerGroup, topic, timestamp, force);
    }
    
    @Override
    public Map<MessageQueue, Long> resetOffsetByTimestamp(String topic, String group, long timestamp, boolean isForce)
        throws RemotingException, MQBrokerException, InterruptedException, MQClientException {
        return resetOffsetByTimestamp(topic, group, timestamp, isForce, false);
    }
    
    public Map<MessageQueue, Long> resetOffsetByTimestamp(String topic, String group, long timestamp, boolean isForce,
                                                          boolean isC)
        throws RemotingException, MQBrokerException, InterruptedException, MQClientException {
        return defaultMQAdminExtImpl.resetOffsetByTimestamp(topic, group, timestamp, isForce, isC);
    }
    
    @Override
    public void resetOffsetNew(String consumerGroup, String topic,
                               long timestamp) throws RemotingException, MQBrokerException,
        InterruptedException, MQClientException {
        this.defaultMQAdminExtImpl.resetOffsetNew(consumerGroup, topic, timestamp);
    }
    
    @Override
    public AdminToolResult<BrokerOperatorResult> resetOffsetNewConcurrent(final String group, final String topic,
                                                                          final long timestamp) {
        return this.defaultMQAdminExtImpl.resetOffsetNewConcurrent(group, topic, timestamp);
    }
    
    @Override
    public Map<String, Map<MessageQueue, Long>> getConsumeStatus(String topic, String group,
                                                                 String clientAddr) throws RemotingException,
        MQBrokerException, InterruptedException, MQClientException {
        return defaultMQAdminExtImpl.getConsumeStatus(topic, group, clientAddr);
    }
    
    @Override
    public void createOrUpdateOrderConf(String key, String value,
                                        boolean isCluster) throws RemotingException, MQBrokerException,
        InterruptedException, MQClientException {
        defaultMQAdminExtImpl.createOrUpdateOrderConf(key, value, isCluster);
    }
    
    @Override
    public GroupList queryTopicConsumeByWho(
        String topic) throws InterruptedException, MQBrokerException, RemotingException,
        MQClientException {
        return this.defaultMQAdminExtImpl.queryTopicConsumeByWho(topic);
    }
    
    @Override
    public TopicList queryTopicsByConsumer(String group)
        throws InterruptedException, MQBrokerException, RemotingException, MQClientException {
        return this.defaultMQAdminExtImpl.queryTopicsByConsumer(group);
    }
    
    @Override
    public AdminToolResult<TopicList> queryTopicsByConsumerConcurrent(String group) {
        return defaultMQAdminExtImpl.queryTopicsByConsumerConcurrent(group);
    }
    
    @Override
    public SubscriptionData querySubscription(String group, String topic)
        throws InterruptedException, MQBrokerException, RemotingException, MQClientException {
        return this.defaultMQAdminExtImpl.querySubscription(group, topic);
    }
    
    @Override
    public List<QueueTimeSpan> queryConsumeTimeSpan(final String topic,
                                                    final String group) throws InterruptedException, MQBrokerException,
        RemotingException, MQClientException {
        return this.defaultMQAdminExtImpl.queryConsumeTimeSpan(topic, group);
    }
    
    @Override
    public AdminToolResult<List<QueueTimeSpan>> queryConsumeTimeSpanConcurrent(String topic, String group) {
        return defaultMQAdminExtImpl.queryConsumeTimeSpanConcurrent(topic, group);
    }
    
    @Override
    public boolean cleanExpiredConsumerQueue(
        String cluster) throws RemotingConnectException, RemotingSendRequestException,
        RemotingTimeoutException, MQClientException, InterruptedException {
        return defaultMQAdminExtImpl.cleanExpiredConsumerQueue(cluster);
    }
    
    @Override
    public boolean cleanExpiredConsumerQueueByAddr(
        String addr) throws RemotingConnectException, RemotingSendRequestException,
        RemotingTimeoutException, MQClientException, InterruptedException {
        return defaultMQAdminExtImpl.cleanExpiredConsumerQueueByAddr(addr);
    }
    
    @Override
    public boolean deleteExpiredCommitLog(String cluster) throws RemotingConnectException, RemotingSendRequestException,
        RemotingTimeoutException, MQClientException, InterruptedException {
        return defaultMQAdminExtImpl.deleteExpiredCommitLog(cluster);
    }

    @Override
    public boolean deleteExpiredCommitLogByAddr(
        String addr) throws RemotingConnectException, RemotingSendRequestException,
        RemotingTimeoutException, MQClientException, InterruptedException {
        return defaultMQAdminExtImpl.deleteExpiredCommitLogByAddr(addr);
    }

    @Override
    public boolean cleanUnusedTopic(String cluster) throws RemotingConnectException, RemotingSendRequestException,
        RemotingTimeoutException, MQClientException, InterruptedException {
        return defaultMQAdminExtImpl.cleanUnusedTopic(cluster);
    }
    
    @Override
    public boolean cleanUnusedTopicByAddr(String addr) throws RemotingConnectException, RemotingSendRequestException,
        RemotingTimeoutException, MQClientException, InterruptedException {
        return defaultMQAdminExtImpl.cleanUnusedTopicByAddr(addr);
    }
    
    @Override
    public ConsumerRunningInfo getConsumerRunningInfo(String consumerGroup, String clientId,
                                                      boolean jstack) throws RemotingException,
        MQClientException, InterruptedException {
        return defaultMQAdminExtImpl.getConsumerRunningInfo(consumerGroup, clientId, jstack);
    }
    
    @Override
    public ConsumerRunningInfo getConsumerRunningInfo(String consumerGroup, String clientId,
                                                      boolean jstack, boolean metrics) throws RemotingException,
        MQClientException, InterruptedException {
        return defaultMQAdminExtImpl.getConsumerRunningInfo(consumerGroup, clientId, jstack, metrics);
    }
    
    @Override
    public ConsumeMessageDirectlyResult consumeMessageDirectly(String consumerGroup, String clientId, String msgId)
        throws RemotingException, MQClientException, InterruptedException, MQBrokerException {
        return defaultMQAdminExtImpl.consumeMessageDirectly(consumerGroup, clientId, msgId);
    }
    
    @Override
    public ConsumeMessageDirectlyResult consumeMessageDirectly(final String consumerGroup, final String clientId,
                                                               final String topic,
                                                               final String msgId) throws RemotingException, MQClientException, InterruptedException, MQBrokerException {
        return defaultMQAdminExtImpl.consumeMessageDirectly(consumerGroup, clientId, topic, msgId);
    }
    
    @Override
    public List<MessageTrack> messageTrackDetail(
        MessageExt msg) throws RemotingException, MQClientException, InterruptedException,
        MQBrokerException {
        return this.defaultMQAdminExtImpl.messageTrackDetail(msg);
    }
    
    @Override
    public List<MessageTrack> messageTrackDetailConcurrent(
        MessageExt msg) throws RemotingException, MQClientException, InterruptedException,
        MQBrokerException {
        return this.defaultMQAdminExtImpl.messageTrackDetailConcurrent(msg);
    }
    
    @Override
    public void cloneGroupOffset(String srcGroup, String destGroup, String topic,
                                 boolean isOffline) throws RemotingException,
        MQClientException, InterruptedException, MQBrokerException {
        this.defaultMQAdminExtImpl.cloneGroupOffset(srcGroup, destGroup, topic, isOffline);
    }
    
    @Override
    public BrokerStatsData viewBrokerStatsData(String brokerAddr, String statsName,
                                               String statsKey) throws RemotingConnectException,
        RemotingSendRequestException, RemotingTimeoutException, MQClientException, InterruptedException {
        return this.defaultMQAdminExtImpl.viewBrokerStatsData(brokerAddr, statsName, statsKey);
    }
    
    @Override
    public Set<String> getClusterList(String topic) throws RemotingConnectException, RemotingSendRequestException,
        RemotingTimeoutException, MQClientException, InterruptedException {
        return this.defaultMQAdminExtImpl.getClusterList(topic);
    }
    
    @Override
    public ConsumeStatsList fetchConsumeStatsInBroker(final String brokerAddr, boolean isOrder,
                                                      long timeoutMillis) throws RemotingConnectException, RemotingSendRequestException,
        RemotingTimeoutException, MQClientException, InterruptedException {
        return this.defaultMQAdminExtImpl.fetchConsumeStatsInBroker(brokerAddr, isOrder, timeoutMillis);
    }
    
    @Override
    public Set<String> getTopicClusterList(
        final String topic) throws InterruptedException, MQBrokerException, MQClientException, RemotingException {
        return this.defaultMQAdminExtImpl.getTopicClusterList(topic);
    }
    
    @Override
    public SubscriptionGroupWrapper getAllSubscriptionGroup(final String brokerAddr,
                                                            long timeoutMillis) throws InterruptedException, RemotingTimeoutException, RemotingSendRequestException,
        RemotingConnectException, MQBrokerException {
        return this.defaultMQAdminExtImpl.getAllSubscriptionGroup(brokerAddr, timeoutMillis);
    }
    
    @Override
    public SubscriptionGroupWrapper getUserSubscriptionGroup(final String brokerAddr,
                                                             long timeoutMillis) throws InterruptedException, RemotingTimeoutException, RemotingSendRequestException,
        RemotingConnectException, MQBrokerException {
        return this.defaultMQAdminExtImpl.getUserSubscriptionGroup(brokerAddr, timeoutMillis);
    }
    
    @Override
    public TopicConfigSerializeWrapper getAllTopicConfig(final String brokerAddr,
                                                         long timeoutMillis) throws InterruptedException, RemotingTimeoutException, RemotingSendRequestException,
        RemotingConnectException, MQBrokerException {
        return this.defaultMQAdminExtImpl.getAllTopicConfig(brokerAddr, timeoutMillis);
    }
    
    @Override
    public TopicConfigSerializeWrapper getUserTopicConfig(final String brokerAddr, final boolean specialTopic,
                                                          long timeoutMillis) throws InterruptedException, RemotingException,
        MQBrokerException, MQClientException {
        return this.defaultMQAdminExtImpl.getUserTopicConfig(brokerAddr, specialTopic, timeoutMillis);
    }
    
    /* (non-Javadoc)
     * @see org.apache.rocketmq.client.MQAdmin#queryMessageByUniqKey(java.lang.String, java.lang.String)
     */
    @Override
    public MessageExt viewMessage(String topic, String msgId)
        throws RemotingException, MQBrokerException, InterruptedException, MQClientException {
        return this.defaultMQAdminExtImpl.viewMessage(topic, msgId);
    }
    
    @Override
    public MessageExt queryMessage(String clusterName, String topic, String msgId)
        throws RemotingException, MQBrokerException, InterruptedException, MQClientException {
        return this.defaultMQAdminExtImpl.queryMessage(clusterName, topic, msgId);
    }
    
    public String getAdminExtGroup() {
        return adminExtGroup;
    }
    
    public void setAdminExtGroup(String adminExtGroup) {
        this.adminExtGroup = adminExtGroup;
    }
    
    public String getCreateTopicKey() {
        return createTopicKey;
    }
    
    public void setCreateTopicKey(String createTopicKey) {
        this.createTopicKey = createTopicKey;
    }
    
    @Override
    public void updateConsumeOffset(String brokerAddr, String consumeGroup, MessageQueue mq,
                                    long offset) throws RemotingException, InterruptedException, MQBrokerException {
        this.defaultMQAdminExtImpl.updateConsumeOffset(brokerAddr, consumeGroup, mq, offset);
    }
    
    @Override
    public void updateNameServerConfig(final Properties properties, final List<String> nameServers)
        throws InterruptedException, RemotingConnectException,
        UnsupportedEncodingException, MQBrokerException, RemotingTimeoutException,
        MQClientException, RemotingSendRequestException {
        this.defaultMQAdminExtImpl.updateNameServerConfig(properties, nameServers);
    }
    
    @Override
    public Map<String, Properties> getNameServerConfig(final List<String> nameServers)
        throws InterruptedException, RemotingTimeoutException,
        RemotingSendRequestException, RemotingConnectException, MQClientException,
        UnsupportedEncodingException {
        return this.defaultMQAdminExtImpl.getNameServerConfig(nameServers);
    }
    
    @Override
    public QueryConsumeQueueResponseBody queryConsumeQueue(String brokerAddr, String topic, int queueId, long index,
                                                           int count, String consumerGroup)
        throws InterruptedException, RemotingTimeoutException, RemotingSendRequestException, RemotingConnectException, MQClientException {
        return this.defaultMQAdminExtImpl.queryConsumeQueue(
            brokerAddr, topic, queueId, index, count, consumerGroup
        );
    }
    
    @Override
    public boolean resumeCheckHalfMessage(String msgId)
        throws RemotingException, MQClientException, InterruptedException, MQBrokerException {
        return this.defaultMQAdminExtImpl.resumeCheckHalfMessage(msgId);
    }
    
    @Override
    public boolean resumeCheckHalfMessage(String topic,
                                          String msgId)
        throws RemotingException, MQClientException, InterruptedException, MQBrokerException {
        return this.defaultMQAdminExtImpl.resumeCheckHalfMessage(topic, msgId);
    }
    
    @Override
    public void setMessageRequestMode(final String brokerAddr, final String topic, final String consumerGroup,
                                      final MessageRequestMode mode, final int popShareQueueNum, final long timeoutMillis)
        throws InterruptedException, RemotingTimeoutException, RemotingSendRequestException,
        RemotingConnectException, MQClientException {
        this.defaultMQAdminExtImpl.setMessageRequestMode(brokerAddr, topic, consumerGroup, mode, popShareQueueNum, timeoutMillis);
    }
    
    @Override
    public void createStaticTopic(String addr, String defaultTopic, TopicConfig topicConfig,
                                  TopicQueueMappingDetail mappingDetail,
                                  boolean force) throws RemotingException, InterruptedException, MQBrokerException {
        this.defaultMQAdminExtImpl.createStaticTopic(addr, defaultTopic, topicConfig, mappingDetail, force);
    }
<<<<<<< HEAD
    
=======

    @Deprecated
>>>>>>> d17a7f04
    @Override
    public long searchOffset(final String brokerAddr, final String topicName,
                             final int queueId, final long timestamp, final long timeoutMillis)
        throws RemotingException, MQBrokerException, InterruptedException {
        return this.defaultMQAdminExtImpl.searchOffset(brokerAddr, topicName, queueId, timestamp, timeoutMillis);
    }
    
    @Override
    public void resetOffsetByQueueId(final String brokerAddr, final String consumerGroup,
                                     final String topicName, final int queueId, final long resetOffset)
        throws RemotingException, InterruptedException, MQBrokerException {
        this.defaultMQAdminExtImpl.resetOffsetByQueueId(brokerAddr, consumerGroup, topicName, queueId, resetOffset);
    }
    
    @Override
    public HARuntimeInfo getBrokerHAStatus(String brokerAddr) throws RemotingConnectException,
        RemotingSendRequestException, RemotingTimeoutException, InterruptedException, MQBrokerException {
        return this.defaultMQAdminExtImpl.getBrokerHAStatus(brokerAddr);
    }
    
    @Override
    public InSyncStateData getInSyncStateData(String controllerAddress,
        List<String> brokers) throws RemotingException, InterruptedException, MQBrokerException {
        return this.defaultMQAdminExtImpl.getInSyncStateData(controllerAddress, brokers);
    }

    @Override
    public EpochEntryCache getBrokerEpochCache(
        String brokerAddr) throws RemotingException, InterruptedException, MQBrokerException {
        return this.defaultMQAdminExtImpl.getBrokerEpochCache(brokerAddr);
    }

    public GetMetaDataResponseHeader getControllerMetaData(
        String controllerAddr) throws RemotingException, InterruptedException, MQBrokerException {
        return this.defaultMQAdminExtImpl.getControllerMetaData(controllerAddr);
    }

    @Override
    public void resetMasterFlushOffset(String brokerAddr, long masterFlushOffset)
        throws InterruptedException, RemotingConnectException, RemotingTimeoutException, RemotingSendRequestException, MQBrokerException {
        this.defaultMQAdminExtImpl.resetMasterFlushOffset(brokerAddr, masterFlushOffset);
    }
    
    public QueryResult queryMessageByUniqKey(String topic, String key, int maxNum, long begin, long end)
        throws MQClientException, InterruptedException {
        
        return defaultMQAdminExtImpl.queryMessageByUniqKey(topic, key, maxNum, begin, end);
    }
    
    public DefaultMQAdminExtImpl getDefaultMQAdminExtImpl() {
        return defaultMQAdminExtImpl;
    }
    
    public GroupForbidden updateAndGetGroupReadForbidden(String brokerAddr, //
                                                         String groupName, //
                                                         String topicName, //
                                                         Boolean readable) //
        throws RemotingException,
        InterruptedException, MQBrokerException {
        return this.defaultMQAdminExtImpl.updateAndGetGroupReadForbidden(brokerAddr, groupName, topicName, readable);
    }

    @Override
    public Map<String, Properties> getControllerConfig(
        List<String> controllerServers) throws InterruptedException, RemotingTimeoutException,
        RemotingSendRequestException, RemotingConnectException, MQClientException,
        UnsupportedEncodingException {
        return this.defaultMQAdminExtImpl.getControllerConfig(controllerServers);
    }

    @Override
    public void updateControllerConfig(Properties properties,
        List<String> controllers) throws InterruptedException, RemotingConnectException, UnsupportedEncodingException, RemotingSendRequestException, RemotingTimeoutException, MQClientException, MQBrokerException {
        this.defaultMQAdminExtImpl.updateControllerConfig(properties, controllers);
    }

    @Override
    public ElectMasterResponseHeader electMaster(String controllerAddr, String clusterName,
        String brokerName, String brokerAddr) throws RemotingException, InterruptedException, MQBrokerException {
        return this.defaultMQAdminExtImpl.electMaster(controllerAddr, clusterName, brokerName, brokerAddr);
    }
}<|MERGE_RESOLUTION|>--- conflicted
+++ resolved
@@ -69,16 +69,6 @@
 import org.apache.rocketmq.remoting.exception.RemotingTimeoutException;
 import org.apache.rocketmq.tools.admin.api.BrokerOperatorResult;
 import org.apache.rocketmq.tools.admin.api.MessageTrack;
-<<<<<<< HEAD
-
-import java.io.UnsupportedEncodingException;
-import java.util.List;
-import java.util.Map;
-import java.util.Properties;
-import java.util.Set;
-
-=======
->>>>>>> d17a7f04
 import org.apache.rocketmq.tools.admin.common.AdminToolResult;
 
 public class DefaultMQAdminExt extends ClientConfig implements MQAdminExt {
@@ -90,147 +80,120 @@
     public DefaultMQAdminExt() {
         this.defaultMQAdminExtImpl = new DefaultMQAdminExtImpl(this, null, timeoutMillis);
     }
-    
+
     public DefaultMQAdminExt(long timeoutMillis) {
         this.defaultMQAdminExtImpl = new DefaultMQAdminExtImpl(this, null, timeoutMillis);
     }
-    
+
     public DefaultMQAdminExt(RPCHook rpcHook) {
         this.defaultMQAdminExtImpl = new DefaultMQAdminExtImpl(this, rpcHook, timeoutMillis);
     }
-    
+
     public DefaultMQAdminExt(RPCHook rpcHook, long timeoutMillis) {
         this.defaultMQAdminExtImpl = new DefaultMQAdminExtImpl(this, rpcHook, timeoutMillis);
     }
-    
+
     public DefaultMQAdminExt(final String adminExtGroup) {
         this.adminExtGroup = adminExtGroup;
         this.defaultMQAdminExtImpl = new DefaultMQAdminExtImpl(this, timeoutMillis);
     }
-    
+
     public DefaultMQAdminExt(final String adminExtGroup, long timeoutMillis) {
         this.adminExtGroup = adminExtGroup;
         this.defaultMQAdminExtImpl = new DefaultMQAdminExtImpl(this, timeoutMillis);
     }
-    
+
     @Override
     public void createTopic(String key, String newTopic, int queueNum,
-                            Map<String, String> attributes) throws MQClientException {
+        Map<String, String> attributes) throws MQClientException {
         createTopic(key, newTopic, queueNum, 0, attributes);
     }
-    
+
     @Override
     public void createTopic(String key, String newTopic, int queueNum, int topicSysFlag,
-                            Map<String, String> attributes) throws MQClientException {
+        Map<String, String> attributes) throws MQClientException {
         defaultMQAdminExtImpl.createTopic(key, newTopic, queueNum, topicSysFlag, attributes);
     }
-    
+
     @Override
     public long searchOffset(MessageQueue mq, long timestamp) throws MQClientException {
         return defaultMQAdminExtImpl.searchOffset(mq, timestamp);
     }
-    
+
     @Override
     public long maxOffset(MessageQueue mq) throws MQClientException {
         return defaultMQAdminExtImpl.maxOffset(mq);
     }
-    
+
     @Override
     public long minOffset(MessageQueue mq) throws MQClientException {
         return defaultMQAdminExtImpl.minOffset(mq);
     }
-    
+
     @Override
     public long earliestMsgStoreTime(MessageQueue mq) throws MQClientException {
         return defaultMQAdminExtImpl.earliestMsgStoreTime(mq);
     }
-    
+
     @Override
     public MessageExt viewMessage(
         String offsetMsgId) throws RemotingException, MQBrokerException, InterruptedException, MQClientException {
         return defaultMQAdminExtImpl.viewMessage(offsetMsgId);
     }
-    
+
     @Override
     public QueryResult queryMessage(String topic, String key, int maxNum, long begin, long end)
         throws MQClientException, InterruptedException {
         return defaultMQAdminExtImpl.queryMessage(topic, key, maxNum, begin, end);
     }
-    
+
     @Override
     public void start() throws MQClientException {
         defaultMQAdminExtImpl.start();
     }
-    
+
     @Override
     public void shutdown() {
         defaultMQAdminExtImpl.shutdown();
     }
-    
+
     @Override
     public void addBrokerToContainer(String brokerContainerAddr, String brokerConfig) throws InterruptedException,
         RemotingConnectException, RemotingTimeoutException, RemotingSendRequestException, MQBrokerException {
         defaultMQAdminExtImpl.addBrokerToContainer(brokerContainerAddr, brokerConfig);
     }
-<<<<<<< HEAD
-    
-    @Override
-    public void removeBrokerFromContainer(String brokerContainerAddr, String clusterName, String brokerName,
-                                          long brokerId) throws InterruptedException, MQBrokerException, RemotingTimeoutException, RemotingSendRequestException,
-=======
 
     @Override
     public void removeBrokerFromContainer(String brokerContainerAddr, String clusterName, String brokerName,
         long brokerId) throws InterruptedException, MQBrokerException, RemotingTimeoutException, RemotingSendRequestException,
->>>>>>> d17a7f04
         RemotingConnectException {
         defaultMQAdminExtImpl.removeBrokerFromContainer(brokerContainerAddr, clusterName, brokerName, brokerId);
     }
-    
+
     @Override
     public void updateBrokerConfig(String brokerAddr,
-<<<<<<< HEAD
-                                   Properties properties) throws RemotingConnectException, RemotingSendRequestException,
-        RemotingTimeoutException, UnsupportedEncodingException, InterruptedException, MQBrokerException {
-=======
         Properties properties) throws RemotingConnectException, RemotingSendRequestException,
         RemotingTimeoutException, UnsupportedEncodingException, InterruptedException, MQBrokerException, MQClientException {
->>>>>>> d17a7f04
         defaultMQAdminExtImpl.updateBrokerConfig(brokerAddr, properties);
     }
-    
+
     @Override
     public Properties getBrokerConfig(final String brokerAddr) throws RemotingConnectException,
         RemotingSendRequestException, RemotingTimeoutException, UnsupportedEncodingException, InterruptedException, MQBrokerException {
         return defaultMQAdminExtImpl.getBrokerConfig(brokerAddr);
     }
-    
+
     @Override
     public void createAndUpdateTopicConfig(String addr, TopicConfig config) throws RemotingException, MQBrokerException,
         InterruptedException, MQClientException {
         defaultMQAdminExtImpl.createAndUpdateTopicConfig(addr, config);
     }
-    
+
     @Override
     public void createAndUpdatePlainAccessConfig(String addr,
-                                                 PlainAccessConfig config) throws RemotingException, MQBrokerException, InterruptedException, MQClientException {
+        PlainAccessConfig config) throws RemotingException, MQBrokerException, InterruptedException, MQClientException {
         defaultMQAdminExtImpl.createAndUpdatePlainAccessConfig(addr, config);
     }
-<<<<<<< HEAD
-    
-    @Override
-    public void deletePlainAccessConfig(String addr,
-                                        String accessKey) throws RemotingException, MQBrokerException, InterruptedException, MQClientException {
-        defaultMQAdminExtImpl.deletePlainAccessConfig(addr, accessKey);
-    }
-    
-    @Override
-    public void updateGlobalWhiteAddrConfig(String addr,
-                                            String globalWhiteAddrs) throws RemotingException, MQBrokerException, InterruptedException, MQClientException {
-        defaultMQAdminExtImpl.updateGlobalWhiteAddrConfig(addr, globalWhiteAddrs);
-    }
-    
-=======
 
     @Override
     public void deletePlainAccessConfig(String addr,
@@ -251,72 +214,67 @@
         defaultMQAdminExtImpl.updateGlobalWhiteAddrConfig(addr, globalWhiteAddrs, aclFileFullPath);
     }
 
->>>>>>> d17a7f04
     @Override
     public ClusterAclVersionInfo examineBrokerClusterAclVersionInfo(
         String addr) throws RemotingException, MQBrokerException, InterruptedException, MQClientException {
         return defaultMQAdminExtImpl.examineBrokerClusterAclVersionInfo(addr);
     }
-<<<<<<< HEAD
-    
-=======
-
->>>>>>> d17a7f04
+
     @Override
     public AclConfig examineBrokerClusterAclConfig(
         String addr) throws RemotingException, MQBrokerException, InterruptedException, MQClientException {
         return defaultMQAdminExtImpl.examineBrokerClusterAclConfig(addr);
     }
-    
+
     @Override
     public void createAndUpdateSubscriptionGroupConfig(String addr,
-                                                       SubscriptionGroupConfig config) throws RemotingException,
+        SubscriptionGroupConfig config) throws RemotingException,
         MQBrokerException, InterruptedException, MQClientException {
         defaultMQAdminExtImpl.createAndUpdateSubscriptionGroupConfig(addr, config);
     }
-    
+
     @Override
     public SubscriptionGroupConfig examineSubscriptionGroupConfig(String addr, String group)
         throws InterruptedException, RemotingException, MQClientException, MQBrokerException {
         return defaultMQAdminExtImpl.examineSubscriptionGroupConfig(addr, group);
     }
-    
+
     @Override
     public TopicConfig examineTopicConfig(String addr,
-                                          String topic) throws RemotingSendRequestException, RemotingConnectException, RemotingTimeoutException, InterruptedException, MQBrokerException {
+        String topic) throws RemotingSendRequestException, RemotingConnectException, RemotingTimeoutException, InterruptedException, MQBrokerException {
         return defaultMQAdminExtImpl.examineTopicConfig(addr, topic);
     }
-    
+
     @Override
     public TopicStatsTable examineTopicStats(
         String topic) throws RemotingException, MQClientException, InterruptedException,
         MQBrokerException {
         return defaultMQAdminExtImpl.examineTopicStats(topic);
     }
-    
+
     @Override
     public TopicStatsTable examineTopicStats(String brokerAddr,
-                                             String topic) throws RemotingException, MQClientException, InterruptedException,
+        String topic) throws RemotingException, MQClientException, InterruptedException,
         MQBrokerException {
         return defaultMQAdminExtImpl.examineTopicStats(brokerAddr, topic);
     }
-    
+
     @Override
     public AdminToolResult<TopicStatsTable> examineTopicStatsConcurrent(String topic) {
         return defaultMQAdminExtImpl.examineTopicStatsConcurrent(topic);
     }
-    
+
     @Override
     public TopicList fetchAllTopicList() throws RemotingException, MQClientException, InterruptedException {
         return this.defaultMQAdminExtImpl.fetchAllTopicList();
     }
-    
+
     @Override
     public TopicList fetchTopicsByCLuster(
         String clusterName) throws RemotingException, MQClientException, InterruptedException {
         return this.defaultMQAdminExtImpl.fetchTopicsByCLuster(clusterName);
     }
-    
+
     @Override
     public KVTable fetchBrokerRuntimeStats(
         final String brokerAddr) throws RemotingConnectException, RemotingSendRequestException,
@@ -335,38 +293,38 @@
         MQBrokerException {
         return examineConsumeStats(consumerGroup, null);
     }
-    
+
     @Override
     public ConsumeStats examineConsumeStats(String consumerGroup,
-                                            String topic) throws RemotingException, MQClientException,
+        String topic) throws RemotingException, MQClientException,
         InterruptedException, MQBrokerException {
         return defaultMQAdminExtImpl.examineConsumeStats(consumerGroup, topic);
     }
-    
+
     @Override
     public AdminToolResult<ConsumeStats> examineConsumeStatsConcurrent(String consumerGroup, String topic) {
         return defaultMQAdminExtImpl.examineConsumeStatsConcurrent(consumerGroup, topic);
     }
-    
+
     @Override
     public ClusterInfo examineBrokerClusterInfo() throws InterruptedException, RemotingConnectException, RemotingTimeoutException,
         RemotingSendRequestException, MQBrokerException {
         return defaultMQAdminExtImpl.examineBrokerClusterInfo();
     }
-    
+
     @Override
     public TopicRouteData examineTopicRouteInfo(
         String topic) throws RemotingException, MQClientException, InterruptedException {
         return defaultMQAdminExtImpl.examineTopicRouteInfo(topic);
     }
-    
+
     @Override
     public ConsumerConnection examineConsumerConnectionInfo(
         String consumerGroup) throws InterruptedException, MQBrokerException,
         RemotingException, MQClientException {
         return defaultMQAdminExtImpl.examineConsumerConnectionInfo(consumerGroup);
     }
-    
+
     @Override
     public ConsumerConnection examineConsumerConnectionInfo(
         String consumerGroup, String brokerAddr) throws InterruptedException, MQBrokerException,
@@ -381,16 +339,10 @@
     
     @Override
     public ProducerConnection examineProducerConnectionInfo(String producerGroup,
-                                                            final String topic) throws RemotingException,
+        final String topic) throws RemotingException,
         MQClientException, InterruptedException, MQBrokerException {
         return defaultMQAdminExtImpl.examineProducerConnectionInfo(producerGroup, topic);
     }
-<<<<<<< HEAD
-    
-    @Override
-    public void deleteTopicInNameServer(Set<String> addrs, String clusterName,
-                                        String topic) throws RemotingException, MQBrokerException, InterruptedException, MQClientException {
-=======
 
     @Override
     public ProducerTableInfo getAllProducerInfo(
@@ -401,194 +353,193 @@
     @Override
     public void deleteTopicInNameServer(Set<String> addrs, String clusterName,
         String topic) throws RemotingException, MQBrokerException, InterruptedException, MQClientException {
->>>>>>> d17a7f04
         defaultMQAdminExtImpl.deleteTopicInNameServer(addrs, clusterName, topic);
     }
-    
+
     @Override
     public List<String> getNameServerAddressList() {
         return this.defaultMQAdminExtImpl.getNameServerAddressList();
     }
-    
+
     @Override
     public int wipeWritePermOfBroker(final String namesrvAddr, String brokerName) throws RemotingCommandException,
         RemotingConnectException, RemotingSendRequestException, RemotingTimeoutException, InterruptedException, MQClientException {
         return defaultMQAdminExtImpl.wipeWritePermOfBroker(namesrvAddr, brokerName);
     }
-    
+
     @Override
     public int addWritePermOfBroker(String namesrvAddr,
-                                    String brokerName) throws RemotingCommandException, RemotingConnectException, RemotingSendRequestException, RemotingTimeoutException, InterruptedException, MQClientException {
+        String brokerName) throws RemotingCommandException, RemotingConnectException, RemotingSendRequestException, RemotingTimeoutException, InterruptedException, MQClientException {
         return defaultMQAdminExtImpl.addWritePermOfBroker(namesrvAddr, brokerName);
     }
-    
+
     @Override
     public void putKVConfig(String namespace, String key, String value) {
         defaultMQAdminExtImpl.putKVConfig(namespace, key, value);
     }
-    
+
     @Override
     public String getKVConfig(String namespace,
-                              String key) throws RemotingException, MQClientException, InterruptedException {
+        String key) throws RemotingException, MQClientException, InterruptedException {
         return defaultMQAdminExtImpl.getKVConfig(namespace, key);
     }
-    
+
     @Override
     public KVTable getKVListByNamespace(
         String namespace) throws RemotingException, MQClientException, InterruptedException {
         return defaultMQAdminExtImpl.getKVListByNamespace(namespace);
     }
-    
+
     @Override
     public void deleteTopic(String topicName,
-                            String clusterName) throws RemotingException, MQBrokerException, InterruptedException,
+        String clusterName) throws RemotingException, MQBrokerException, InterruptedException,
         MQClientException {
         defaultMQAdminExtImpl.deleteTopic(topicName, clusterName);
     }
-    
+
     @Override
     public void deleteTopicInBroker(Set<String> addrs,
-                                    String topic) throws RemotingException, MQBrokerException, InterruptedException,
+        String topic) throws RemotingException, MQBrokerException, InterruptedException,
         MQClientException {
         defaultMQAdminExtImpl.deleteTopicInBroker(addrs, topic);
     }
-    
+
     @Override
     public AdminToolResult<BrokerOperatorResult> deleteTopicInBrokerConcurrent(Set<String> addrs, String topic) {
         return defaultMQAdminExtImpl.deleteTopicInBrokerConcurrent(addrs, topic);
     }
-    
+
     @Override
     public void deleteTopicInNameServer(Set<String> addrs,
-                                        String topic) throws RemotingException, MQBrokerException, InterruptedException,
+        String topic) throws RemotingException, MQBrokerException, InterruptedException,
         MQClientException {
         defaultMQAdminExtImpl.deleteTopicInNameServer(addrs, topic);
     }
-    
+
     @Override
     public void deleteSubscriptionGroup(String addr,
-                                        String groupName) throws RemotingException, MQBrokerException, InterruptedException,
+        String groupName) throws RemotingException, MQBrokerException, InterruptedException,
         MQClientException {
         defaultMQAdminExtImpl.deleteSubscriptionGroup(addr, groupName);
     }
-    
+
     @Override
     public void deleteSubscriptionGroup(String addr,
-                                        String groupName, boolean removeOffset) throws RemotingException, MQBrokerException, InterruptedException,
+        String groupName, boolean removeOffset) throws RemotingException, MQBrokerException, InterruptedException,
         MQClientException {
         defaultMQAdminExtImpl.deleteSubscriptionGroup(addr, groupName, removeOffset);
     }
-    
+
     @Override
     public void createAndUpdateKvConfig(String namespace, String key,
-                                        String value) throws RemotingException, MQBrokerException,
+        String value) throws RemotingException, MQBrokerException,
         InterruptedException, MQClientException {
         defaultMQAdminExtImpl.createAndUpdateKvConfig(namespace, key, value);
     }
-    
+
     @Override
     public void deleteKvConfig(String namespace,
-                               String key) throws RemotingException, MQBrokerException, InterruptedException,
+        String key) throws RemotingException, MQBrokerException, InterruptedException,
         MQClientException {
         defaultMQAdminExtImpl.deleteKvConfig(namespace, key);
     }
-    
+
     @Override
     public List<RollbackStats> resetOffsetByTimestampOld(String consumerGroup, String topic, long timestamp,
-                                                         boolean force)
+        boolean force)
         throws RemotingException, MQBrokerException, InterruptedException, MQClientException {
         return defaultMQAdminExtImpl.resetOffsetByTimestampOld(consumerGroup, topic, timestamp, force);
     }
-    
+
     @Override
     public Map<MessageQueue, Long> resetOffsetByTimestamp(String topic, String group, long timestamp, boolean isForce)
         throws RemotingException, MQBrokerException, InterruptedException, MQClientException {
         return resetOffsetByTimestamp(topic, group, timestamp, isForce, false);
     }
-    
+
     public Map<MessageQueue, Long> resetOffsetByTimestamp(String topic, String group, long timestamp, boolean isForce,
-                                                          boolean isC)
+        boolean isC)
         throws RemotingException, MQBrokerException, InterruptedException, MQClientException {
         return defaultMQAdminExtImpl.resetOffsetByTimestamp(topic, group, timestamp, isForce, isC);
     }
-    
+
     @Override
     public void resetOffsetNew(String consumerGroup, String topic,
-                               long timestamp) throws RemotingException, MQBrokerException,
+        long timestamp) throws RemotingException, MQBrokerException,
         InterruptedException, MQClientException {
         this.defaultMQAdminExtImpl.resetOffsetNew(consumerGroup, topic, timestamp);
     }
-    
+
     @Override
     public AdminToolResult<BrokerOperatorResult> resetOffsetNewConcurrent(final String group, final String topic,
-                                                                          final long timestamp) {
+        final long timestamp) {
         return this.defaultMQAdminExtImpl.resetOffsetNewConcurrent(group, topic, timestamp);
     }
-    
+
     @Override
     public Map<String, Map<MessageQueue, Long>> getConsumeStatus(String topic, String group,
-                                                                 String clientAddr) throws RemotingException,
+        String clientAddr) throws RemotingException,
         MQBrokerException, InterruptedException, MQClientException {
         return defaultMQAdminExtImpl.getConsumeStatus(topic, group, clientAddr);
     }
-    
+
     @Override
     public void createOrUpdateOrderConf(String key, String value,
-                                        boolean isCluster) throws RemotingException, MQBrokerException,
+        boolean isCluster) throws RemotingException, MQBrokerException,
         InterruptedException, MQClientException {
         defaultMQAdminExtImpl.createOrUpdateOrderConf(key, value, isCluster);
     }
-    
+
     @Override
     public GroupList queryTopicConsumeByWho(
         String topic) throws InterruptedException, MQBrokerException, RemotingException,
         MQClientException {
         return this.defaultMQAdminExtImpl.queryTopicConsumeByWho(topic);
     }
-    
+
     @Override
     public TopicList queryTopicsByConsumer(String group)
         throws InterruptedException, MQBrokerException, RemotingException, MQClientException {
         return this.defaultMQAdminExtImpl.queryTopicsByConsumer(group);
     }
-    
+
     @Override
     public AdminToolResult<TopicList> queryTopicsByConsumerConcurrent(String group) {
         return defaultMQAdminExtImpl.queryTopicsByConsumerConcurrent(group);
     }
-    
+
     @Override
     public SubscriptionData querySubscription(String group, String topic)
         throws InterruptedException, MQBrokerException, RemotingException, MQClientException {
         return this.defaultMQAdminExtImpl.querySubscription(group, topic);
     }
-    
+
     @Override
     public List<QueueTimeSpan> queryConsumeTimeSpan(final String topic,
-                                                    final String group) throws InterruptedException, MQBrokerException,
+        final String group) throws InterruptedException, MQBrokerException,
         RemotingException, MQClientException {
         return this.defaultMQAdminExtImpl.queryConsumeTimeSpan(topic, group);
     }
-    
+
     @Override
     public AdminToolResult<List<QueueTimeSpan>> queryConsumeTimeSpanConcurrent(String topic, String group) {
         return defaultMQAdminExtImpl.queryConsumeTimeSpanConcurrent(topic, group);
     }
-    
+
     @Override
     public boolean cleanExpiredConsumerQueue(
         String cluster) throws RemotingConnectException, RemotingSendRequestException,
         RemotingTimeoutException, MQClientException, InterruptedException {
         return defaultMQAdminExtImpl.cleanExpiredConsumerQueue(cluster);
     }
-    
+
     @Override
     public boolean cleanExpiredConsumerQueueByAddr(
         String addr) throws RemotingConnectException, RemotingSendRequestException,
         RemotingTimeoutException, MQClientException, InterruptedException {
         return defaultMQAdminExtImpl.cleanExpiredConsumerQueueByAddr(addr);
     }
-    
+
     @Override
     public boolean deleteExpiredCommitLog(String cluster) throws RemotingConnectException, RemotingSendRequestException,
         RemotingTimeoutException, MQClientException, InterruptedException {
@@ -607,115 +558,115 @@
         RemotingTimeoutException, MQClientException, InterruptedException {
         return defaultMQAdminExtImpl.cleanUnusedTopic(cluster);
     }
-    
+
     @Override
     public boolean cleanUnusedTopicByAddr(String addr) throws RemotingConnectException, RemotingSendRequestException,
         RemotingTimeoutException, MQClientException, InterruptedException {
         return defaultMQAdminExtImpl.cleanUnusedTopicByAddr(addr);
     }
-    
+
     @Override
     public ConsumerRunningInfo getConsumerRunningInfo(String consumerGroup, String clientId,
-                                                      boolean jstack) throws RemotingException,
+        boolean jstack) throws RemotingException,
         MQClientException, InterruptedException {
         return defaultMQAdminExtImpl.getConsumerRunningInfo(consumerGroup, clientId, jstack);
     }
-    
+
     @Override
     public ConsumerRunningInfo getConsumerRunningInfo(String consumerGroup, String clientId,
-                                                      boolean jstack, boolean metrics) throws RemotingException,
+        boolean jstack, boolean metrics) throws RemotingException,
         MQClientException, InterruptedException {
         return defaultMQAdminExtImpl.getConsumerRunningInfo(consumerGroup, clientId, jstack, metrics);
     }
-    
+
     @Override
     public ConsumeMessageDirectlyResult consumeMessageDirectly(String consumerGroup, String clientId, String msgId)
         throws RemotingException, MQClientException, InterruptedException, MQBrokerException {
         return defaultMQAdminExtImpl.consumeMessageDirectly(consumerGroup, clientId, msgId);
     }
-    
+
     @Override
     public ConsumeMessageDirectlyResult consumeMessageDirectly(final String consumerGroup, final String clientId,
                                                                final String topic,
                                                                final String msgId) throws RemotingException, MQClientException, InterruptedException, MQBrokerException {
         return defaultMQAdminExtImpl.consumeMessageDirectly(consumerGroup, clientId, topic, msgId);
     }
-    
+
     @Override
     public List<MessageTrack> messageTrackDetail(
         MessageExt msg) throws RemotingException, MQClientException, InterruptedException,
         MQBrokerException {
         return this.defaultMQAdminExtImpl.messageTrackDetail(msg);
     }
-    
+
     @Override
     public List<MessageTrack> messageTrackDetailConcurrent(
         MessageExt msg) throws RemotingException, MQClientException, InterruptedException,
         MQBrokerException {
         return this.defaultMQAdminExtImpl.messageTrackDetailConcurrent(msg);
     }
-    
+
     @Override
     public void cloneGroupOffset(String srcGroup, String destGroup, String topic,
-                                 boolean isOffline) throws RemotingException,
+        boolean isOffline) throws RemotingException,
         MQClientException, InterruptedException, MQBrokerException {
         this.defaultMQAdminExtImpl.cloneGroupOffset(srcGroup, destGroup, topic, isOffline);
     }
-    
+
     @Override
     public BrokerStatsData viewBrokerStatsData(String brokerAddr, String statsName,
-                                               String statsKey) throws RemotingConnectException,
+        String statsKey) throws RemotingConnectException,
         RemotingSendRequestException, RemotingTimeoutException, MQClientException, InterruptedException {
         return this.defaultMQAdminExtImpl.viewBrokerStatsData(brokerAddr, statsName, statsKey);
     }
-    
+
     @Override
     public Set<String> getClusterList(String topic) throws RemotingConnectException, RemotingSendRequestException,
         RemotingTimeoutException, MQClientException, InterruptedException {
         return this.defaultMQAdminExtImpl.getClusterList(topic);
     }
-    
+
     @Override
     public ConsumeStatsList fetchConsumeStatsInBroker(final String brokerAddr, boolean isOrder,
-                                                      long timeoutMillis) throws RemotingConnectException, RemotingSendRequestException,
+        long timeoutMillis) throws RemotingConnectException, RemotingSendRequestException,
         RemotingTimeoutException, MQClientException, InterruptedException {
         return this.defaultMQAdminExtImpl.fetchConsumeStatsInBroker(brokerAddr, isOrder, timeoutMillis);
     }
-    
+
     @Override
     public Set<String> getTopicClusterList(
         final String topic) throws InterruptedException, MQBrokerException, MQClientException, RemotingException {
         return this.defaultMQAdminExtImpl.getTopicClusterList(topic);
     }
-    
+
     @Override
     public SubscriptionGroupWrapper getAllSubscriptionGroup(final String brokerAddr,
-                                                            long timeoutMillis) throws InterruptedException, RemotingTimeoutException, RemotingSendRequestException,
+        long timeoutMillis) throws InterruptedException, RemotingTimeoutException, RemotingSendRequestException,
         RemotingConnectException, MQBrokerException {
         return this.defaultMQAdminExtImpl.getAllSubscriptionGroup(brokerAddr, timeoutMillis);
     }
-    
+
     @Override
     public SubscriptionGroupWrapper getUserSubscriptionGroup(final String brokerAddr,
-                                                             long timeoutMillis) throws InterruptedException, RemotingTimeoutException, RemotingSendRequestException,
+        long timeoutMillis) throws InterruptedException, RemotingTimeoutException, RemotingSendRequestException,
         RemotingConnectException, MQBrokerException {
         return this.defaultMQAdminExtImpl.getUserSubscriptionGroup(brokerAddr, timeoutMillis);
     }
-    
+
     @Override
     public TopicConfigSerializeWrapper getAllTopicConfig(final String brokerAddr,
-                                                         long timeoutMillis) throws InterruptedException, RemotingTimeoutException, RemotingSendRequestException,
+        long timeoutMillis) throws InterruptedException, RemotingTimeoutException, RemotingSendRequestException,
         RemotingConnectException, MQBrokerException {
         return this.defaultMQAdminExtImpl.getAllTopicConfig(brokerAddr, timeoutMillis);
     }
-    
+
     @Override
     public TopicConfigSerializeWrapper getUserTopicConfig(final String brokerAddr, final boolean specialTopic,
-                                                          long timeoutMillis) throws InterruptedException, RemotingException,
+        long timeoutMillis) throws InterruptedException, RemotingException,
         MQBrokerException, MQClientException {
         return this.defaultMQAdminExtImpl.getUserTopicConfig(brokerAddr, specialTopic, timeoutMillis);
     }
-    
+
     /* (non-Javadoc)
      * @see org.apache.rocketmq.client.MQAdmin#queryMessageByUniqKey(java.lang.String, java.lang.String)
      */
@@ -724,35 +675,35 @@
         throws RemotingException, MQBrokerException, InterruptedException, MQClientException {
         return this.defaultMQAdminExtImpl.viewMessage(topic, msgId);
     }
-    
+
     @Override
     public MessageExt queryMessage(String clusterName, String topic, String msgId)
         throws RemotingException, MQBrokerException, InterruptedException, MQClientException {
         return this.defaultMQAdminExtImpl.queryMessage(clusterName, topic, msgId);
     }
-    
+
     public String getAdminExtGroup() {
         return adminExtGroup;
     }
-    
+
     public void setAdminExtGroup(String adminExtGroup) {
         this.adminExtGroup = adminExtGroup;
     }
-    
+
     public String getCreateTopicKey() {
         return createTopicKey;
     }
-    
+
     public void setCreateTopicKey(String createTopicKey) {
         this.createTopicKey = createTopicKey;
     }
-    
+
     @Override
     public void updateConsumeOffset(String brokerAddr, String consumeGroup, MessageQueue mq,
-                                    long offset) throws RemotingException, InterruptedException, MQBrokerException {
+        long offset) throws RemotingException, InterruptedException, MQBrokerException {
         this.defaultMQAdminExtImpl.updateConsumeOffset(brokerAddr, consumeGroup, mq, offset);
     }
-    
+
     @Override
     public void updateNameServerConfig(final Properties properties, final List<String> nameServers)
         throws InterruptedException, RemotingConnectException,
@@ -760,7 +711,7 @@
         MQClientException, RemotingSendRequestException {
         this.defaultMQAdminExtImpl.updateNameServerConfig(properties, nameServers);
     }
-    
+
     @Override
     public Map<String, Properties> getNameServerConfig(final List<String> nameServers)
         throws InterruptedException, RemotingTimeoutException,
@@ -768,69 +719,65 @@
         UnsupportedEncodingException {
         return this.defaultMQAdminExtImpl.getNameServerConfig(nameServers);
     }
-    
+
     @Override
     public QueryConsumeQueueResponseBody queryConsumeQueue(String brokerAddr, String topic, int queueId, long index,
-                                                           int count, String consumerGroup)
+        int count, String consumerGroup)
         throws InterruptedException, RemotingTimeoutException, RemotingSendRequestException, RemotingConnectException, MQClientException {
         return this.defaultMQAdminExtImpl.queryConsumeQueue(
             brokerAddr, topic, queueId, index, count, consumerGroup
         );
     }
-    
+
     @Override
     public boolean resumeCheckHalfMessage(String msgId)
         throws RemotingException, MQClientException, InterruptedException, MQBrokerException {
         return this.defaultMQAdminExtImpl.resumeCheckHalfMessage(msgId);
     }
-    
+
     @Override
     public boolean resumeCheckHalfMessage(String topic,
-                                          String msgId)
+        String msgId)
         throws RemotingException, MQClientException, InterruptedException, MQBrokerException {
         return this.defaultMQAdminExtImpl.resumeCheckHalfMessage(topic, msgId);
     }
-    
+
     @Override
     public void setMessageRequestMode(final String brokerAddr, final String topic, final String consumerGroup,
-                                      final MessageRequestMode mode, final int popShareQueueNum, final long timeoutMillis)
+        final MessageRequestMode mode, final int popShareQueueNum, final long timeoutMillis)
         throws InterruptedException, RemotingTimeoutException, RemotingSendRequestException,
         RemotingConnectException, MQClientException {
         this.defaultMQAdminExtImpl.setMessageRequestMode(brokerAddr, topic, consumerGroup, mode, popShareQueueNum, timeoutMillis);
     }
-    
+
     @Override
     public void createStaticTopic(String addr, String defaultTopic, TopicConfig topicConfig,
-                                  TopicQueueMappingDetail mappingDetail,
-                                  boolean force) throws RemotingException, InterruptedException, MQBrokerException {
+        TopicQueueMappingDetail mappingDetail,
+        boolean force) throws RemotingException, InterruptedException, MQBrokerException {
         this.defaultMQAdminExtImpl.createStaticTopic(addr, defaultTopic, topicConfig, mappingDetail, force);
     }
-<<<<<<< HEAD
-    
-=======
 
     @Deprecated
->>>>>>> d17a7f04
     @Override
     public long searchOffset(final String brokerAddr, final String topicName,
-                             final int queueId, final long timestamp, final long timeoutMillis)
+        final int queueId, final long timestamp, final long timeoutMillis)
         throws RemotingException, MQBrokerException, InterruptedException {
         return this.defaultMQAdminExtImpl.searchOffset(brokerAddr, topicName, queueId, timestamp, timeoutMillis);
     }
-    
+
     @Override
     public void resetOffsetByQueueId(final String brokerAddr, final String consumerGroup,
-                                     final String topicName, final int queueId, final long resetOffset)
+        final String topicName, final int queueId, final long resetOffset)
         throws RemotingException, InterruptedException, MQBrokerException {
         this.defaultMQAdminExtImpl.resetOffsetByQueueId(brokerAddr, consumerGroup, topicName, queueId, resetOffset);
     }
-    
+
     @Override
     public HARuntimeInfo getBrokerHAStatus(String brokerAddr) throws RemotingConnectException,
         RemotingSendRequestException, RemotingTimeoutException, InterruptedException, MQBrokerException {
         return this.defaultMQAdminExtImpl.getBrokerHAStatus(brokerAddr);
     }
-    
+
     @Override
     public InSyncStateData getInSyncStateData(String controllerAddress,
         List<String> brokers) throws RemotingException, InterruptedException, MQBrokerException {
@@ -853,21 +800,21 @@
         throws InterruptedException, RemotingConnectException, RemotingTimeoutException, RemotingSendRequestException, MQBrokerException {
         this.defaultMQAdminExtImpl.resetMasterFlushOffset(brokerAddr, masterFlushOffset);
     }
-    
+
     public QueryResult queryMessageByUniqKey(String topic, String key, int maxNum, long begin, long end)
         throws MQClientException, InterruptedException {
-        
+
         return defaultMQAdminExtImpl.queryMessageByUniqKey(topic, key, maxNum, begin, end);
     }
-    
+
     public DefaultMQAdminExtImpl getDefaultMQAdminExtImpl() {
         return defaultMQAdminExtImpl;
     }
-    
+
     public GroupForbidden updateAndGetGroupReadForbidden(String brokerAddr, //
-                                                         String groupName, //
-                                                         String topicName, //
-                                                         Boolean readable) //
+        String groupName, //
+        String topicName, //
+        Boolean readable) //
         throws RemotingException,
         InterruptedException, MQBrokerException {
         return this.defaultMQAdminExtImpl.updateAndGetGroupReadForbidden(brokerAddr, groupName, topicName, readable);
