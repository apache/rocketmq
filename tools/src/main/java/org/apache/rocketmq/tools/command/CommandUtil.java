/*
 * Licensed to the Apache Software Foundation (ASF) under one or more
 * contributor license agreements.  See the NOTICE file distributed with
 * this work for additional information regarding copyright ownership.
 * The ASF licenses this file to You under the Apache License, Version 2.0
 * (the "License"); you may not use this file except in compliance with
 * the License.  You may obtain a copy of the License at
 *
 *     http://www.apache.org/licenses/LICENSE-2.0
 *
 * Unless required by applicable law or agreed to in writing, software
 * distributed under the License is distributed on an "AS IS" BASIS,
 * WITHOUT WARRANTIES OR CONDITIONS OF ANY KIND, either express or implied.
 * See the License for the specific language governing permissions and
 * limitations under the License.
 */
package org.apache.rocketmq.tools.command;

import java.util.ArrayList;
import java.util.Collection;
import java.util.HashMap;
import java.util.HashSet;
import java.util.Iterator;
import java.util.List;
import java.util.Map;
import java.util.Set;
import org.apache.rocketmq.client.exception.MQBrokerException;
import org.apache.rocketmq.common.MixAll;
import org.apache.rocketmq.common.protocol.body.ClusterInfo;
import org.apache.rocketmq.common.protocol.route.BrokerData;
import org.apache.rocketmq.remoting.exception.RemotingConnectException;
import org.apache.rocketmq.remoting.exception.RemotingSendRequestException;
import org.apache.rocketmq.remoting.exception.RemotingTimeoutException;
import org.apache.rocketmq.tools.admin.MQAdminExt;

public class CommandUtil {

    private static final String ERROR_MESSAGE = "Make sure the specified clusterName exists or the name server " +
        "connected to is correct.";

    public static Map<String/*master addr*/, List<String>/*slave addr*/> fetchMasterAndSlaveDistinguish(
        final MQAdminExt adminExt, final String clusterName)
        throws InterruptedException, RemotingConnectException,
        RemotingTimeoutException, RemotingSendRequestException,
        MQBrokerException {
        Map<String, List<String>> masterAndSlaveMap = new HashMap<String, List<String>>(4);

        ClusterInfo clusterInfoSerializeWrapper = adminExt.examineBrokerClusterInfo(clusterName);
        Set<String> brokerNameSet = clusterInfoSerializeWrapper.getClusterAddrTable().get(clusterName);

        if (brokerNameSet == null) {
            System.out.printf("[error] %s", ERROR_MESSAGE);
            return masterAndSlaveMap;
        }

        for (String brokerName : brokerNameSet) {
            BrokerData brokerData = clusterInfoSerializeWrapper.getBrokerAddrTable().get(brokerName);

            if (brokerData == null || brokerData.getBrokerAddrs() == null) {
                continue;
            }

            String masterAddr = brokerData.getBrokerAddrs().get(MixAll.MASTER_ID);
            masterAndSlaveMap.put(masterAddr, new ArrayList<String>());

            for (Long id : brokerData.getBrokerAddrs().keySet()) {
                if (brokerData.getBrokerAddrs().get(id) == null || id == MixAll.MASTER_ID) {
                    continue;
                }

                masterAndSlaveMap.get(masterAddr).add(brokerData.getBrokerAddrs().get(id));
            }
        }

        return masterAndSlaveMap;
    }

    public static Set<String> fetchMasterAddrByClusterName(final MQAdminExt adminExt, final String clusterName)
        throws InterruptedException, RemotingConnectException, RemotingTimeoutException,
        RemotingSendRequestException, MQBrokerException {
        Set<String> masterSet = new HashSet<String>();

        ClusterInfo clusterInfoSerializeWrapper = adminExt.examineBrokerClusterInfo(clusterName);

        Set<String> brokerNameSet = clusterInfoSerializeWrapper.getClusterAddrTable().get(clusterName);

        if (brokerNameSet != null) {
            for (String brokerName : brokerNameSet) {
                BrokerData brokerData = clusterInfoSerializeWrapper.getBrokerAddrTable().get(brokerName);
                if (brokerData != null) {

                    String addr = brokerData.getBrokerAddrs().get(MixAll.MASTER_ID);
                    if (addr != null) {
                        masterSet.add(addr);
                    }
                }
            }
        } else {
            System.out.printf("[error] %s", ERROR_MESSAGE);
        }

        return masterSet;
    }

    public static Set<String> fetchMasterAndSlaveAddrByClusterName(final MQAdminExt adminExt, final String clusterName)
        throws InterruptedException, RemotingConnectException, RemotingTimeoutException,
        RemotingSendRequestException, MQBrokerException {
<<<<<<< HEAD
        Set<String> masterSet = new HashSet<String>();

        ClusterInfo clusterInfoSerializeWrapper = adminExt.examineBrokerClusterInfo(clusterName);

=======
        Set<String> brokerAddressSet = new HashSet<String>();
        ClusterInfo clusterInfoSerializeWrapper = adminExt.examineBrokerClusterInfo();
>>>>>>> b054a9d4
        Set<String> brokerNameSet = clusterInfoSerializeWrapper.getClusterAddrTable().get(clusterName);
        if (brokerNameSet != null) {
            for (String brokerName : brokerNameSet) {
                BrokerData brokerData = clusterInfoSerializeWrapper.getBrokerAddrTable().get(brokerName);
                if (brokerData != null) {
                    final Collection<String> addrs = brokerData.getBrokerAddrs().values();
                    brokerAddressSet.addAll(addrs);
                }
            }
        } else {
            System.out.printf("[error] %s", ERROR_MESSAGE);
        }

        return brokerAddressSet;
    }

    public static Set<String> fetchBrokerNameByClusterName(final MQAdminExt adminExt, final String clusterName)
        throws Exception {
        ClusterInfo clusterInfoSerializeWrapper = adminExt.examineBrokerClusterInfo(clusterName);
        Set<String> brokerNameSet = clusterInfoSerializeWrapper.getClusterAddrTable().get(clusterName);
        if (brokerNameSet.isEmpty()) {
            throw new Exception(ERROR_MESSAGE);
        }
        return brokerNameSet;
    }

    public static String fetchBrokerNameByAddr(final MQAdminExt adminExt, final String addr) throws Exception {
<<<<<<< HEAD
        ClusterInfo clusterInfoSerializeWrapper = adminExt.examineBrokerClusterInfo(null);
        HashMap<String/* brokerName */, BrokerData> brokerAddrTable =
            clusterInfoSerializeWrapper.getBrokerAddrTable();
=======
        ClusterInfo clusterInfoSerializeWrapper = adminExt.examineBrokerClusterInfo();
        HashMap<String/* brokerName */, BrokerData> brokerAddrTable = clusterInfoSerializeWrapper.getBrokerAddrTable();
>>>>>>> b054a9d4
        Iterator<Map.Entry<String, BrokerData>> it = brokerAddrTable.entrySet().iterator();
        while (it.hasNext()) {
            Map.Entry<String, BrokerData> entry = it.next();
            HashMap<Long, String> brokerAddrs = entry.getValue().getBrokerAddrs();
            if (brokerAddrs.containsValue(addr)) {
                return entry.getKey();
            }
        }
        throw new Exception(ERROR_MESSAGE);
    }

}<|MERGE_RESOLUTION|>--- conflicted
+++ resolved
@@ -105,15 +105,8 @@
     public static Set<String> fetchMasterAndSlaveAddrByClusterName(final MQAdminExt adminExt, final String clusterName)
         throws InterruptedException, RemotingConnectException, RemotingTimeoutException,
         RemotingSendRequestException, MQBrokerException {
-<<<<<<< HEAD
-        Set<String> masterSet = new HashSet<String>();
-
-        ClusterInfo clusterInfoSerializeWrapper = adminExt.examineBrokerClusterInfo(clusterName);
-
-=======
         Set<String> brokerAddressSet = new HashSet<String>();
         ClusterInfo clusterInfoSerializeWrapper = adminExt.examineBrokerClusterInfo();
->>>>>>> b054a9d4
         Set<String> brokerNameSet = clusterInfoSerializeWrapper.getClusterAddrTable().get(clusterName);
         if (brokerNameSet != null) {
             for (String brokerName : brokerNameSet) {
@@ -141,14 +134,8 @@
     }
 
     public static String fetchBrokerNameByAddr(final MQAdminExt adminExt, final String addr) throws Exception {
-<<<<<<< HEAD
-        ClusterInfo clusterInfoSerializeWrapper = adminExt.examineBrokerClusterInfo(null);
-        HashMap<String/* brokerName */, BrokerData> brokerAddrTable =
-            clusterInfoSerializeWrapper.getBrokerAddrTable();
-=======
         ClusterInfo clusterInfoSerializeWrapper = adminExt.examineBrokerClusterInfo();
         HashMap<String/* brokerName */, BrokerData> brokerAddrTable = clusterInfoSerializeWrapper.getBrokerAddrTable();
->>>>>>> b054a9d4
         Iterator<Map.Entry<String, BrokerData>> it = brokerAddrTable.entrySet().iterator();
         while (it.hasNext()) {
             Map.Entry<String, BrokerData> entry = it.next();
