--- conflicted
+++ resolved
@@ -82,7 +82,7 @@
     public void execute(final CommandLine commandLine, final Options options, RPCHook rpcHook) throws SubCommandException {
         try {
             /* Group name must be set before consumer start */
-<<<<<<< HEAD
+
             defaultMQPushConsumer = new DefaultMQPushConsumer(commandLine.getOptionValue('g').trim());
             defaultMQPushConsumer.setConsumeFromWhere(ConsumeFromWhere.CONSUME_FROM_LAST_OFFSET);
             defaultMQPushConsumer.setNamesrvAddr(commandLine.getOptionValue('n').trim());
@@ -93,65 +93,6 @@
                     ConsumeConcurrentlyContext context) {
                     System.out.printf("%s Receive New Messages: %s %n", Thread.currentThread().getName(), msgs);
                     return ConsumeConcurrentlyStatus.CONSUME_SUCCESS;
-=======
-            if (commandLine.hasOption('g')) {
-                String consumerGroup = commandLine.getOptionValue('g').trim();
-                defaultMQPullConsumer.setConsumerGroup(consumerGroup);
-            }
-
-            defaultMQPullConsumer.start();
-
-            topic = commandLine.getOptionValue('t').trim();
-
-            if (commandLine.hasOption('c')) {
-                messageCount = Long.parseLong(commandLine.getOptionValue('c').trim());
-                if (messageCount <= 0) {
-                    System.out.print("Please input a positive messageNumber!");
-                    return;
-                }
-            }
-            if (commandLine.hasOption('b')) {
-                brokerName = commandLine.getOptionValue('b').trim();
-
-            }
-            if (commandLine.hasOption('i')) {
-                if (!commandLine.hasOption('b')) {
-                    System.out.print("Please set the brokerName before queueId!");
-                    return;
-                }
-                queueId = commandLine.getOptionValue('i').trim();
-
-                consumeType = ConsumeType.BYQUEUE;
-            }
-            if (commandLine.hasOption('o')) {
-                if (consumeType != ConsumeType.BYQUEUE) {
-                    System.out.print("Please set queueId before offset!");
-                    return;
-                }
-                offset = Long.parseLong(commandLine.getOptionValue('o').trim());
-                consumeType = ConsumeType.BYOFFSET;
-            }
-
-            long now = System.currentTimeMillis();
-            if (commandLine.hasOption('s')) {
-                String timestampStr = commandLine.getOptionValue('s').trim();
-                timeValueBegin = timestampFormat(timestampStr);
-                if (timeValueBegin > now) {
-                    System.out.print("Please set the beginTimestamp before now!");
-                    return;
-                }
-            }
-            if (commandLine.hasOption('e')) {
-                String timestampStr = commandLine.getOptionValue('e').trim();
-                timeValueEnd = timestampFormat(timestampStr);
-                if (timeValueEnd > now) {
-                    System.out.print("Please set the endTimestamp before now!");
-                    return;
-                }
-                if (timeValueBegin > timeValueEnd) {
-                    System.out.print("Please make sure that the beginTimestamp is less than or equal to the endTimestamp");
-                    return;
->>>>>>> f6746a76
                 }
             });
             defaultMQPushConsumer.start();
