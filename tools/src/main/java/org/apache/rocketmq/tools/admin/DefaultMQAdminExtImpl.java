--- conflicted
+++ resolved
@@ -1570,20 +1570,11 @@
 
     @Override
     public Set<String> getTopicClusterList(
-<<<<<<< HEAD
-        final String topic) throws InterruptedException, MQBrokerException, MQClientException,
-        RemotingException {
+        final String topic) throws InterruptedException, MQBrokerException, MQClientException, RemotingException {
       Set<String> clusterSet = new HashSet<String>();
       ClusterInfo clusterInfo = examineBrokerClusterInfo();
       TopicRouteData topicRouteData = examineTopicRouteInfo(topic);
       for (BrokerData brokerData : topicRouteData.getBrokerDatas()) {
-=======
-        final String topic) throws InterruptedException, MQBrokerException, MQClientException, RemotingException {
-        Set<String> clusterSet = new HashSet<String>();
-        ClusterInfo clusterInfo = examineBrokerClusterInfo();
-        TopicRouteData topicRouteData = examineTopicRouteInfo(topic);
-        BrokerData brokerData = topicRouteData.getBrokerDatas().get(0);
->>>>>>> 9b87205c
         String brokerName = brokerData.getBrokerName();
         Set<String> brokers = clusterInfo.getClusterAddrTable().get(brokerData.getCluster());
         if (brokers.contains(brokerName)) {
