/*
 * Licensed to the Apache Software Foundation (ASF) under one or more
 * contributor license agreements.  See the NOTICE file distributed with
 * this work for additional information regarding copyright ownership.
 * The ASF licenses this file to You under the Apache License, Version 2.0
 * (the "License"); you may not use this file except in compliance with
 * the License.  You may obtain a copy of the License at
 *
 *     http://www.apache.org/licenses/LICENSE-2.0
 *
 * Unless required by applicable law or agreed to in writing, software
 * distributed under the License is distributed on an "AS IS" BASIS,
 * WITHOUT WARRANTIES OR CONDITIONS OF ANY KIND, either express or implied.
 * See the License for the specific language governing permissions and
 * limitations under the License.
 */
package org.apache.rocketmq.tools.admin;

import java.io.UnsupportedEncodingException;
import java.text.MessageFormat;
import java.util.ArrayList;
import java.util.Arrays;
import java.util.Collections;
import java.util.HashMap;
import java.util.HashSet;
import java.util.Iterator;
import java.util.List;
import java.util.Map;
import java.util.Map.Entry;
import java.util.Properties;
import java.util.Random;
import java.util.Set;
import java.util.concurrent.ConcurrentHashMap;
import java.util.concurrent.CopyOnWriteArrayList;
import java.util.concurrent.CountDownLatch;
import java.util.concurrent.LinkedBlockingQueue;
import java.util.concurrent.ThreadPoolExecutor;
import java.util.concurrent.TimeUnit;
import org.apache.commons.lang3.StringUtils;
import org.apache.rocketmq.client.QueryResult;
import org.apache.rocketmq.client.admin.MQAdminExtInner;
import org.apache.rocketmq.client.exception.MQBrokerException;
import org.apache.rocketmq.client.exception.MQClientException;
import org.apache.rocketmq.client.impl.MQClientManager;
import org.apache.rocketmq.client.impl.factory.MQClientInstance;
import org.apache.rocketmq.client.log.ClientLogger;
import org.apache.rocketmq.common.AclConfig;
import org.apache.rocketmq.common.KeyBuilder;
import org.apache.rocketmq.common.MixAll;
import org.apache.rocketmq.common.PlainAccessConfig;
import org.apache.rocketmq.common.ServiceState;
import org.apache.rocketmq.common.ThreadFactoryImpl;
import org.apache.rocketmq.common.TopicConfig;
import org.apache.rocketmq.common.UtilAll;
import org.apache.rocketmq.common.admin.ConsumeStats;
import org.apache.rocketmq.common.admin.OffsetWrapper;
import org.apache.rocketmq.common.admin.RollbackStats;
import org.apache.rocketmq.common.admin.TopicOffset;
import org.apache.rocketmq.common.admin.TopicStatsTable;
import org.apache.rocketmq.common.help.FAQUrl;
import org.apache.rocketmq.common.protocol.body.ClusterAclVersionInfo;
import org.apache.rocketmq.common.protocol.body.ProducerTableInfo;
import org.apache.rocketmq.logging.InternalLogger;
import org.apache.rocketmq.common.message.MessageClientExt;
import org.apache.rocketmq.common.message.MessageConst;
import org.apache.rocketmq.common.message.MessageDecoder;
import org.apache.rocketmq.common.message.MessageExt;
import org.apache.rocketmq.common.message.MessageQueue;
import org.apache.rocketmq.common.message.MessageRequestMode;
import org.apache.rocketmq.common.namesrv.NamesrvUtil;
import org.apache.rocketmq.common.protocol.ResponseCode;
import org.apache.rocketmq.common.protocol.body.BrokerStatsData;
import org.apache.rocketmq.common.protocol.body.ClusterInfo;
import org.apache.rocketmq.common.protocol.body.ConsumeMessageDirectlyResult;
import org.apache.rocketmq.common.protocol.body.ConsumeStatsList;
import org.apache.rocketmq.common.protocol.body.ConsumerConnection;
import org.apache.rocketmq.common.protocol.body.ConsumerRunningInfo;
import org.apache.rocketmq.common.protocol.body.EpochEntryCache;
import org.apache.rocketmq.common.protocol.body.GroupList;
import org.apache.rocketmq.common.protocol.body.HARuntimeInfo;
import org.apache.rocketmq.common.protocol.body.InSyncStateData;
import org.apache.rocketmq.common.protocol.body.KVTable;
import org.apache.rocketmq.common.protocol.body.ProducerConnection;
import org.apache.rocketmq.common.protocol.body.QueryConsumeQueueResponseBody;
import org.apache.rocketmq.common.protocol.body.QueueTimeSpan;
import org.apache.rocketmq.common.protocol.body.SubscriptionGroupWrapper;
import org.apache.rocketmq.common.protocol.body.TopicConfigSerializeWrapper;
import org.apache.rocketmq.common.protocol.body.TopicList;
import org.apache.rocketmq.common.protocol.header.UpdateConsumerOffsetRequestHeader;
import org.apache.rocketmq.common.protocol.header.UpdateGroupForbiddenRequestHeader;
import org.apache.rocketmq.common.protocol.header.namesrv.controller.GetMetaDataResponseHeader;
import org.apache.rocketmq.common.protocol.heartbeat.SubscriptionData;
import org.apache.rocketmq.common.protocol.route.BrokerData;
import org.apache.rocketmq.common.protocol.route.QueueData;
import org.apache.rocketmq.common.protocol.route.TopicRouteData;
import org.apache.rocketmq.common.statictopic.TopicConfigAndQueueMapping;
import org.apache.rocketmq.common.statictopic.TopicQueueMappingDetail;
import org.apache.rocketmq.common.subscription.GroupForbidden;
import org.apache.rocketmq.common.subscription.SubscriptionGroupConfig;
import org.apache.rocketmq.remoting.RPCHook;
import org.apache.rocketmq.remoting.common.RemotingHelper;
import org.apache.rocketmq.remoting.common.RemotingUtil;
import org.apache.rocketmq.remoting.exception.RemotingCommandException;
import org.apache.rocketmq.remoting.exception.RemotingConnectException;
import org.apache.rocketmq.remoting.exception.RemotingException;
import org.apache.rocketmq.remoting.exception.RemotingSendRequestException;
import org.apache.rocketmq.remoting.exception.RemotingTimeoutException;
import org.apache.rocketmq.tools.admin.api.BrokerOperatorResult;
import org.apache.rocketmq.tools.admin.api.MessageTrack;
import org.apache.rocketmq.tools.admin.api.TrackType;
import org.apache.rocketmq.tools.admin.common.AdminToolHandler;
import org.apache.rocketmq.tools.admin.common.AdminToolResult;
import org.apache.rocketmq.tools.admin.common.AdminToolsResultCodeEnum;
import org.apache.rocketmq.tools.command.CommandUtil;

public class DefaultMQAdminExtImpl implements MQAdminExt, MQAdminExtInner {

    private static final Set<String> SYSTEM_GROUP_SET = new HashSet<String>();

    static {
        SYSTEM_GROUP_SET.add(MixAll.DEFAULT_CONSUMER_GROUP);
        SYSTEM_GROUP_SET.add(MixAll.DEFAULT_PRODUCER_GROUP);
        SYSTEM_GROUP_SET.add(MixAll.TOOLS_CONSUMER_GROUP);
        SYSTEM_GROUP_SET.add(MixAll.FILTERSRV_CONSUMER_GROUP);
        SYSTEM_GROUP_SET.add(MixAll.MONITOR_CONSUMER_GROUP);
        SYSTEM_GROUP_SET.add(MixAll.CLIENT_INNER_PRODUCER_GROUP);
        SYSTEM_GROUP_SET.add(MixAll.SELF_TEST_PRODUCER_GROUP);
        SYSTEM_GROUP_SET.add(MixAll.SELF_TEST_CONSUMER_GROUP);
        SYSTEM_GROUP_SET.add(MixAll.ONS_HTTP_PROXY_GROUP);
        SYSTEM_GROUP_SET.add(MixAll.CID_ONSAPI_PERMISSION_GROUP);
        SYSTEM_GROUP_SET.add(MixAll.CID_ONSAPI_OWNER_GROUP);
        SYSTEM_GROUP_SET.add(MixAll.CID_ONSAPI_PULL_GROUP);
        SYSTEM_GROUP_SET.add(MixAll.CID_SYS_RMQ_TRANS);
    }

    private final InternalLogger log = ClientLogger.getLog();
    private final DefaultMQAdminExt defaultMQAdminExt;
    private ServiceState serviceState = ServiceState.CREATE_JUST;
    private MQClientInstance mqClientInstance;
    private RPCHook rpcHook;
    private long timeoutMillis = 20000;
    private Random random = new Random();

    protected final List<String> kvNamespaceToDeleteList = Arrays.asList(NamesrvUtil.NAMESPACE_ORDER_TOPIC_CONFIG);
    protected ThreadPoolExecutor threadPoolExecutor;

    public DefaultMQAdminExtImpl(DefaultMQAdminExt defaultMQAdminExt, long timeoutMillis) {
        this(defaultMQAdminExt, null, timeoutMillis);
    }

    public DefaultMQAdminExtImpl(DefaultMQAdminExt defaultMQAdminExt, RPCHook rpcHook, long timeoutMillis) {
        this.defaultMQAdminExt = defaultMQAdminExt;
        this.rpcHook = rpcHook;
        this.timeoutMillis = timeoutMillis;
    }

    @Override public void start() throws MQClientException {
        switch (this.serviceState) {
            case CREATE_JUST:
                this.serviceState = ServiceState.START_FAILED;

                this.defaultMQAdminExt.changeInstanceNameToPID();

                this.mqClientInstance = MQClientManager.getInstance().getOrCreateMQClientInstance(this.defaultMQAdminExt, rpcHook);

                boolean registerOK = mqClientInstance.registerAdminExt(this.defaultMQAdminExt.getAdminExtGroup(), this);
                if (!registerOK) {
                    this.serviceState = ServiceState.CREATE_JUST;
                    throw new MQClientException("The adminExt group[" + this.defaultMQAdminExt.getAdminExtGroup() + "] has created already, specifed another name please." + FAQUrl.suggestTodo(FAQUrl.GROUP_NAME_DUPLICATE_URL), null);
                }

                mqClientInstance.start();

                log.info("the adminExt [{}] start OK", this.defaultMQAdminExt.getAdminExtGroup());

                this.serviceState = ServiceState.RUNNING;

                int theadPoolCoreSize = Integer.parseInt(System.getProperty("rocketmq.admin.threadpool.coresize", "20"));

                this.threadPoolExecutor = new ThreadPoolExecutor(theadPoolCoreSize, 100, 5, TimeUnit.MINUTES, new LinkedBlockingQueue<Runnable>(), new ThreadFactoryImpl("DefaultMQAdminExtImpl_"));

                break;
            case RUNNING:
            case START_FAILED:
            case SHUTDOWN_ALREADY:
                throw new MQClientException("The AdminExt service state not OK, maybe started once, " + this.serviceState + FAQUrl.suggestTodo(FAQUrl.CLIENT_SERVICE_NOT_OK), null);
            default:
                break;
        }
    }

    @Override public void shutdown() {
        switch (this.serviceState) {
            case CREATE_JUST:
                break;
            case RUNNING:
                this.mqClientInstance.unregisterAdminExt(this.defaultMQAdminExt.getAdminExtGroup());
                this.mqClientInstance.shutdown();

                log.info("the adminExt [{}] shutdown OK", this.defaultMQAdminExt.getAdminExtGroup());
                this.serviceState = ServiceState.SHUTDOWN_ALREADY;
                this.threadPoolExecutor.shutdown();
                break;
            case SHUTDOWN_ALREADY:
                break;
            default:
                break;
        }
    }

<<<<<<< HEAD
    @Override
    public void updateBrokerConfig(String brokerAddr,
        Properties properties) throws RemotingConnectException, RemotingSendRequestException,
        RemotingTimeoutException, UnsupportedEncodingException, InterruptedException, MQBrokerException, MQClientException {
=======
    @Override public void addBrokerToContainer(String brokerContainerAddr,
        String brokerConfig) throws InterruptedException, MQBrokerException, RemotingTimeoutException, RemotingSendRequestException, RemotingConnectException {
        this.mqClientInstance.getMQClientAPIImpl().addBroker(brokerContainerAddr, brokerConfig, 20000);
    }

    @Override public void removeBrokerFromContainer(String brokerContainerAddr, String clusterName, String brokerName,
        long brokerId) throws InterruptedException, MQBrokerException, RemotingTimeoutException, RemotingSendRequestException, RemotingConnectException {
        this.mqClientInstance.getMQClientAPIImpl().removeBroker(brokerContainerAddr, clusterName, brokerName, brokerId, 20000);
    }

    public AdminToolResult adminToolExecute(AdminToolHandler handler) {
        try {
            return handler.doExecute();
        } catch (RemotingException e) {
            log.error("", e);
            return AdminToolResult.failure(AdminToolsResultCodeEnum.REMOTING_ERROR, e.getMessage());
        } catch (MQClientException e) {
            if (ResponseCode.TOPIC_NOT_EXIST == e.getResponseCode()) {
                return AdminToolResult.failure(AdminToolsResultCodeEnum.TOPIC_ROUTE_INFO_NOT_EXIST, e.getErrorMessage());
            }
            return AdminToolResult.failure(AdminToolsResultCodeEnum.MQ_CLIENT_ERROR, e.getMessage());
        } catch (InterruptedException e) {
            return AdminToolResult.failure(AdminToolsResultCodeEnum.INTERRUPT_ERROR, e.getMessage());
        } catch (Exception e) {
            return AdminToolResult.failure(AdminToolsResultCodeEnum.MQ_BROKER_ERROR, e.getMessage());
        }
    }

    @Override public void updateBrokerConfig(String brokerAddr,
        Properties properties) throws RemotingConnectException, RemotingSendRequestException, RemotingTimeoutException, UnsupportedEncodingException, InterruptedException, MQBrokerException {
>>>>>>> c489a70b
        this.mqClientInstance.getMQClientAPIImpl().updateBrokerConfig(brokerAddr, properties, timeoutMillis);
    }

    @Override public Properties getBrokerConfig(
        final String brokerAddr) throws RemotingConnectException, RemotingSendRequestException, RemotingTimeoutException, UnsupportedEncodingException, InterruptedException, MQBrokerException {
        return this.mqClientInstance.getMQClientAPIImpl().getBrokerConfig(brokerAddr, timeoutMillis);
    }

    @Override public void createAndUpdateTopicConfig(String addr,
        TopicConfig config) throws RemotingException, MQBrokerException, InterruptedException, MQClientException {
        this.mqClientInstance.getMQClientAPIImpl().createTopic(addr, this.defaultMQAdminExt.getCreateTopicKey(), config, timeoutMillis);
    }

    @Override public void createAndUpdatePlainAccessConfig(String addr,
        PlainAccessConfig config) throws RemotingException, MQBrokerException, InterruptedException, MQClientException {
        this.mqClientInstance.getMQClientAPIImpl().createPlainAccessConfig(addr, config, timeoutMillis);
    }

    @Override public void deletePlainAccessConfig(String addr,
        String accessKey) throws RemotingException, MQBrokerException, InterruptedException, MQClientException {
        this.mqClientInstance.getMQClientAPIImpl().deleteAccessConfig(addr, accessKey, timeoutMillis);
    }

    @Override public void updateGlobalWhiteAddrConfig(String addr,
        String globalWhiteAddrs) throws RemotingException, MQBrokerException, InterruptedException, MQClientException {
        this.mqClientInstance.getMQClientAPIImpl().updateGlobalWhiteAddrsConfig(addr, globalWhiteAddrs, null, timeoutMillis);
    }

    @Override public void updateGlobalWhiteAddrConfig(String addr,
        String globalWhiteAddrs, String aclFileFullPath) throws RemotingException, MQBrokerException, InterruptedException, MQClientException {
        this.mqClientInstance.getMQClientAPIImpl().updateGlobalWhiteAddrsConfig(addr, globalWhiteAddrs, aclFileFullPath, timeoutMillis);
    }

    @Override public ClusterAclVersionInfo examineBrokerClusterAclVersionInfo(
        String addr) throws RemotingException, MQBrokerException, InterruptedException, MQClientException {
        return this.mqClientInstance.getMQClientAPIImpl().getBrokerClusterAclInfo(addr, timeoutMillis);
    }

    @Override public AclConfig examineBrokerClusterAclConfig(
        String addr) throws RemotingException, MQBrokerException, InterruptedException, MQClientException {
        return this.mqClientInstance.getMQClientAPIImpl().getBrokerClusterConfig(addr, timeoutMillis);
    }

    @Override public void createAndUpdateSubscriptionGroupConfig(String addr,
        SubscriptionGroupConfig config) throws RemotingException, MQBrokerException, InterruptedException, MQClientException {
        this.mqClientInstance.getMQClientAPIImpl().createSubscriptionGroup(addr, config, timeoutMillis);
    }

    @Override public SubscriptionGroupConfig examineSubscriptionGroupConfig(String addr,
        String group) throws InterruptedException, RemotingException, MQClientException, MQBrokerException {
        SubscriptionGroupWrapper wrapper = this.mqClientInstance.getMQClientAPIImpl().getAllSubscriptionGroup(addr, timeoutMillis);
        return wrapper.getSubscriptionGroupTable().get(group);
    }

    @Override public TopicConfig examineTopicConfig(String addr,
        String topic) throws InterruptedException, MQBrokerException, RemotingTimeoutException, RemotingSendRequestException, RemotingConnectException {
        return this.mqClientInstance.getMQClientAPIImpl().getTopicConfig(addr, topic, timeoutMillis);
    }

    @Override public TopicStatsTable examineTopicStats(
        String topic) throws RemotingException, MQClientException, InterruptedException, MQBrokerException {
        TopicRouteData topicRouteData = this.examineTopicRouteInfo(topic);
        TopicStatsTable topicStatsTable = new TopicStatsTable();

        for (BrokerData bd : topicRouteData.getBrokerDatas()) {
            String addr = bd.selectBrokerAddr();
            if (addr != null) {
                TopicStatsTable tst = this.mqClientInstance.getMQClientAPIImpl().getTopicStatsInfo(addr, topic, timeoutMillis);
                topicStatsTable.getOffsetTable().putAll(tst.getOffsetTable());
            }
        }

        //Get the static stats
        Map<String, TopicConfigAndQueueMapping> brokerConfigMap = MQAdminUtils.examineTopicConfigFromRoute(topic, topicRouteData, defaultMQAdminExt);
        MQAdminUtils.convertPhysicalTopicStats(topic, brokerConfigMap, topicStatsTable);

        if (topicStatsTable.getOffsetTable().isEmpty()) {
            throw new MQClientException("Not found the topic stats info", null);
        }

        return topicStatsTable;
    }

    @Override public AdminToolResult<TopicStatsTable> examineTopicStatsConcurrent(final String topic) {
        return adminToolExecute(new AdminToolHandler() {
            @Override public AdminToolResult doExecute() throws Exception {
                final TopicStatsTable topicStatsTable = new TopicStatsTable();
                TopicRouteData topicRouteData = examineTopicRouteInfo(topic);

                if (topicRouteData == null || topicRouteData.getBrokerDatas() == null || topicRouteData.getBrokerDatas().size() == 0) {
                    return AdminToolResult.success(topicStatsTable);
                }
                final CountDownLatch latch = new CountDownLatch(topicRouteData.getBrokerDatas().size());
                for (final BrokerData bd : topicRouteData.getBrokerDatas()) {
                    threadPoolExecutor.submit(new Runnable() {
                        @Override public void run() {
                            try {
                                String addr = bd.selectBrokerAddr();
                                if (addr != null) {
                                    TopicStatsTable tst = mqClientInstance.getMQClientAPIImpl().getTopicStatsInfo(addr, topic, timeoutMillis);
                                    topicStatsTable.getOffsetTable().putAll(tst.getOffsetTable());
                                }
                            } catch (Exception e) {
                                log.error("getTopicStatsInfo error. topic=" + topic, e);
                            } finally {
                                latch.countDown();
                            }
                        }
                    });
                }
                latch.await(timeoutMillis, TimeUnit.MILLISECONDS);

                return AdminToolResult.success(topicStatsTable);
            }
        });
    }

    @Override public TopicStatsTable examineTopicStats(String brokerAddr,
        String topic) throws RemotingException, MQClientException, InterruptedException, MQBrokerException {
        return this.mqClientInstance.getMQClientAPIImpl().getTopicStatsInfo(brokerAddr, topic, timeoutMillis);
    }

    @Override public TopicList fetchAllTopicList() throws RemotingException, MQClientException, InterruptedException {
        return this.mqClientInstance.getMQClientAPIImpl().getTopicListFromNameServer(timeoutMillis);
    }

    @Override public TopicList fetchTopicsByCLuster(
        String clusterName) throws RemotingException, MQClientException, InterruptedException {
        return this.mqClientInstance.getMQClientAPIImpl().getTopicsByCluster(clusterName, timeoutMillis);
    }

    @Override public KVTable fetchBrokerRuntimeStats(
        final String brokerAddr) throws RemotingConnectException, RemotingSendRequestException, RemotingTimeoutException, InterruptedException, MQBrokerException {
        return this.mqClientInstance.getMQClientAPIImpl().getBrokerRuntimeInfo(brokerAddr, timeoutMillis);
    }

    @Override public ConsumeStats examineConsumeStats(
        String consumerGroup) throws RemotingException, MQClientException, InterruptedException, MQBrokerException {
        return examineConsumeStats(consumerGroup, null);
    }

    @Override public ConsumeStats examineConsumeStats(String consumerGroup,
        String topic) throws RemotingException, MQClientException, InterruptedException, MQBrokerException {
        TopicRouteData topicRouteData = null;
        List<String> routeTopics = new ArrayList<>();
        routeTopics.add(MixAll.getRetryTopic(consumerGroup));
        if (topic != null) {
            routeTopics.add(topic);
            routeTopics.add(KeyBuilder.buildPopRetryTopic(topic, consumerGroup));
        }
        for (int i = 0; i < routeTopics.size(); i++) {
            try {
                topicRouteData = this.examineTopicRouteInfo(routeTopics.get(i));
                if (topicRouteData != null) {
                    break;
                }
            } catch (Throwable e) {
                if (i == routeTopics.size() - 1) {
                    throw e;
                }
            }
        }
        ConsumeStats result = new ConsumeStats();

        for (BrokerData bd : topicRouteData.getBrokerDatas()) {
            String addr = bd.selectBrokerAddr();
            if (addr != null) {
                ConsumeStats consumeStats = this.mqClientInstance.getMQClientAPIImpl().getConsumeStats(addr, consumerGroup, topic, timeoutMillis * 3);
                result.getOffsetTable().putAll(consumeStats.getOffsetTable());
                double value = result.getConsumeTps() + consumeStats.getConsumeTps();
                result.setConsumeTps(value);
            }
        }

        Set<String> topics = new HashSet<>();
        for (MessageQueue messageQueue : result.getOffsetTable().keySet()) {
            topics.add(messageQueue.getTopic());
        }

        ConsumeStats staticResult = new ConsumeStats();
        staticResult.setConsumeTps(result.getConsumeTps());
        // for topic, we put the physical stats, how about group?
        // staticResult.getOffsetTable().putAll(result.getOffsetTable());

        for (String currentTopic : topics) {
            TopicRouteData currentRoute = this.examineTopicRouteInfo(currentTopic);
            if (currentRoute.getTopicQueueMappingByBroker() == null
                || currentRoute.getTopicQueueMappingByBroker().isEmpty()) {
                //normal topic
                for (Map.Entry<MessageQueue, OffsetWrapper> entry: result.getOffsetTable().entrySet()) {
                    if (entry.getKey().getTopic().equals(currentTopic)) {
                        staticResult.getOffsetTable().put(entry.getKey(), entry.getValue());
                    }
                }
            }
            Map<String, TopicConfigAndQueueMapping> brokerConfigMap = MQAdminUtils.examineTopicConfigFromRoute(currentTopic, currentRoute, defaultMQAdminExt);
            ConsumeStats consumeStats = MQAdminUtils.convertPhysicalConsumeStats(brokerConfigMap, result);
            staticResult.getOffsetTable().putAll(consumeStats.getOffsetTable());
        }

        if (staticResult.getOffsetTable().isEmpty()) {
            throw new MQClientException(ResponseCode.CONSUMER_NOT_ONLINE, "Not found the consumer group consume stats, because return offset table is empty, maybe the consumer not consume any message");
        }

        return staticResult;
    }

    @Override
    public AdminToolResult<ConsumeStats> examineConsumeStatsConcurrent(final String consumerGroup, final String topic) {

        return adminToolExecute(new AdminToolHandler() {
            @Override public AdminToolResult doExecute() throws Exception {
                TopicRouteData topicRouteData = null;
                List<String> routeTopics = new ArrayList<>();
                routeTopics.add(MixAll.getRetryTopic(consumerGroup));
                if (topic != null) {
                    routeTopics.add(topic);
                    routeTopics.add(KeyBuilder.buildPopRetryTopic(topic, consumerGroup));
                }
                for (int i = 0; i < routeTopics.size(); i++) {
                    try {
                        topicRouteData = examineTopicRouteInfo(routeTopics.get(i));
                        if (topicRouteData != null) {
                            break;
                        }
                    } catch (Throwable e) {
                        continue;
                    }
                }
                if (topicRouteData == null || topicRouteData.getBrokerDatas() == null || topicRouteData.getBrokerDatas().size() == 0) {
                    return AdminToolResult.failure(AdminToolsResultCodeEnum.TOPIC_ROUTE_INFO_NOT_EXIST, "topic router info not found");
                }

                final ConsumeStats result = new ConsumeStats();
                final CountDownLatch latch = new CountDownLatch(topicRouteData.getBrokerDatas().size());
                final Map<String, Double> consumerTpsMap = new ConcurrentHashMap<>(topicRouteData.getBrokerDatas().size());
                for (final BrokerData bd : topicRouteData.getBrokerDatas()) {
                    threadPoolExecutor.submit(new Runnable() {
                        @Override public void run() {
                            try {
                                String addr = bd.selectBrokerAddr();
                                if (addr != null) {
                                    ConsumeStats consumeStats = mqClientInstance.getMQClientAPIImpl().getConsumeStats(addr, consumerGroup, topic, timeoutMillis);
                                    result.getOffsetTable().putAll(consumeStats.getOffsetTable());
                                    consumerTpsMap.put(addr, consumeStats.getConsumeTps());
                                }
                            } catch (Exception e) {
                                log.error("getTopicStatsInfo error. topic=" + topic, e);
                            } finally {
                                latch.countDown();
                            }
                        }
                    });
                }
                latch.await(timeoutMillis, TimeUnit.MILLISECONDS);

                for (Double tps : consumerTpsMap.values()) {
                    result.setConsumeTps(result.getConsumeTps() + tps);
                }

                if (result.getOffsetTable().isEmpty()) {
                    AdminToolResult.failure(AdminToolsResultCodeEnum.CONSUMER_NOT_ONLINE, "Not found the consumer group consume stats, because return offset table is empty, maybe the consumer not consume any message");
                }
                return AdminToolResult.success(result);
            }
        });
    }

    @Override
    public ClusterInfo examineBrokerClusterInfo() throws InterruptedException, MQBrokerException, RemotingTimeoutException, RemotingSendRequestException, RemotingConnectException {
        return this.mqClientInstance.getMQClientAPIImpl().getBrokerClusterInfo(timeoutMillis);
    }

    @Override public TopicRouteData examineTopicRouteInfo(
        String topic) throws RemotingException, MQClientException, InterruptedException {
        return this.mqClientInstance.getMQClientAPIImpl().getTopicRouteInfoFromNameServer(topic, timeoutMillis);
    }

    @Override public MessageExt viewMessage(String topic,
        String msgId) throws RemotingException, MQBrokerException, InterruptedException, MQClientException {
        try {
            MessageDecoder.decodeMessageId(msgId);
            return this.viewMessage(msgId);
        } catch (Exception e) {
            log.warn("the msgId maybe created by new client. msgId={}", msgId, e);
        }
        return this.mqClientInstance.getMQAdminImpl().queryMessageByUniqKey(topic, msgId);
    }

    @Override public MessageExt queryMessage(String clusterName, String topic,
        String msgId) throws RemotingException, MQBrokerException, InterruptedException, MQClientException {
        try {
            MessageDecoder.decodeMessageId(msgId);
            return this.viewMessage(msgId);
        } catch (Exception e) {
            log.warn("the msgId maybe created by new client. msgId={}", msgId, e);
        }
        return this.mqClientInstance.getMQAdminImpl().queryMessageByUniqKey(clusterName, topic, msgId);
    }

    @Override public ConsumerConnection examineConsumerConnectionInfo(
        String consumerGroup) throws InterruptedException, MQBrokerException,
        RemotingException, MQClientException {
        ConsumerConnection result = new ConsumerConnection();
        String topic = MixAll.getRetryTopic(consumerGroup);
        List<BrokerData> brokers = this.examineTopicRouteInfo(topic).getBrokerDatas();
        BrokerData brokerData = brokers.get(random.nextInt(brokers.size()));
        String addr = null;
        if (brokerData != null) {
            addr = brokerData.selectBrokerAddr();
            if (StringUtils.isNotBlank(addr)) {
                result = this.mqClientInstance.getMQClientAPIImpl().getConsumerConnectionList(addr, consumerGroup, timeoutMillis);
            }
        }

        if (result.getConnectionSet().isEmpty()) {
            log.warn("the consumer group not online. brokerAddr={}, group={}", addr, consumerGroup);
            throw new MQClientException(ResponseCode.CONSUMER_NOT_ONLINE, "Not found the consumer group connection");
        }

        return result;
    }

    @Override
    public ConsumerConnection examineConsumerConnectionInfo(
        String consumerGroup, String brokerAddr) throws InterruptedException, MQBrokerException,
        RemotingException, MQClientException {
        ConsumerConnection result =
            this.mqClientInstance.getMQClientAPIImpl().getConsumerConnectionList(brokerAddr, consumerGroup, timeoutMillis);

        if (result.getConnectionSet().isEmpty()) {
            log.warn("the consumer group not online. brokerAddr={}, group={}", brokerAddr, consumerGroup);
            throw new MQClientException(ResponseCode.CONSUMER_NOT_ONLINE, "Not found the consumer group connection");
        }

        return result;
    }

    @Override public ProducerConnection examineProducerConnectionInfo(String producerGroup,
        final String topic) throws RemotingException, MQClientException, InterruptedException, MQBrokerException {
        ProducerConnection result = new ProducerConnection();
        List<BrokerData> brokers = this.examineTopicRouteInfo(topic).getBrokerDatas();
        BrokerData brokerData = brokers.get(random.nextInt(brokers.size()));
        String addr = null;
        if (brokerData != null) {
            addr = brokerData.selectBrokerAddr();
            if (StringUtils.isNotBlank(addr)) {
                result = this.mqClientInstance.getMQClientAPIImpl().getProducerConnectionList(addr, producerGroup, timeoutMillis);
            }
        }

        if (result.getConnectionSet().isEmpty()) {
            log.warn("the producer group not online. brokerAddr={}, group={}", addr, producerGroup);
            throw new MQClientException("Not found the producer group connection", null);
        }

        return result;
    }

    @Override
    public ProducerTableInfo getAllProducerInfo(final String brokerAddr) throws RemotingException, MQClientException, InterruptedException, MQBrokerException {
        return this.mqClientInstance.getMQClientAPIImpl().getAllProducerInfo(brokerAddr, timeoutMillis);
    }

    @Override
    public List<String> getNameServerAddressList() {
        return this.mqClientInstance.getMQClientAPIImpl().getNameServerAddressList();
    }

    @Override public int wipeWritePermOfBroker(final String namesrvAddr,
        String brokerName) throws RemotingCommandException, RemotingConnectException, RemotingSendRequestException, RemotingTimeoutException, InterruptedException, MQClientException {
        return this.mqClientInstance.getMQClientAPIImpl().wipeWritePermOfBroker(namesrvAddr, brokerName, timeoutMillis);
    }

    @Override
    public int addWritePermOfBroker(String namesrvAddr, String brokerName) throws RemotingCommandException,
        RemotingConnectException, RemotingSendRequestException, RemotingTimeoutException, InterruptedException, MQClientException {
        return this.mqClientInstance.getMQClientAPIImpl().addWritePermOfBroker(namesrvAddr, brokerName, timeoutMillis);
    }

    @Override public void putKVConfig(String namespace, String key, String value) {
    }

    @Override public String getKVConfig(String namespace,
        String key) throws RemotingException, MQClientException, InterruptedException {
        return this.mqClientInstance.getMQClientAPIImpl().getKVConfigValue(namespace, key, timeoutMillis);
    }

    @Override public KVTable getKVListByNamespace(
        String namespace) throws RemotingException, MQClientException, InterruptedException {
        return this.mqClientInstance.getMQClientAPIImpl().getKVListByNamespace(namespace, timeoutMillis);
    }

    @Override public void deleteTopic(String topicName,
        String clusterName) throws RemotingException, MQBrokerException, InterruptedException, MQClientException {
        Set<String> brokerAddressSet = CommandUtil.fetchMasterAndSlaveAddrByClusterName(this.defaultMQAdminExt, clusterName);
        this.deleteTopicInBroker(brokerAddressSet, topicName);
        List<String> nameServerList = this.getNameServerAddressList();
        Set<String> nameServerSet = new HashSet<String>(nameServerList);
        this.deleteTopicInNameServer(nameServerSet, topicName);
        for (String namespace : this.kvNamespaceToDeleteList) {
            this.deleteKvConfig(namespace, topicName);
        }
    }

    @Override public void deleteTopicInBroker(Set<String> addrs,
        String topic) throws RemotingException, MQBrokerException, InterruptedException, MQClientException {
        for (String addr : addrs) {
            this.mqClientInstance.getMQClientAPIImpl().deleteTopicInBroker(addr, topic, timeoutMillis);
        }
    }

    @Override public AdminToolResult<BrokerOperatorResult> deleteTopicInBrokerConcurrent(final Set<String> addrs,
        final String topic) {
        final List<String> successList = new CopyOnWriteArrayList<>();
        final List<String> failureList = new CopyOnWriteArrayList<>();
        final CountDownLatch latch = new CountDownLatch(addrs.size());
        for (final String addr : addrs) {
            threadPoolExecutor.submit(new Runnable() {
                @Override public void run() {
                    try {
                        mqClientInstance.getMQClientAPIImpl().deleteTopicInBroker(addr, topic, timeoutMillis);
                        successList.add(addr);
                    } catch (Exception e) {
                        log.error("deleteTopicInBrokerConcurrent error. topic=" + topic + ", host=" + addr, e);
                        failureList.add(addr);
                    } finally {
                        latch.countDown();
                    }
                }
            });
        }
        try {
            latch.await(timeoutMillis, TimeUnit.MILLISECONDS);
        } catch (Exception e) {
        }

        BrokerOperatorResult result = new BrokerOperatorResult();
        result.setSuccessList(successList);
        result.setFailureList(failureList);
        return AdminToolResult.success(result);
    }

    @Override public void deleteTopicInNameServer(Set<String> addrs,
        String topic) throws RemotingException, MQBrokerException, InterruptedException, MQClientException {
        if (addrs == null) {
            String ns = this.mqClientInstance.getMQClientAPIImpl().fetchNameServerAddr();
            addrs = new HashSet(Arrays.asList(ns.split(";")));
        }
        for (String addr : addrs) {
            this.mqClientInstance.getMQClientAPIImpl().deleteTopicInNameServer(addr, topic, timeoutMillis);
        }
    }

    @Override public void deleteSubscriptionGroup(String addr,
        String groupName) throws RemotingException, MQBrokerException, InterruptedException, MQClientException {
        this.mqClientInstance.getMQClientAPIImpl().deleteSubscriptionGroup(addr, groupName, false, timeoutMillis);
    }

    @Override public void deleteSubscriptionGroup(String addr, String groupName,
        boolean removeOffset) throws RemotingException, MQBrokerException, InterruptedException, MQClientException {
        this.mqClientInstance.getMQClientAPIImpl().deleteSubscriptionGroup(addr, groupName, removeOffset, timeoutMillis);
    }

    @Override public void createAndUpdateKvConfig(String namespace, String key,
        String value) throws RemotingException, MQBrokerException, InterruptedException, MQClientException {
        this.mqClientInstance.getMQClientAPIImpl().putKVConfigValue(namespace, key, value, timeoutMillis);
    }

    @Override public void deleteKvConfig(String namespace,
        String key) throws RemotingException, MQBrokerException, InterruptedException, MQClientException {
        this.mqClientInstance.getMQClientAPIImpl().deleteKVConfigValue(namespace, key, timeoutMillis);
    }

    @Override public List<RollbackStats> resetOffsetByTimestampOld(String consumerGroup, String topic, long timestamp,
        boolean force) throws RemotingException, MQBrokerException, InterruptedException, MQClientException {
        TopicRouteData topicRouteData = this.examineTopicRouteInfo(topic);
        List<RollbackStats> rollbackStatsList = new ArrayList<RollbackStats>();
        Map<String, QueueData> topicRouteMap = new HashMap<String, QueueData>();
        for (QueueData queueData : topicRouteData.getQueueDatas()) {
            topicRouteMap.put(queueData.getBrokerName(), queueData);
        }
        for (BrokerData bd : topicRouteData.getBrokerDatas()) {
            String addr = bd.selectBrokerAddr();
            if (addr != null) {
                rollbackStatsList.addAll(resetOffsetByTimestampOld(addr, topicRouteMap.get(bd.getBrokerName()), consumerGroup, topic, timestamp, force));
            }
        }
        return rollbackStatsList;
    }

    private List<RollbackStats> resetOffsetByTimestampOld(String brokerAddr, QueueData queueData, String consumerGroup,
        String topic, long timestamp,
        boolean force) throws RemotingException, MQBrokerException, InterruptedException, MQClientException {
        List<RollbackStats> rollbackStatsList = new ArrayList<RollbackStats>();
        ConsumeStats consumeStats = this.mqClientInstance.getMQClientAPIImpl().getConsumeStats(brokerAddr, consumerGroup, timeoutMillis);

        boolean hasConsumed = false;
        for (Map.Entry<MessageQueue, OffsetWrapper> entry : consumeStats.getOffsetTable().entrySet()) {
            MessageQueue queue = entry.getKey();
            OffsetWrapper offsetWrapper = entry.getValue();
            if (topic.equals(queue.getTopic())) {
                hasConsumed = true;
                RollbackStats rollbackStats = resetOffsetConsumeOffset(brokerAddr, consumerGroup, queue, offsetWrapper, timestamp, force);
                rollbackStatsList.add(rollbackStats);
            }
        }

        if (!hasConsumed) {
            HashMap<MessageQueue, TopicOffset> topicStatus = this.mqClientInstance.getMQClientAPIImpl().getTopicStatsInfo(brokerAddr, topic, timeoutMillis).getOffsetTable();
            for (int i = 0; i < queueData.getReadQueueNums(); i++) {
                MessageQueue queue = new MessageQueue(topic, queueData.getBrokerName(), i);
                OffsetWrapper offsetWrapper = new OffsetWrapper();
                offsetWrapper.setBrokerOffset(topicStatus.get(queue).getMaxOffset());
                offsetWrapper.setConsumerOffset(topicStatus.get(queue).getMinOffset());

                RollbackStats rollbackStats = resetOffsetConsumeOffset(brokerAddr, consumerGroup, queue, offsetWrapper, timestamp, force);
                rollbackStatsList.add(rollbackStats);
            }
        }
        return rollbackStatsList;
    }

    @Override public Map<MessageQueue, Long> resetOffsetByTimestamp(String topic, String group, long timestamp,
        boolean isForce) throws RemotingException, MQBrokerException, InterruptedException, MQClientException {
        return resetOffsetByTimestamp(topic, group, timestamp, isForce, false);
    }

    @Override public void resetOffsetNew(String consumerGroup, String topic,
        long timestamp) throws RemotingException, MQBrokerException, InterruptedException, MQClientException {
        try {
            this.resetOffsetByTimestamp(topic, consumerGroup, timestamp, true);
        } catch (MQClientException e) {
            if (ResponseCode.CONSUMER_NOT_ONLINE == e.getResponseCode()) {
                this.resetOffsetByTimestampOld(consumerGroup, topic, timestamp, true);
                return;
            }
            throw e;
        }
    }

    @Override
    public AdminToolResult<BrokerOperatorResult> resetOffsetNewConcurrent(final String group, final String topic,
        final long timestamp) {
        return adminToolExecute(new AdminToolHandler() {
            @Override public AdminToolResult doExecute() throws Exception {
                TopicRouteData topicRouteData = examineTopicRouteInfo(topic);
                if (topicRouteData == null || topicRouteData.getBrokerDatas() == null || topicRouteData.getBrokerDatas().size() == 0) {
                    return AdminToolResult.failure(AdminToolsResultCodeEnum.TOPIC_ROUTE_INFO_NOT_EXIST, "topic router info not found");
                }
                final Map<String, QueueData> topicRouteMap = new HashMap<String, QueueData>();
                for (QueueData queueData : topicRouteData.getQueueDatas()) {
                    topicRouteMap.put(queueData.getBrokerName(), queueData);
                }

                final CopyOnWriteArrayList successList = new CopyOnWriteArrayList();
                final CopyOnWriteArrayList failureList = new CopyOnWriteArrayList();
                final CountDownLatch latch = new CountDownLatch(topicRouteData.getBrokerDatas().size());
                for (final BrokerData bd : topicRouteData.getBrokerDatas()) {
                    threadPoolExecutor.submit(new Runnable() {
                        @Override public void run() {
                            String addr = bd.selectBrokerAddr();
                            try {
                                if (addr != null) {
                                    Map<MessageQueue, Long> offsetTable = mqClientInstance.getMQClientAPIImpl().invokeBrokerToResetOffset(addr, topic, group, timestamp, true, timeoutMillis, false);
                                    if (offsetTable != null) {
                                        successList.add(addr);
                                    } else {
                                        failureList.add(addr);
                                    }
                                }
                            } catch (MQClientException e) {
                                if (ResponseCode.CONSUMER_NOT_ONLINE == e.getResponseCode()) {
                                    try {
                                        resetOffsetByTimestampOld(addr, topicRouteMap.get(bd.getBrokerName()), group, topic, timestamp, true);
                                        successList.add(addr);
                                    } catch (Exception e2) {
                                        log.error(MessageFormat.format("resetOffsetByTimestampOld error. addr={0}, topic={1}, group={2},timestamp={3}", addr, topic, group, timestamp), e);
                                        failureList.add(addr);
                                    }
                                } else if (ResponseCode.SYSTEM_ERROR == e.getResponseCode()) {
                                    // CODE: 1  DESC: THe consumer group <GID_newggghh> not exist, never online
                                    successList.add(addr);
                                } else {
                                    failureList.add(addr);
                                    log.error(MessageFormat.format("resetOffsetNewConcurrent error. addr={0}, topic={1}, group={2},timestamp={3}", addr, topic, group, timestamp), e);
                                }
                            } catch (Exception e) {
                                failureList.add(addr);
                                log.error(MessageFormat.format("resetOffsetNewConcurrent error. addr={0}, topic={1}, group={2},timestamp={3}", addr, topic, group, timestamp), e);
                            } finally {
                                latch.countDown();
                            }
                        }
                    });
                }
                latch.await(timeoutMillis, TimeUnit.MILLISECONDS);
                BrokerOperatorResult result = new BrokerOperatorResult();
                result.setSuccessList(successList);
                result.setFailureList(failureList);
                if (successList.size() == topicRouteData.getBrokerDatas().size()) {
                    return AdminToolResult.success(result);
                } else {
                    return AdminToolResult.failure(AdminToolsResultCodeEnum.MQ_BROKER_ERROR, "operator failure", result);
                }
            }
        });
    }

    public Map<MessageQueue, Long> resetOffsetByTimestamp(String topic, String group, long timestamp, boolean isForce,
        boolean isC) throws RemotingException, MQBrokerException, InterruptedException, MQClientException {
        TopicRouteData topicRouteData = this.examineTopicRouteInfo(topic);
        List<BrokerData> brokerDatas = topicRouteData.getBrokerDatas();
        Map<MessageQueue, Long> allOffsetTable = new HashMap<MessageQueue, Long>();
        if (brokerDatas != null) {
            for (BrokerData brokerData : brokerDatas) {
                String addr = brokerData.selectBrokerAddr();
                if (addr != null) {
                    Map<MessageQueue, Long> offsetTable = this.mqClientInstance.getMQClientAPIImpl().invokeBrokerToResetOffset(addr, topic, group, timestamp, isForce, timeoutMillis, isC);
                    if (offsetTable != null) {
                        allOffsetTable.putAll(offsetTable);
                    }
                }
            }
        }
        return allOffsetTable;
    }

    private RollbackStats resetOffsetConsumeOffset(String brokerAddr, String consumeGroup, MessageQueue queue,
        OffsetWrapper offsetWrapper, long timestamp,
        boolean force) throws RemotingException, InterruptedException, MQBrokerException {
        long resetOffset;
        if (timestamp == -1) {
            resetOffset = this.mqClientInstance.getMQClientAPIImpl().getMaxOffset(brokerAddr, queue, timeoutMillis);
        } else {
            resetOffset = this.mqClientInstance.getMQClientAPIImpl().searchOffset(brokerAddr, queue, timestamp, timeoutMillis);
        }

        RollbackStats rollbackStats = new RollbackStats();
        rollbackStats.setBrokerName(queue.getBrokerName());
        rollbackStats.setQueueId(queue.getQueueId());
        rollbackStats.setBrokerOffset(offsetWrapper.getBrokerOffset());
        rollbackStats.setConsumerOffset(offsetWrapper.getConsumerOffset());
        rollbackStats.setTimestampOffset(resetOffset);
        rollbackStats.setRollbackOffset(offsetWrapper.getConsumerOffset());

        if (force || resetOffset <= offsetWrapper.getConsumerOffset()) {
            rollbackStats.setRollbackOffset(resetOffset);
            UpdateConsumerOffsetRequestHeader requestHeader = new UpdateConsumerOffsetRequestHeader();
            requestHeader.setConsumerGroup(consumeGroup);
            requestHeader.setTopic(queue.getTopic());
            requestHeader.setQueueId(queue.getQueueId());
            requestHeader.setCommitOffset(resetOffset);
            requestHeader.setBname(queue.getBrokerName());
            this.mqClientInstance.getMQClientAPIImpl().updateConsumerOffset(brokerAddr, requestHeader, timeoutMillis);
        }
        return rollbackStats;
    }

    @Override public Map<String, Map<MessageQueue, Long>> getConsumeStatus(String topic, String group,
        String clientAddr) throws RemotingException, MQBrokerException, InterruptedException, MQClientException {
        TopicRouteData topicRouteData = this.examineTopicRouteInfo(topic);
        List<BrokerData> brokerDatas = topicRouteData.getBrokerDatas();
        if (brokerDatas != null && brokerDatas.size() > 0) {
            String addr = brokerDatas.get(0).selectBrokerAddr();
            if (addr != null) {
                return this.mqClientInstance.getMQClientAPIImpl().invokeBrokerToGetConsumerStatus(addr, topic, group, clientAddr, timeoutMillis);
            }
        }
        return Collections.EMPTY_MAP;
    }

    @Override public void createOrUpdateOrderConf(String key, String value,
        boolean isCluster) throws RemotingException, MQBrokerException, InterruptedException, MQClientException {

        if (isCluster) {
            this.mqClientInstance.getMQClientAPIImpl().putKVConfigValue(NamesrvUtil.NAMESPACE_ORDER_TOPIC_CONFIG, key, value, timeoutMillis);
        } else {
            String oldOrderConfs = null;
            try {
                oldOrderConfs = this.mqClientInstance.getMQClientAPIImpl().getKVConfigValue(NamesrvUtil.NAMESPACE_ORDER_TOPIC_CONFIG, key, timeoutMillis);
            } catch (Exception e) {
                e.printStackTrace();
            }

            Map<String, String> orderConfMap = new HashMap<String, String>();
            if (!UtilAll.isBlank(oldOrderConfs)) {
                String[] oldOrderConfArr = oldOrderConfs.split(";");
                for (String oldOrderConf : oldOrderConfArr) {
                    String[] items = oldOrderConf.split(":");
                    orderConfMap.put(items[0], oldOrderConf);
                }
            }
            String[] items = value.split(":");
            orderConfMap.put(items[0], value);

            StringBuilder newOrderConf = new StringBuilder();
            String splitor = "";
            for (Map.Entry<String, String> entry : orderConfMap.entrySet()) {
                newOrderConf.append(splitor).append(entry.getValue());
                splitor = ";";
            }
            this.mqClientInstance.getMQClientAPIImpl().putKVConfigValue(NamesrvUtil.NAMESPACE_ORDER_TOPIC_CONFIG, key, newOrderConf.toString(), timeoutMillis);
        }
    }

    @Override public GroupList queryTopicConsumeByWho(
        String topic) throws InterruptedException, MQBrokerException, RemotingException, MQClientException {
        TopicRouteData topicRouteData = this.examineTopicRouteInfo(topic);

        for (BrokerData bd : topicRouteData.getBrokerDatas()) {
            String addr = bd.selectBrokerAddr();
            if (addr != null) {
                return this.mqClientInstance.getMQClientAPIImpl().queryTopicConsumeByWho(addr, topic, timeoutMillis);
            }
        }
        return null;
    }

    @Override public SubscriptionData querySubscription(String group,
        String topic) throws InterruptedException, MQBrokerException, RemotingException, MQClientException {
        TopicRouteData topicRouteData = this.examineTopicRouteInfo(topic);

        for (BrokerData bd : topicRouteData.getBrokerDatas()) {
            String addr = bd.selectBrokerAddr();
            if (addr != null) {
                return this.mqClientInstance.getMQClientAPIImpl().querySubscriptionByConsumer(addr, group, topic, timeoutMillis);
            }

            break;
        }

        return null;
    }

    @Override public TopicList queryTopicsByConsumer(
        String group) throws InterruptedException, MQBrokerException, RemotingException, MQClientException {
        String retryTopic = MixAll.getRetryTopic(group);
        TopicRouteData topicRouteData = this.examineTopicRouteInfo(retryTopic);
        TopicList result = new TopicList();

        //Query all brokers
        for (BrokerData bd : topicRouteData.getBrokerDatas()) {
            String addr = bd.selectBrokerAddr();
            if (addr != null) {
                TopicList topicList = this.mqClientInstance.getMQClientAPIImpl().queryTopicsByConsumer(addr, group, timeoutMillis);
                result.getTopicList().addAll(topicList.getTopicList());
            }
        }

        return result;
    }

    @Override public AdminToolResult<TopicList> queryTopicsByConsumerConcurrent(final String group) {
        return adminToolExecute(new AdminToolHandler() {
            @Override public AdminToolResult doExecute() throws Exception {
                String retryTopic = MixAll.getRetryTopic(group);
                TopicRouteData topicRouteData = examineTopicRouteInfo(retryTopic);

                if (topicRouteData == null || topicRouteData.getBrokerDatas() == null || topicRouteData.getBrokerDatas().size() == 0) {
                    return AdminToolResult.failure(AdminToolsResultCodeEnum.TOPIC_ROUTE_INFO_NOT_EXIST, "router info not found.");
                }
                final TopicList result = new TopicList();
                final CountDownLatch latch = new CountDownLatch(topicRouteData.getBrokerDatas().size());
                for (final BrokerData bd : topicRouteData.getBrokerDatas()) {
                    threadPoolExecutor.submit(new Runnable() {
                        @Override public void run() {
                            try {
                                String addr = bd.selectBrokerAddr();
                                if (addr != null) {
                                    TopicList topicList = mqClientInstance.getMQClientAPIImpl().queryTopicsByConsumer(addr, group, timeoutMillis);
                                    result.getTopicList().addAll(topicList.getTopicList());
                                }
                            } catch (Exception e) {
                                log.error("getTopicStatsInfo error. groupId=" + group, e);
                            } finally {
                                latch.countDown();
                            }
                        }
                    });
                }
                latch.await(timeoutMillis, TimeUnit.MILLISECONDS);

                return AdminToolResult.success(result);
            }
        });
    }

    @Override public List<QueueTimeSpan> queryConsumeTimeSpan(final String topic,
        final String group) throws InterruptedException, MQBrokerException, RemotingException, MQClientException {
        List<QueueTimeSpan> spanSet = new ArrayList<QueueTimeSpan>();
        TopicRouteData topicRouteData = this.examineTopicRouteInfo(topic);
        for (BrokerData bd : topicRouteData.getBrokerDatas()) {
            String addr = bd.selectBrokerAddr();
            if (addr != null) {
                spanSet.addAll(this.mqClientInstance.getMQClientAPIImpl().queryConsumeTimeSpan(addr, topic, group, timeoutMillis));
            }
        }
        return spanSet;
    }

    @Override
    public AdminToolResult<List<QueueTimeSpan>> queryConsumeTimeSpanConcurrent(final String topic, final String group) {
        return adminToolExecute(new AdminToolHandler() {
            @Override public AdminToolResult doExecute() throws Exception {
                final List<QueueTimeSpan> spanSet = new ArrayList<QueueTimeSpan>();
                TopicRouteData topicRouteData = examineTopicRouteInfo(topic);

                if (topicRouteData == null || topicRouteData.getBrokerDatas() == null || topicRouteData.getBrokerDatas().size() == 0) {
                    return AdminToolResult.success(spanSet);
                }
                final CountDownLatch latch = new CountDownLatch(topicRouteData.getBrokerDatas().size());
                for (final BrokerData bd : topicRouteData.getBrokerDatas()) {
                    threadPoolExecutor.submit(new Runnable() {
                        @Override public void run() {
                            try {
                                String addr = bd.selectBrokerAddr();
                                if (addr != null) {
                                    spanSet.addAll(mqClientInstance.getMQClientAPIImpl().queryConsumeTimeSpan(addr, topic, group, timeoutMillis));
                                }
                            } catch (Exception e) {
                                log.error("queryConsumeTimeSpan error. topic=" + topic, e);
                            } finally {
                                latch.countDown();
                            }
                        }
                    });
                }
                latch.await(timeoutMillis, TimeUnit.MILLISECONDS);

                return AdminToolResult.success(spanSet);
            }
        });
    }

    @Override public boolean cleanExpiredConsumerQueue(
        String cluster) throws RemotingConnectException, RemotingSendRequestException, RemotingTimeoutException, MQClientException, InterruptedException {
        boolean result = false;
        try {
            ClusterInfo clusterInfo = examineBrokerClusterInfo();
            if (null == cluster || "".equals(cluster)) {
                for (String targetCluster : clusterInfo.retrieveAllClusterNames()) {
                    result = cleanExpiredConsumerQueueByCluster(clusterInfo, targetCluster);
                }
            } else {
                result = cleanExpiredConsumerQueueByCluster(clusterInfo, cluster);
            }
        } catch (MQBrokerException e) {
            log.error("cleanExpiredConsumerQueue error.", e);
        }

        return result;
    }

    public boolean cleanExpiredConsumerQueueByCluster(ClusterInfo clusterInfo,
        String cluster) throws RemotingConnectException, RemotingSendRequestException, RemotingTimeoutException, MQClientException, InterruptedException {
        boolean result = false;
        String[] addrs = clusterInfo.retrieveAllAddrByCluster(cluster);
        for (String addr : addrs) {
            result = cleanExpiredConsumerQueueByAddr(addr);
        }
        return result;
    }

    @Override public boolean cleanExpiredConsumerQueueByAddr(
        String addr) throws RemotingConnectException, RemotingSendRequestException, RemotingTimeoutException, MQClientException, InterruptedException {
        boolean result = mqClientInstance.getMQClientAPIImpl().cleanExpiredConsumeQueue(addr, timeoutMillis);
        log.warn("clean expired ConsumeQueue on target " + addr + " broker " + result);
        return result;
    }

    @Override
    public boolean deleteExpiredCommitLog(String cluster) throws RemotingConnectException, RemotingSendRequestException, RemotingTimeoutException, MQClientException, InterruptedException {
        boolean result = false;
        try {
            ClusterInfo clusterInfo = examineBrokerClusterInfo();
            if (null == cluster || "".equals(cluster)) {
                for (String targetCluster : clusterInfo.retrieveAllClusterNames()) {
                    result = deleteExpiredCommitLogByCluster(clusterInfo, targetCluster);
                }
            } else {
                result = deleteExpiredCommitLogByCluster(clusterInfo, cluster);
            }
        } catch (MQBrokerException e) {
            log.error("deleteExpiredCommitLog error.", e);
        }

        return result;
    }

    public boolean deleteExpiredCommitLogByCluster(ClusterInfo clusterInfo, String cluster) throws RemotingConnectException,
        RemotingSendRequestException, RemotingTimeoutException, MQClientException, InterruptedException {
        boolean result = false;
        String[] addrs = clusterInfo.retrieveAllAddrByCluster(cluster);
        for (String addr : addrs) {
            result = deleteExpiredCommitLogByAddr(addr);
        }
        return result;
    }

    @Override
    public boolean deleteExpiredCommitLogByAddr(String addr) throws RemotingConnectException, RemotingSendRequestException, RemotingTimeoutException, MQClientException, InterruptedException {
        boolean result = mqClientInstance.getMQClientAPIImpl().deleteExpiredCommitLog(addr, timeoutMillis);
        log.warn("Delete expired CommitLog on target " + addr + " broker " + result);
        return result;
    }

    @Override public boolean cleanUnusedTopic(
        String cluster) throws RemotingConnectException, RemotingSendRequestException, RemotingTimeoutException, MQClientException, InterruptedException {
        boolean result = false;
        try {
            ClusterInfo clusterInfo = examineBrokerClusterInfo();
            if (null == cluster || "".equals(cluster)) {
                for (String targetCluster : clusterInfo.retrieveAllClusterNames()) {
                    result = cleanUnusedTopicByCluster(clusterInfo, targetCluster);
                }
            } else {
                result = cleanUnusedTopicByCluster(clusterInfo, cluster);
            }
        } catch (MQBrokerException e) {
            log.error("cleanExpiredConsumerQueue error.", e);
        }

        return result;
    }

    public boolean cleanUnusedTopicByCluster(ClusterInfo clusterInfo,
        String cluster) throws RemotingConnectException, RemotingSendRequestException, RemotingTimeoutException, MQClientException, InterruptedException {
        boolean result = false;
        String[] addrs = clusterInfo.retrieveAllAddrByCluster(cluster);
        for (String addr : addrs) {
            result = cleanUnusedTopicByAddr(addr);
        }
        return result;
    }

    @Override public boolean cleanUnusedTopicByAddr(
        String addr) throws RemotingConnectException, RemotingSendRequestException, RemotingTimeoutException, MQClientException, InterruptedException {
        boolean result = mqClientInstance.getMQClientAPIImpl().cleanUnusedTopicByAddr(addr, timeoutMillis);
        log.warn("clean expired ConsumeQueue on target " + addr + " broker " + result);
        return result;
    }

    @Override public ConsumerRunningInfo getConsumerRunningInfo(String consumerGroup, String clientId,
        boolean jstack) throws RemotingException, MQClientException, InterruptedException {
        return this.getConsumerRunningInfo(consumerGroup, clientId, jstack, false);
    }

    @Override public ConsumerRunningInfo getConsumerRunningInfo(String consumerGroup, String clientId, boolean jstack,
        boolean metrics) throws RemotingException, MQClientException, InterruptedException {
        String topic = MixAll.RETRY_GROUP_TOPIC_PREFIX + consumerGroup;
        TopicRouteData topicRouteData = this.examineTopicRouteInfo(topic);
        List<BrokerData> brokerDatas = topicRouteData.getBrokerDatas();
        if (brokerDatas != null) {
            for (BrokerData brokerData : brokerDatas) {
                String addr = brokerData.selectBrokerAddr();
                if (addr != null) {
                    return this.mqClientInstance.getMQClientAPIImpl().getConsumerRunningInfo(addr, consumerGroup, clientId, jstack, timeoutMillis);
                }
            }
        }
        return null;
    }

    @Override public ConsumeMessageDirectlyResult consumeMessageDirectly(String consumerGroup, String clientId,
        String msgId) throws RemotingException, MQClientException, InterruptedException, MQBrokerException {
        MessageExt msg = this.viewMessage(msgId);

        return this.mqClientInstance.getMQClientAPIImpl().consumeMessageDirectly(RemotingUtil.socketAddress2String(msg.getStoreHost()), consumerGroup, clientId, msg.getTopic(), msgId, timeoutMillis);
    }

    @Override
    public ConsumeMessageDirectlyResult consumeMessageDirectly(final String consumerGroup, final String clientId,
        final String topic,
        final String msgId) throws RemotingException, MQClientException, InterruptedException, MQBrokerException {
        MessageExt msg = this.viewMessage(topic, msgId);
        if (msg.getProperty(MessageConst.PROPERTY_UNIQ_CLIENT_MESSAGE_ID_KEYIDX) == null) {
            return this.mqClientInstance.getMQClientAPIImpl().consumeMessageDirectly(RemotingUtil.socketAddress2String(msg.getStoreHost()), consumerGroup, clientId, topic, msgId, timeoutMillis);
        } else {
            MessageClientExt msgClient = (MessageClientExt) msg;
            return this.mqClientInstance.getMQClientAPIImpl().consumeMessageDirectly(RemotingUtil.socketAddress2String(msg.getStoreHost()), consumerGroup, clientId, topic, msgClient.getOffsetMsgId(), timeoutMillis);
        }
    }

    @Override public List<MessageTrack> messageTrackDetail(
        MessageExt msg) throws RemotingException, MQClientException, InterruptedException, MQBrokerException {
        List<MessageTrack> result = new ArrayList<MessageTrack>();

        GroupList groupList = this.queryTopicConsumeByWho(msg.getTopic());

        for (String group : groupList.getGroupList()) {

            MessageTrack mt = new MessageTrack();
            mt.setConsumerGroup(group);
            mt.setTrackType(TrackType.UNKNOWN);
            ConsumerConnection cc = null;
            try {
                cc = this.examineConsumerConnectionInfo(group);
            } catch (MQBrokerException e) {
                if (ResponseCode.CONSUMER_NOT_ONLINE == e.getResponseCode()) {
                    mt.setTrackType(TrackType.NOT_ONLINE);
                }
                mt.setExceptionDesc("CODE:" + e.getResponseCode() + " DESC:" + e.getErrorMessage());
                result.add(mt);
                continue;
            } catch (Exception e) {
                mt.setExceptionDesc(RemotingHelper.exceptionSimpleDesc(e));
                result.add(mt);
                continue;
            }

            switch (cc.getConsumeType()) {
                case CONSUME_ACTIVELY:
                    mt.setTrackType(TrackType.PULL);
                    break;
                case CONSUME_PASSIVELY:
                    boolean ifConsumed = false;
                    try {
                        ifConsumed = this.consumed(msg, group);
                    } catch (MQClientException e) {
                        if (ResponseCode.CONSUMER_NOT_ONLINE == e.getResponseCode()) {
                            mt.setTrackType(TrackType.NOT_ONLINE);
                        }
                        mt.setExceptionDesc("CODE:" + e.getResponseCode() + " DESC:" + e.getErrorMessage());
                        result.add(mt);
                        continue;
                    } catch (MQBrokerException e) {
                        if (ResponseCode.CONSUMER_NOT_ONLINE == e.getResponseCode()) {
                            mt.setTrackType(TrackType.NOT_ONLINE);
                        }
                        mt.setExceptionDesc("CODE:" + e.getResponseCode() + " DESC:" + e.getErrorMessage());
                        result.add(mt);
                        continue;
                    } catch (Exception e) {
                        mt.setExceptionDesc(RemotingHelper.exceptionSimpleDesc(e));
                        result.add(mt);
                        continue;
                    }

                    if (ifConsumed) {
                        mt.setTrackType(TrackType.CONSUMED);
                        Iterator<Entry<String, SubscriptionData>> it = cc.getSubscriptionTable().entrySet().iterator();
                        while (it.hasNext()) {
                            Entry<String, SubscriptionData> next = it.next();
                            if (next.getKey().equals(msg.getTopic())) {
                                if (next.getValue().getTagsSet().contains(msg.getTags()) || next.getValue().getTagsSet().contains("*") || next.getValue().getTagsSet().isEmpty()) {
                                } else {
                                    mt.setTrackType(TrackType.CONSUMED_BUT_FILTERED);
                                }
                            }
                        }
                    } else {
                        mt.setTrackType(TrackType.NOT_CONSUME_YET);
                    }
                    break;
                default:
                    break;
            }
            result.add(mt);
        }

        return result;
    }

    @Override public List<MessageTrack> messageTrackDetailConcurrent(
        final MessageExt msg) throws RemotingException, MQClientException, InterruptedException, MQBrokerException {
        final List<MessageTrack> result = new ArrayList<MessageTrack>();

        GroupList groupList = this.queryTopicConsumeByWho(msg.getTopic());

        final CountDownLatch countDownLatch = new CountDownLatch(groupList.getGroupList().size());

        for (final String group : groupList.getGroupList()) {

            threadPoolExecutor.submit(new Runnable() {
                @Override public void run() {
                    MessageTrack mt = new MessageTrack();
                    mt.setConsumerGroup(group);
                    mt.setTrackType(TrackType.UNKNOWN);
                    ConsumerConnection cc = null;
                    try {
                        cc = DefaultMQAdminExtImpl.this.examineConsumerConnectionInfo(group);
                    } catch (MQBrokerException e) {
                        if (ResponseCode.CONSUMER_NOT_ONLINE == e.getResponseCode()) {
                            mt.setTrackType(TrackType.NOT_ONLINE);
                        }
                        mt.setExceptionDesc("CODE:" + e.getResponseCode() + " DESC:" + e.getErrorMessage());
                        result.add(mt);
                        countDownLatch.countDown();
                        return;
                    } catch (Exception e) {
                        mt.setExceptionDesc(RemotingHelper.exceptionSimpleDesc(e));
                        result.add(mt);
                        countDownLatch.countDown();
                        return;
                    }

                    switch (cc.getConsumeType()) {
                        case CONSUME_ACTIVELY:
                            mt.setTrackType(TrackType.PULL);
                            break;
                        case CONSUME_PASSIVELY:
                            boolean ifConsumed = false;
                            try {
                                ifConsumed = DefaultMQAdminExtImpl.this.consumed(msg, group);
                            } catch (MQClientException e) {
                                if (ResponseCode.CONSUMER_NOT_ONLINE == e.getResponseCode()) {
                                    mt.setTrackType(TrackType.NOT_ONLINE);
                                }
                                mt.setExceptionDesc("CODE:" + e.getResponseCode() + " DESC:" + e.getErrorMessage());
                                result.add(mt);
                                countDownLatch.countDown();
                                return;
                            } catch (MQBrokerException e) {
                                if (ResponseCode.CONSUMER_NOT_ONLINE == e.getResponseCode()) {
                                    mt.setTrackType(TrackType.NOT_ONLINE);
                                }
                                mt.setExceptionDesc("CODE:" + e.getResponseCode() + " DESC:" + e.getErrorMessage());
                                result.add(mt);
                                countDownLatch.countDown();
                                return;
                            } catch (Exception e) {
                                mt.setExceptionDesc(RemotingHelper.exceptionSimpleDesc(e));
                                result.add(mt);
                                countDownLatch.countDown();
                                return;
                            }

                            if (ifConsumed) {
                                mt.setTrackType(TrackType.CONSUMED);
                                Iterator<Entry<String, SubscriptionData>> it = cc.getSubscriptionTable().entrySet().iterator();
                                while (it.hasNext()) {
                                    Entry<String, SubscriptionData> next = it.next();
                                    if (next.getKey().equals(msg.getTopic())) {
                                        if (next.getValue().getTagsSet().contains(msg.getTags()) || next.getValue().getTagsSet().contains("*") || next.getValue().getTagsSet().isEmpty()) {
                                        } else {
                                            mt.setTrackType(TrackType.CONSUMED_BUT_FILTERED);
                                        }
                                    }
                                }
                            } else {
                                mt.setTrackType(TrackType.NOT_CONSUME_YET);
                            }
                            break;
                        default:
                            break;
                    }
                    result.add(mt);
                    countDownLatch.countDown();
                    return;
                }
            });
        }

        countDownLatch.await(timeoutMillis, TimeUnit.MILLISECONDS);

        return result;
    }

    public static void main(String[] args) {
        Arrays.asList(null);
    }

    public boolean consumed(final MessageExt msg,
        final String group) throws RemotingException, MQClientException, InterruptedException, MQBrokerException {

        ConsumeStats cstats = this.examineConsumeStats(group);

        ClusterInfo ci = this.examineBrokerClusterInfo();

        Iterator<Entry<MessageQueue, OffsetWrapper>> it = cstats.getOffsetTable().entrySet().iterator();
        while (it.hasNext()) {
            Entry<MessageQueue, OffsetWrapper> next = it.next();
            MessageQueue mq = next.getKey();
            if (mq.getTopic().equals(msg.getTopic()) && mq.getQueueId() == msg.getQueueId()) {
                BrokerData brokerData = ci.getBrokerAddrTable().get(mq.getBrokerName());
                if (brokerData != null) {
                    String addr = RemotingUtil.convert2IpString(brokerData.getBrokerAddrs().get(MixAll.MASTER_ID));
                    if (RemotingUtil.socketAddress2String(msg.getStoreHost()).equals(addr)) {
                        if (next.getValue().getConsumerOffset() > msg.getQueueOffset()) {
                            return true;
                        }
                    }
                }
            }
        }

        return false;
    }

    public boolean consumedConcurrent(final MessageExt msg,
        final String group) throws RemotingException, MQClientException, InterruptedException, MQBrokerException {

        AdminToolResult<ConsumeStats> cstats = this.examineConsumeStatsConcurrent(group, null);

        if (!cstats.isSuccess()) {
            throw new MQClientException(cstats.getCode(), cstats.getErrorMsg());
        }

        ClusterInfo ci = this.examineBrokerClusterInfo();

        if (cstats.isSuccess()) {
            for (Entry<MessageQueue, OffsetWrapper> next : cstats.getData().getOffsetTable().entrySet()) {
                MessageQueue mq = next.getKey();
                if (mq.getTopic().equals(msg.getTopic()) && mq.getQueueId() == msg.getQueueId()) {
                    BrokerData brokerData = ci.getBrokerAddrTable().get(mq.getBrokerName());
                    if (brokerData != null) {
                        String addr = brokerData.getBrokerAddrs().get(MixAll.MASTER_ID);
                        if (addr.equals(RemotingUtil.socketAddress2String(msg.getStoreHost()))) {
                            if (next.getValue().getConsumerOffset() > msg.getQueueOffset()) {
                                return true;
                            }
                        }
                    }
                }
            }
        }

        return false;
    }

    @Override public void cloneGroupOffset(String srcGroup, String destGroup, String topic,
        boolean isOffline) throws RemotingException, MQClientException, InterruptedException, MQBrokerException {
        String retryTopic = MixAll.getRetryTopic(srcGroup);
        TopicRouteData topicRouteData = this.examineTopicRouteInfo(retryTopic);

        for (BrokerData bd : topicRouteData.getBrokerDatas()) {
            String addr = bd.selectBrokerAddr();
            if (addr != null) {
                this.mqClientInstance.getMQClientAPIImpl().cloneGroupOffset(addr, srcGroup, destGroup, topic, isOffline, timeoutMillis);
            }
        }
    }

    @Override public BrokerStatsData viewBrokerStatsData(String brokerAddr, String statsName,
        String statsKey) throws RemotingConnectException, RemotingSendRequestException, RemotingTimeoutException, MQClientException, InterruptedException {
        return this.mqClientInstance.getMQClientAPIImpl().viewBrokerStatsData(brokerAddr, statsName, statsKey, timeoutMillis);
    }

    @Override public Set<String> getClusterList(
        String topic) throws RemotingConnectException, RemotingSendRequestException, RemotingTimeoutException, MQClientException, InterruptedException {
        return this.mqClientInstance.getMQClientAPIImpl().getClusterList(topic, timeoutMillis);
    }

    @Override public ConsumeStatsList fetchConsumeStatsInBroker(final String brokerAddr, boolean isOrder,
        long timeoutMillis) throws RemotingConnectException, RemotingSendRequestException, RemotingTimeoutException, MQClientException, InterruptedException {
        return this.mqClientInstance.getMQClientAPIImpl().fetchConsumeStatsInBroker(brokerAddr, isOrder, timeoutMillis);
    }

    @Override public Set<String> getTopicClusterList(
        final String topic) throws InterruptedException, MQBrokerException, MQClientException, RemotingException {
        Set<String> clusterSet = new HashSet<String>();
        ClusterInfo clusterInfo = examineBrokerClusterInfo();
        TopicRouteData topicRouteData = examineTopicRouteInfo(topic);
        BrokerData brokerData = topicRouteData.getBrokerDatas().get(0);
        String brokerName = brokerData.getBrokerName();
        Iterator<Map.Entry<String, Set<String>>> it = clusterInfo.getClusterAddrTable().entrySet().iterator();
        while (it.hasNext()) {
            Map.Entry<String, Set<String>> next = it.next();
            if (next.getValue().contains(brokerName)) {
                clusterSet.add(next.getKey());
            }
        }
        return clusterSet;
    }

    @Override public SubscriptionGroupWrapper getAllSubscriptionGroup(final String brokerAddr,
        long timeoutMillis) throws InterruptedException, RemotingTimeoutException, RemotingSendRequestException, RemotingConnectException, MQBrokerException {
        return this.mqClientInstance.getMQClientAPIImpl().getAllSubscriptionGroup(brokerAddr, timeoutMillis);
    }

    @Override public SubscriptionGroupWrapper getUserSubscriptionGroup(final String brokerAddr,
        long timeoutMillis) throws InterruptedException, RemotingTimeoutException, RemotingSendRequestException, RemotingConnectException, MQBrokerException {
        SubscriptionGroupWrapper subscriptionGroupWrapper = this.mqClientInstance.getMQClientAPIImpl().getAllSubscriptionGroup(brokerAddr, timeoutMillis);

        Iterator<Entry<String, SubscriptionGroupConfig>> iterator = subscriptionGroupWrapper.getSubscriptionGroupTable().entrySet().iterator();
        while (iterator.hasNext()) {
            Map.Entry<String, SubscriptionGroupConfig> configEntry = iterator.next();
            if (MixAll.isSysConsumerGroup(configEntry.getKey()) || SYSTEM_GROUP_SET.contains(configEntry.getKey())) {
                iterator.remove();
            }
        }

        return subscriptionGroupWrapper;
    }

    @Override public TopicConfigSerializeWrapper getAllTopicConfig(final String brokerAddr,
        long timeoutMillis) throws InterruptedException, RemotingTimeoutException, RemotingSendRequestException, RemotingConnectException, MQBrokerException {
        return this.mqClientInstance.getMQClientAPIImpl().getAllTopicConfig(brokerAddr, timeoutMillis);
    }

    @Override public TopicConfigSerializeWrapper getUserTopicConfig(final String brokerAddr, final boolean specialTopic,
        long timeoutMillis) throws InterruptedException, RemotingException, MQBrokerException, MQClientException {
        TopicConfigSerializeWrapper topicConfigSerializeWrapper = this.getAllTopicConfig(brokerAddr, timeoutMillis);
        TopicList topicList = this.mqClientInstance.getMQClientAPIImpl().getSystemTopicListFromBroker(brokerAddr, timeoutMillis);
        Iterator<Entry<String, TopicConfig>> iterator = topicConfigSerializeWrapper.getTopicConfigTable().entrySet().iterator();
        while (iterator.hasNext()) {
            String topic = iterator.next().getKey();
            if (topicList.getTopicList().contains(topic) || (!specialTopic && (topic.startsWith(MixAll.RETRY_GROUP_TOPIC_PREFIX) || topic.startsWith(MixAll.DLQ_GROUP_TOPIC_PREFIX)))) {
                iterator.remove();
            }
        }
        return topicConfigSerializeWrapper;
    }

    @Override public void createTopic(String key, String newTopic, int queueNum,
        Map<String, String> attributes) throws MQClientException {
        createTopic(key, newTopic, queueNum, 0, null);
    }

    @Override public void createTopic(String key, String newTopic, int queueNum, int topicSysFlag,
        Map<String, String> attributes) throws MQClientException {
        this.mqClientInstance.getMQAdminImpl().createTopic(key, newTopic, queueNum, topicSysFlag, attributes);
    }

    @Override public void createStaticTopic(final String addr, final String defaultTopic, final TopicConfig topicConfig,
        final TopicQueueMappingDetail mappingDetail,
        final boolean force) throws RemotingException, InterruptedException, MQBrokerException {
        this.mqClientInstance.getMQClientAPIImpl().createStaticTopic(addr, defaultTopic, topicConfig, mappingDetail, force, timeoutMillis);
    }

    @Override public long searchOffset(MessageQueue mq, long timestamp) throws MQClientException {
        return this.mqClientInstance.getMQAdminImpl().searchOffset(mq, timestamp);
    }

    @Override public long maxOffset(MessageQueue mq) throws MQClientException {
        return this.mqClientInstance.getMQAdminImpl().maxOffset(mq);
    }

    @Override public long minOffset(MessageQueue mq) throws MQClientException {
        return this.mqClientInstance.getMQAdminImpl().minOffset(mq);
    }

    @Override public long earliestMsgStoreTime(MessageQueue mq) throws MQClientException {
        return this.mqClientInstance.getMQAdminImpl().earliestMsgStoreTime(mq);
    }

    @Override public MessageExt viewMessage(
        String msgId) throws RemotingException, MQBrokerException, InterruptedException, MQClientException {
        return this.mqClientInstance.getMQAdminImpl().viewMessage(msgId);
    }

    @Override public QueryResult queryMessage(String topic, String key, int maxNum, long begin,
        long end) throws MQClientException, InterruptedException {

        return this.mqClientInstance.getMQAdminImpl().queryMessage(topic, key, maxNum, begin, end);
    }

    @Override public void updateConsumeOffset(String brokerAddr, String consumeGroup, MessageQueue mq,
        long offset) throws RemotingException, InterruptedException, MQBrokerException {
        UpdateConsumerOffsetRequestHeader requestHeader = new UpdateConsumerOffsetRequestHeader();
        requestHeader.setConsumerGroup(consumeGroup);
        requestHeader.setTopic(mq.getTopic());
        requestHeader.setQueueId(mq.getQueueId());
        requestHeader.setCommitOffset(offset);
        requestHeader.setBname(mq.getBrokerName());
        this.mqClientInstance.getMQClientAPIImpl().updateConsumerOffset(brokerAddr, requestHeader, timeoutMillis);
    }

    @Override public void updateNameServerConfig(final Properties properties,
        final List<String> nameServers) throws InterruptedException, RemotingConnectException, UnsupportedEncodingException, RemotingSendRequestException, RemotingTimeoutException, MQClientException, MQBrokerException {
        this.mqClientInstance.getMQClientAPIImpl().updateNameServerConfig(properties, nameServers, timeoutMillis);
    }

    @Override public Map<String, Properties> getNameServerConfig(
        final List<String> nameServers) throws InterruptedException, RemotingTimeoutException, RemotingSendRequestException, RemotingConnectException, MQClientException, UnsupportedEncodingException {
        return this.mqClientInstance.getMQClientAPIImpl().getNameServerConfig(nameServers, timeoutMillis);
    }

    @Override
    public QueryConsumeQueueResponseBody queryConsumeQueue(String brokerAddr, String topic, int queueId, long index,
        int count,
        String consumerGroup) throws InterruptedException, RemotingTimeoutException, RemotingSendRequestException, RemotingConnectException, MQClientException {
        return this.mqClientInstance.getMQClientAPIImpl().queryConsumeQueue(brokerAddr, topic, queueId, index, count, consumerGroup, timeoutMillis);
    }

    @Override public boolean resumeCheckHalfMessage(
        String msgId) throws RemotingException, MQClientException, InterruptedException, MQBrokerException {
        MessageExt msg = this.viewMessage(msgId);

        return this.mqClientInstance.getMQClientAPIImpl().resumeCheckHalfMessage(RemotingUtil.socketAddress2String(msg.getStoreHost()), msgId, timeoutMillis);
    }

    @Override public boolean resumeCheckHalfMessage(final String topic,
        final String msgId) throws RemotingException, MQClientException, InterruptedException, MQBrokerException {
        MessageExt msg = this.viewMessage(topic, msgId);
        if (msg.getProperty(MessageConst.PROPERTY_UNIQ_CLIENT_MESSAGE_ID_KEYIDX) == null) {
            return this.mqClientInstance.getMQClientAPIImpl().resumeCheckHalfMessage(RemotingUtil.socketAddress2String(msg.getStoreHost()), msgId, timeoutMillis);
        } else {
            MessageClientExt msgClient = (MessageClientExt) msg;
            return this.mqClientInstance.getMQClientAPIImpl().resumeCheckHalfMessage(RemotingUtil.socketAddress2String(msg.getStoreHost()), msgClient.getOffsetMsgId(), timeoutMillis);
        }
    }

    @Override public void setMessageRequestMode(final String brokerAddr, final String topic, final String consumerGroup,
        final MessageRequestMode mode, final int popShareQueueNum,
        final long timeoutMillis) throws InterruptedException, RemotingTimeoutException, RemotingSendRequestException, RemotingConnectException, MQClientException {
        this.mqClientInstance.getMQClientAPIImpl().setMessageRequestMode(brokerAddr, topic, consumerGroup, mode, popShareQueueNum, timeoutMillis);
    }

    @Deprecated
    @Override
    public long searchOffset(final String brokerAddr, final String topicName, final int queueId, final long timestamp,
        final long timeoutMillis) throws RemotingException, MQBrokerException, InterruptedException {
        return this.mqClientInstance.getMQClientAPIImpl().searchOffset(brokerAddr, topicName, queueId, timestamp, timeoutMillis);
    }

    public QueryResult queryMessageByUniqKey(String topic, String key, int maxNum, long begin,
        long end) throws MQClientException, InterruptedException {

        return this.mqClientInstance.getMQAdminImpl().queryMessageByUniqKey(topic, key, maxNum, begin, end);
    }

    @Override
    public void resetOffsetByQueueId(final String brokerAddr, final String consumeGroup, final String topicName,
        final int queueId, final long resetOffset) throws RemotingException, InterruptedException, MQBrokerException {
        UpdateConsumerOffsetRequestHeader requestHeader = new UpdateConsumerOffsetRequestHeader();
        requestHeader.setConsumerGroup(consumeGroup);
        requestHeader.setTopic(topicName);
        requestHeader.setQueueId(queueId);
        requestHeader.setCommitOffset(resetOffset);
        this.mqClientInstance.getMQClientAPIImpl().updateConsumerOffset(brokerAddr, requestHeader, timeoutMillis);
    }

    @Override public HARuntimeInfo getBrokerHAStatus(
        String brokerAddr) throws RemotingConnectException, RemotingSendRequestException, RemotingTimeoutException, InterruptedException, MQBrokerException {
        return this.mqClientInstance.getMQClientAPIImpl().getBrokerHAStatus(brokerAddr, timeoutMillis);
    }

    @Override public InSyncStateData getInSyncStateData(String controllerAddress,
        List<String> brokers) throws RemotingException, InterruptedException, MQBrokerException {
        return this.mqClientInstance.getMQClientAPIImpl().getInSyncStateData(controllerAddress, brokers);
    }

    @Override public EpochEntryCache getBrokerEpochCache(
        String brokerAddr) throws RemotingException, InterruptedException, MQBrokerException {
        return this.mqClientInstance.getMQClientAPIImpl().getBrokerEpochCache(brokerAddr);
    }

    @Override public GetMetaDataResponseHeader getControllerMetaData(
        String controllerAddr) throws RemotingException, InterruptedException, MQBrokerException {
        return this.mqClientInstance.getMQClientAPIImpl().getControllerMetaData(controllerAddr);
    }

    @Override public void resetMasterFlushOffset(String brokerAddr,
        long masterFlushOffset) throws InterruptedException, MQBrokerException, RemotingTimeoutException, RemotingSendRequestException, RemotingConnectException {
        this.mqClientInstance.getMQClientAPIImpl().resetMasterFlushOffset(brokerAddr, masterFlushOffset);
    }

    @Override
    public GroupForbidden updateAndGetGroupReadForbidden(String brokerAddr, String groupName, String topicName,
        Boolean readable) throws RemotingException, InterruptedException, MQBrokerException {
        UpdateGroupForbiddenRequestHeader requestHeader = new UpdateGroupForbiddenRequestHeader();
        requestHeader.setGroup(groupName);
        requestHeader.setTopic(topicName);
        requestHeader.setReadable(readable);
        return this.mqClientInstance.getMQClientAPIImpl().updateAndGetGroupForbidden(brokerAddr, requestHeader, timeoutMillis);
    }

    @Override public void deleteTopicInNameServer(Set<String> addrs, String clusterName,
        String topic) throws RemotingException, MQBrokerException, InterruptedException, MQClientException {
        if (addrs == null) {
            String ns = this.mqClientInstance.getMQClientAPIImpl().fetchNameServerAddr();
            addrs = new HashSet(Arrays.asList(ns.split(";")));
        }
        for (String addr : addrs) {
            this.mqClientInstance.getMQClientAPIImpl().deleteTopicInNameServer(addr, clusterName, topic, timeoutMillis);
        }
    }

    public MQClientInstance getMqClientInstance() {
        return mqClientInstance;
    }
}<|MERGE_RESOLUTION|>--- conflicted
+++ resolved
@@ -208,12 +208,6 @@
         }
     }
 
-<<<<<<< HEAD
-    @Override
-    public void updateBrokerConfig(String brokerAddr,
-        Properties properties) throws RemotingConnectException, RemotingSendRequestException,
-        RemotingTimeoutException, UnsupportedEncodingException, InterruptedException, MQBrokerException, MQClientException {
-=======
     @Override public void addBrokerToContainer(String brokerContainerAddr,
         String brokerConfig) throws InterruptedException, MQBrokerException, RemotingTimeoutException, RemotingSendRequestException, RemotingConnectException {
         this.mqClientInstance.getMQClientAPIImpl().addBroker(brokerContainerAddr, brokerConfig, 20000);
@@ -243,8 +237,7 @@
     }
 
     @Override public void updateBrokerConfig(String brokerAddr,
-        Properties properties) throws RemotingConnectException, RemotingSendRequestException, RemotingTimeoutException, UnsupportedEncodingException, InterruptedException, MQBrokerException {
->>>>>>> c489a70b
+        Properties properties) throws RemotingConnectException, RemotingSendRequestException, RemotingTimeoutException, UnsupportedEncodingException, InterruptedException, MQBrokerException, MQClientException {
         this.mqClientInstance.getMQClientAPIImpl().updateBrokerConfig(brokerAddr, properties, timeoutMillis);
     }
 
