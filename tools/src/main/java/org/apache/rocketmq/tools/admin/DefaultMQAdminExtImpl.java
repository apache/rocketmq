--- conflicted
+++ resolved
@@ -37,11 +37,7 @@
 import java.util.concurrent.LinkedBlockingQueue;
 import java.util.concurrent.ThreadPoolExecutor;
 import java.util.concurrent.TimeUnit;
-<<<<<<< HEAD
-
-=======
 import org.apache.commons.collections.CollectionUtils;
->>>>>>> aa330615
 import org.apache.commons.lang3.StringUtils;
 import org.apache.rocketmq.client.QueryResult;
 import org.apache.rocketmq.client.admin.MQAdminExtInner;
@@ -122,9 +118,9 @@
 import org.apache.rocketmq.tools.command.CommandUtil;
 
 public class DefaultMQAdminExtImpl implements MQAdminExt, MQAdminExtInner {
-    
+
     private static final Set<String> SYSTEM_GROUP_SET = new HashSet<String>();
-    
+
     static {
         SYSTEM_GROUP_SET.add(MixAll.DEFAULT_CONSUMER_GROUP);
         SYSTEM_GROUP_SET.add(MixAll.DEFAULT_PRODUCER_GROUP);
@@ -1325,7 +1321,8 @@
         return this.getConsumerRunningInfo(consumerGroup, clientId, jstack, false);
     }
 
-    @Override public ConsumerRunningInfo getConsumerRunningInfo(String consumerGroup, String clientId, boolean jstack,
+    @Override
+    public ConsumerRunningInfo getConsumerRunningInfo(String consumerGroup, String clientId, boolean jstack,
         boolean metrics) throws RemotingException, MQClientException, InterruptedException {
         String topic = MixAll.RETRY_GROUP_TOPIC_PREFIX + consumerGroup;
         TopicRouteData topicRouteData = this.examineTopicRouteInfo(topic);
