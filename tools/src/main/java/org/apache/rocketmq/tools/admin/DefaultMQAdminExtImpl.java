--- conflicted
+++ resolved
@@ -240,14 +240,9 @@
         }
     }
 
-<<<<<<< HEAD
     @Override
     public void updateBrokerConfig(String brokerAddr,
-        Properties properties) throws RemotingConnectException, RemotingSendRequestException, RemotingTimeoutException, UnsupportedEncodingException, InterruptedException, MQBrokerException {
-=======
-    @Override public void updateBrokerConfig(String brokerAddr,
         Properties properties) throws RemotingConnectException, RemotingSendRequestException, RemotingTimeoutException, UnsupportedEncodingException, InterruptedException, MQBrokerException, MQClientException {
->>>>>>> 6a956612
         this.mqClientInstance.getMQClientAPIImpl().updateBrokerConfig(brokerAddr, properties, timeoutMillis);
     }
 
