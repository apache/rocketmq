--- conflicted
+++ resolved
@@ -134,13 +134,8 @@
         return brokerName;
     }
 
-<<<<<<< HEAD
-    public void setBrokerName(String brokerNameList) {
-        this.brokerName = brokerNameList;
-=======
     public void setBrokerName(String brokerName) {
         this.brokerName = brokerName;
->>>>>>> b136f9bb
     }
 
     public SubscriptionGroupConfig getSubscriptionGroupConfig() {
