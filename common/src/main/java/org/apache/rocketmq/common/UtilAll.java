/*
 * Licensed to the Apache Software Foundation (ASF) under one or more
 * contributor license agreements.  See the NOTICE file distributed with
 * this work for additional information regarding copyright ownership.
 * The ASF licenses this file to You under the Apache License, Version 2.0
 * (the "License"); you may not use this file except in compliance with
 * the License.  You may obtain a copy of the License at
 *
 *     http://www.apache.org/licenses/LICENSE-2.0
 *
 * Unless required by applicable law or agreed to in writing, software
 * distributed under the License is distributed on an "AS IS" BASIS,
 * WITHOUT WARRANTIES OR CONDITIONS OF ANY KIND, either express or implied.
 * See the License for the specific language governing permissions and
 * limitations under the License.
 */
package org.apache.rocketmq.common;

import java.io.ByteArrayInputStream;
import java.io.ByteArrayOutputStream;
import java.io.File;
import java.io.IOException;
import java.lang.management.ManagementFactory;
import java.lang.management.RuntimeMXBean;
import java.net.Inet4Address;
import java.net.InetAddress;
import java.net.NetworkInterface;
import java.text.NumberFormat;
import java.text.ParseException;
import java.text.SimpleDateFormat;
import java.util.Calendar;
import java.util.Date;
import java.util.Enumeration;
import java.util.Iterator;
import java.util.Map;
import java.util.zip.CRC32;
import java.util.zip.DeflaterOutputStream;
import java.util.zip.InflaterInputStream;

import org.apache.rocketmq.common.constant.LoggerName;
import org.apache.rocketmq.remoting.common.RemotingHelper;

import org.slf4j.Logger;
import org.slf4j.LoggerFactory;

public class UtilAll {
    private static final Logger log = LoggerFactory.getLogger(LoggerName.COMMON_LOGGER_NAME);

    public static final String YYYY_MM_DD_HH_MM_SS = "yyyy-MM-dd HH:mm:ss";
    public static final String YYYY_MM_DD_HH_MM_SS_SSS = "yyyy-MM-dd#HH:mm:ss:SSS";
    public static final String YYYY_MMDD_HHMMSS = "yyyyMMddHHmmss";
    final static char[] HEX_ARRAY = "0123456789ABCDEF".toCharArray();

    public static int getPid() {
        RuntimeMXBean runtime = ManagementFactory.getRuntimeMXBean();
        String name = runtime.getName(); // format: "pid@hostname"
        try {
            return Integer.parseInt(name.substring(0, name.indexOf('@')));
        } catch (Exception e) {
            return -1;
        }
    }

    public static String currentStackTrace() {
        StringBuilder sb = new StringBuilder();
        StackTraceElement[] stackTrace = Thread.currentThread().getStackTrace();
        for (StackTraceElement ste : stackTrace) {
            sb.append("\n\t");
            sb.append(ste.toString());
        }

        return sb.toString();
    }

    public static String offset2FileName(final long offset) {
        final NumberFormat nf = NumberFormat.getInstance();
        nf.setMinimumIntegerDigits(20);
        nf.setMaximumFractionDigits(0);
        nf.setGroupingUsed(false);
        return nf.format(offset);
    }

    public static long computeEclipseTimeMilliseconds(final long beginTime) {
        return System.currentTimeMillis() - beginTime;
    }

    public static boolean isItTimeToDo(final String when) {
        String[] whiles = when.split(";");
        if (whiles.length > 0) {
            Calendar now = Calendar.getInstance();
            for (String w : whiles) {
                int nowHour = Integer.parseInt(w);
                if (nowHour == now.get(Calendar.HOUR_OF_DAY)) {
                    return true;
                }
            }
        }

        return false;
    }

    public static String timeMillisToHumanString() {
        return timeMillisToHumanString(System.currentTimeMillis());
    }

    public static String timeMillisToHumanString(final long t) {
        Calendar cal = Calendar.getInstance();
        cal.setTimeInMillis(t);
        return String.format("%04d%02d%02d%02d%02d%02d%03d", cal.get(Calendar.YEAR), cal.get(Calendar.MONTH) + 1,
            cal.get(Calendar.DAY_OF_MONTH), cal.get(Calendar.HOUR_OF_DAY), cal.get(Calendar.MINUTE), cal.get(Calendar.SECOND),
            cal.get(Calendar.MILLISECOND));
    }

    public static long computNextMorningTimeMillis() {
        Calendar cal = Calendar.getInstance();
        cal.setTimeInMillis(System.currentTimeMillis());
        cal.add(Calendar.DAY_OF_MONTH, 1);
        cal.set(Calendar.HOUR_OF_DAY, 0);
        cal.set(Calendar.MINUTE, 0);
        cal.set(Calendar.SECOND, 0);
        cal.set(Calendar.MILLISECOND, 0);

        return cal.getTimeInMillis();
    }

    public static long computNextMinutesTimeMillis() {
        Calendar cal = Calendar.getInstance();
        cal.setTimeInMillis(System.currentTimeMillis());
        cal.add(Calendar.DAY_OF_MONTH, 0);
        cal.add(Calendar.HOUR_OF_DAY, 0);
        cal.add(Calendar.MINUTE, 1);
        cal.set(Calendar.SECOND, 0);
        cal.set(Calendar.MILLISECOND, 0);

        return cal.getTimeInMillis();
    }

    public static long computNextHourTimeMillis() {
        Calendar cal = Calendar.getInstance();
        cal.setTimeInMillis(System.currentTimeMillis());
        cal.add(Calendar.DAY_OF_MONTH, 0);
        cal.add(Calendar.HOUR_OF_DAY, 1);
        cal.set(Calendar.MINUTE, 0);
        cal.set(Calendar.SECOND, 0);
        cal.set(Calendar.MILLISECOND, 0);

        return cal.getTimeInMillis();
    }

    public static long computNextHalfHourTimeMillis() {
        Calendar cal = Calendar.getInstance();
        cal.setTimeInMillis(System.currentTimeMillis());
        cal.add(Calendar.DAY_OF_MONTH, 0);
        cal.add(Calendar.HOUR_OF_DAY, 1);
        cal.set(Calendar.MINUTE, 30);
        cal.set(Calendar.SECOND, 0);
        cal.set(Calendar.MILLISECOND, 0);

        return cal.getTimeInMillis();
    }

    public static String timeMillisToHumanString2(final long t) {
        Calendar cal = Calendar.getInstance();
        cal.setTimeInMillis(t);
        return String.format("%04d-%02d-%02d %02d:%02d:%02d,%03d",
            cal.get(Calendar.YEAR),
            cal.get(Calendar.MONTH) + 1,
            cal.get(Calendar.DAY_OF_MONTH),
            cal.get(Calendar.HOUR_OF_DAY),
            cal.get(Calendar.MINUTE),
            cal.get(Calendar.SECOND),
            cal.get(Calendar.MILLISECOND));
    }

    public static String timeMillisToHumanString3(final long t) {
        Calendar cal = Calendar.getInstance();
        cal.setTimeInMillis(t);
        return String.format("%04d%02d%02d%02d%02d%02d",
            cal.get(Calendar.YEAR),
            cal.get(Calendar.MONTH) + 1,
            cal.get(Calendar.DAY_OF_MONTH),
            cal.get(Calendar.HOUR_OF_DAY),
            cal.get(Calendar.MINUTE),
            cal.get(Calendar.SECOND));
    }

    public static double getDiskPartitionSpaceUsedPercent(final String path) {
        if (null == path || path.isEmpty())
            return -1;

        try {
            File file = new File(path);
            if (!file.exists()) {
                boolean result = file.mkdirs();
                if (!result) {
                    //TO DO
                }
            }

            long totalSpace = file.getTotalSpace();
            long freeSpace = file.getFreeSpace();
            long usedSpace = totalSpace - freeSpace;
            if (totalSpace > 0) {
                return usedSpace / (double) totalSpace;
            }
        } catch (Exception e) {
            return -1;
        }

        return -1;
    }


    public static int crc32(byte[] array) {
        if (array != null) {
            return crc32(array, 0, array.length);
        }

        return 0;
    }


    public static int crc32(byte[] array, int offset, int length) {
        CRC32 crc32 = new CRC32();
        crc32.update(array, offset, length);
        return (int) (crc32.getValue() & 0x7FFFFFFF);
    }

    public static String bytes2string(byte[] src) {
        char[] hexChars = new char[src.length * 2];
        for (int j = 0; j < src.length; j++) {
            int v = src[j] & 0xFF;
            hexChars[j * 2] = HEX_ARRAY[v >>> 4];
            hexChars[j * 2 + 1] = HEX_ARRAY[v & 0x0F];
        }
        return new String(hexChars);
    }

    public static byte[] string2bytes(String hexString) {
        if (hexString == null || hexString.equals("")) {
            return null;
        }
        hexString = hexString.toUpperCase();
        int length = hexString.length() / 2;
        char[] hexChars = hexString.toCharArray();
        byte[] d = new byte[length];
        for (int i = 0; i < length; i++) {
            int pos = i * 2;
            d[i] = (byte) (charToByte(hexChars[pos]) << 4 | charToByte(hexChars[pos + 1]));
        }
        return d;
    }

    private static byte charToByte(char c) {
        return (byte) "0123456789ABCDEF".indexOf(c);
    }

    public static byte[] uncompress(final byte[] src) throws IOException {
        byte[] result = src;
        byte[] uncompressData = new byte[src.length];
        ByteArrayInputStream byteArrayInputStream = new ByteArrayInputStream(src);
        InflaterInputStream inflaterInputStream = new InflaterInputStream(byteArrayInputStream);
        ByteArrayOutputStream byteArrayOutputStream = new ByteArrayOutputStream(src.length);

        try {
            while (true) {
                int len = inflaterInputStream.read(uncompressData, 0, uncompressData.length);
                if (len <= 0) {
                    break;
                }
                byteArrayOutputStream.write(uncompressData, 0, len);
            }
            byteArrayOutputStream.flush();
            result = byteArrayOutputStream.toByteArray();
        } catch (IOException e) {
            throw e;
        } finally {
            try {
                byteArrayInputStream.close();
<<<<<<< HEAD
            } catch (IOException e) {
                log.error("Failed to close the stream", e);
            }
            try {
                inflaterInputStream.close();
            } catch (IOException e) {
                log.error("Failed to close the stream", e);
            }
            try {
                byteArrayOutputStream.close();
            } catch (IOException e) {
                log.error("Failed to close the stream", e);
=======
            } catch (IOException ignored) {
            }
            try {
                inflaterInputStream.close();
            } catch (IOException ignored) {
            }
            try {
                byteArrayOutputStream.close();
            } catch (IOException ignored) {
>>>>>>> 1734a449
            }
        }

        return result;
    }

    public static byte[] compress(final byte[] src, final int level) throws IOException {
        byte[] result = src;
        ByteArrayOutputStream byteArrayOutputStream = new ByteArrayOutputStream(src.length);
        java.util.zip.Deflater defeater = new java.util.zip.Deflater(level);
        DeflaterOutputStream deflaterOutputStream = new DeflaterOutputStream(byteArrayOutputStream, defeater);
        try {
            deflaterOutputStream.write(src);
            deflaterOutputStream.finish();
            deflaterOutputStream.close();
            result = byteArrayOutputStream.toByteArray();
        } catch (IOException e) {
            defeater.end();
            throw e;
        } finally {
            try {
                byteArrayOutputStream.close();
            } catch (IOException ignored) {
            }

            defeater.end();
        }

        return result;
    }

    public static int asInt(String str, int defaultValue) {
        try {
            return Integer.parseInt(str);
        } catch (Exception e) {
            return defaultValue;
        }
    }

    public static long asLong(String str, long defaultValue) {
        try {
            return Long.parseLong(str);
        } catch (Exception e) {
            return defaultValue;
        }
    }

    public static String formatDate(Date date, String pattern) {
        SimpleDateFormat df = new SimpleDateFormat(pattern);
        return df.format(date);
    }

    public static Date parseDate(String date, String pattern) {
        SimpleDateFormat df = new SimpleDateFormat(pattern);
        try {
            return df.parse(date);
        } catch (ParseException e) {
            return null;
        }
    }

    public static String responseCode2String(final int code) {
        return Integer.toString(code);
    }

    public static String frontStringAtLeast(final String str, final int size) {
        if (str != null) {
            if (str.length() > size) {
                return str.substring(0, size);
            }
        }

        return str;
    }

    public static boolean isBlank(String str) {
        int strLen;
        if (str == null || (strLen = str.length()) == 0) {
            return true;
        }
        for (int i = 0; i < strLen; i++) {
            if (!Character.isWhitespace(str.charAt(i))) {
                return false;
            }
        }
        return true;
    }

    public static String jstack() {
        return jstack(Thread.getAllStackTraces());
    }

    public static String jstack(Map<Thread, StackTraceElement[]> map) {
        StringBuilder result = new StringBuilder();
        try {
            Iterator<Map.Entry<Thread, StackTraceElement[]>> ite = map.entrySet().iterator();
            while (ite.hasNext()) {
                Map.Entry<Thread, StackTraceElement[]> entry = ite.next();
                StackTraceElement[] elements = entry.getValue();
                Thread thread = entry.getKey();
                if (elements != null && elements.length > 0) {
                    String threadName = entry.getKey().getName();
                    result.append(String.format("%-40sTID: %d STATE: %s%n", threadName, thread.getId(), thread.getState()));
                    for (StackTraceElement el : elements) {
                        result.append(String.format("%-40s%s%n", threadName, el.toString()));
                    }
                    result.append("\n");
                }
            }
        } catch (Throwable e) {
            result.append(RemotingHelper.exceptionSimpleDesc(e));
        }

        return result.toString();
    }

    public static boolean isInternalIP(byte[] ip) {
        if (ip.length != 4) {
            throw new RuntimeException("illegal ipv4 bytes");
        }

        //10.0.0.0~10.255.255.255
        //172.16.0.0~172.31.255.255
        //192.168.0.0~192.168.255.255
        if (ip[0] == (byte) 10) {

            return true;
        } else if (ip[0] == (byte) 172) {
            if (ip[1] >= (byte) 16 && ip[1] <= (byte) 31) {
                return true;
            }
        } else if (ip[0] == (byte) 192) {
            if (ip[1] == (byte) 168) {
                return true;
            }
        }
        return false;
    }

    private static boolean ipCheck(byte[] ip) {
        if (ip.length != 4) {
            throw new RuntimeException("illegal ipv4 bytes");
        }

//        if (ip[0] == (byte)30 && ip[1] == (byte)10 && ip[2] == (byte)163 && ip[3] == (byte)120) {
//        }

        if (ip[0] >= (byte) 1 && ip[0] <= (byte) 126) {
            if (ip[1] == (byte) 1 && ip[2] == (byte) 1 && ip[3] == (byte) 1) {
                return false;
            }
            if (ip[1] == (byte) 0 && ip[2] == (byte) 0 && ip[3] == (byte) 0) {
                return false;
            }
            return true;
        } else if (ip[0] >= (byte) 128 && ip[0] <= (byte) 191) {
            if (ip[2] == (byte) 1 && ip[3] == (byte) 1) {
                return false;
            }
            if (ip[2] == (byte) 0 && ip[3] == (byte) 0) {
                return false;
            }
            return true;
        } else if (ip[0] >= (byte) 192 && ip[0] <= (byte) 223) {
            if (ip[3] == (byte) 1) {
                return false;
            }
            if (ip[3] == (byte) 0) {
                return false;
            }
            return true;
        }
        return false;
    }

    public static String ipToIPv4Str(byte[] ip) {
        if (ip.length != 4) {
            return null;
        }
        return new StringBuilder().append(ip[0] & 0xFF).append(".").append(
            ip[1] & 0xFF).append(".").append(ip[2] & 0xFF)
            .append(".").append(ip[3] & 0xFF).toString();
    }

    public static byte[] getIP() {
        try {
            Enumeration allNetInterfaces = NetworkInterface.getNetworkInterfaces();
            InetAddress ip = null;
            byte[] internalIP = null;
            while (allNetInterfaces.hasMoreElements()) {
                NetworkInterface netInterface = (NetworkInterface) allNetInterfaces.nextElement();
                Enumeration addresses = netInterface.getInetAddresses();
                while (addresses.hasMoreElements()) {
                    ip = (InetAddress) addresses.nextElement();
                    if (ip != null && ip instanceof Inet4Address) {
                        byte[] ipByte = ip.getAddress();
                        if (ipByte.length == 4) {
                            if (ipCheck(ipByte)) {
                                if (!isInternalIP(ipByte)) {
                                    return ipByte;
                                } else if (internalIP == null) {
                                    internalIP = ipByte;
                                }
                            }
                        }
                    }
                }
            }
            if (internalIP != null) {
                return internalIP;
            } else {
                throw new RuntimeException("Can not get local ip");
            }
        } catch (Exception e) {
            throw new RuntimeException("Can not get local ip", e);
        }
    }
}<|MERGE_RESOLUTION|>--- conflicted
+++ resolved
@@ -277,7 +277,6 @@
         } finally {
             try {
                 byteArrayInputStream.close();
-<<<<<<< HEAD
             } catch (IOException e) {
                 log.error("Failed to close the stream", e);
             }
@@ -290,17 +289,6 @@
                 byteArrayOutputStream.close();
             } catch (IOException e) {
                 log.error("Failed to close the stream", e);
-=======
-            } catch (IOException ignored) {
-            }
-            try {
-                inflaterInputStream.close();
-            } catch (IOException ignored) {
-            }
-            try {
-                byteArrayOutputStream.close();
-            } catch (IOException ignored) {
->>>>>>> 1734a449
             }
         }
 
