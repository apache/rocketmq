/*
 * Licensed to the Apache Software Foundation (ASF) under one or more
 * contributor license agreements.  See the NOTICE file distributed with
 * this work for additional information regarding copyright ownership.
 * The ASF licenses this file to You under the Apache License, Version 2.0
 * (the "License"); you may not use this file except in compliance with
 * the License.  You may obtain a copy of the License at
 *
 *     http://www.apache.org/licenses/LICENSE-2.0
 *
 * Unless required by applicable law or agreed to in writing, software
 * distributed under the License is distributed on an "AS IS" BASIS,
 * WITHOUT WARRANTIES OR CONDITIONS OF ANY KIND, either express or implied.
 * See the License for the specific language governing permissions and
 * limitations under the License.
 */
package org.apache.rocketmq.common.message;

import java.util.HashSet;

public class MessageConst {
    public static final String PROPERTY_KEYS = "KEYS";
    public static final String PROPERTY_TAGS = "TAGS";
    public static final String PROPERTY_WAIT_STORE_MSG_OK = "WAIT";
    public static final String PROPERTY_DELAY_TIME_LEVEL = "DELAY";
    public static final String PROPERTY_RETRY_TOPIC = "RETRY_TOPIC";
    public static final String PROPERTY_REAL_TOPIC = "REAL_TOPIC";
    public static final String PROPERTY_REAL_QUEUE_ID = "REAL_QID";
    public static final String PROPERTY_TRANSACTION_PREPARED = "TRAN_MSG";
    public static final String PROPERTY_PRODUCER_GROUP = "PGROUP";
    public static final String PROPERTY_MIN_OFFSET = "MIN_OFFSET";
    public static final String PROPERTY_MAX_OFFSET = "MAX_OFFSET";
    public static final String PROPERTY_BUYER_ID = "BUYER_ID";
    public static final String PROPERTY_ORIGIN_MESSAGE_ID = "ORIGIN_MESSAGE_ID";
    public static final String PROPERTY_TRANSFER_FLAG = "TRANSFER_FLAG";
    public static final String PROPERTY_CORRECTION_FLAG = "CORRECTION_FLAG";
    public static final String PROPERTY_MQ2_FLAG = "MQ2_FLAG";
    public static final String PROPERTY_RECONSUME_TIME = "RECONSUME_TIME";
    public static final String PROPERTY_MSG_REGION = "MSG_REGION";
    public static final String PROPERTY_TRACE_SWITCH = "TRACE_ON";
    public static final String PROPERTY_UNIQ_CLIENT_MESSAGE_ID_KEYIDX = "UNIQ_KEY";
    public static final String PROPERTY_EXTEND_UNIQ_INFO = "EXTEND_UNIQ_INFO";
    public static final String PROPERTY_MAX_RECONSUME_TIMES = "MAX_RECONSUME_TIMES";
    public static final String PROPERTY_CONSUME_START_TIMESTAMP = "CONSUME_START_TIME";
    public static final String PROPERTY_INNER_NUM = "INNER_NUM";
    public static final String PROPERTY_INNER_BASE = "INNER_BASE";
    public static final String DUP_INFO = "DUP_INFO";
    public static final String PROPERTY_CHECK_IMMUNITY_TIME_IN_SECONDS = "CHECK_IMMUNITY_TIME_IN_SECONDS";
    public static final String PROPERTY_TRANSACTION_PREPARED_QUEUE_OFFSET = "TRAN_PREPARED_QUEUE_OFFSET";
    public static final String PROPERTY_TRANSACTION_ID = "__transactionId__";
    public static final String PROPERTY_TRANSACTION_CHECK_TIMES = "TRANSACTION_CHECK_TIMES";
    public static final String PROPERTY_INSTANCE_ID = "INSTANCE_ID";
    public static final String PROPERTY_CORRELATION_ID = "CORRELATION_ID";
    public static final String PROPERTY_MESSAGE_REPLY_TO_CLIENT = "REPLY_TO_CLIENT";
    public static final String PROPERTY_MESSAGE_TTL = "TTL";
    public static final String PROPERTY_REPLY_MESSAGE_ARRIVE_TIME = "ARRIVE_TIME";
    public static final String PROPERTY_PUSH_REPLY_TIME = "PUSH_REPLY_TIME";
    public static final String PROPERTY_CLUSTER = "CLUSTER";
    public static final String PROPERTY_MESSAGE_TYPE = "MSG_TYPE";
    public static final String PROPERTY_POP_CK = "POP_CK";
    public static final String PROPERTY_POP_CK_OFFSET = "POP_CK_OFFSET";
    public static final String PROPERTY_FIRST_POP_TIME = "1ST_POP_TIME";
    public static final String PROPERTY_SHARDING_KEY = "__SHARDINGKEY";
    public static final String PROPERTY_FORWARD_QUEUE_ID = "PROPERTY_FORWARD_QUEUE_ID";
    public static final String PROPERTY_REDIRECT = "REDIRECT";
    public static final String PROPERTY_INNER_MULTI_DISPATCH = "INNER_MULTI_DISPATCH";
    public static final String PROPERTY_INNER_MULTI_QUEUE_OFFSET = "INNER_MULTI_QUEUE_OFFSET";
    public static final String PROPERTY_TRACE_CONTEXT = "TRACE_CONTEXT";
    public static final String PROPERTY_TIMER_DELAY_SEC = "TIMER_DELAY_SEC";
    public static final String PROPERTY_TIMER_DELIVER_MS = "TIMER_DELIVER_MS";
    public static final String PROPERTY_BORN_HOST = "__BORNHOST";

    /**
     * property which name starts with "__RMQ.TRANSIENT." is called transient one that will not stored in broker disks.
     */
    public static final String PROPERTY_TRANSIENT_PREFIX = "__RMQ.TRANSIENT.";

    /**
     * the transient property key of topicSysFlag (set by client when pulling messages)
     */
    public static final String PROPERTY_TRANSIENT_TOPIC_CONFIG = PROPERTY_TRANSIENT_PREFIX + "TOPIC_SYS_FLAG";

    /**
     * the transient property key of groupSysFlag (set by client when pulling messages)
     */
    public static final String PROPERTY_TRANSIENT_GROUP_CONFIG = PROPERTY_TRANSIENT_PREFIX + "GROUP_SYS_FLAG";

    public static final String KEY_SEPARATOR = " ";

    public static final HashSet<String> STRING_HASH_SET = new HashSet<>(64);

    public static final String PROPERTY_TIMER_ENQUEUE_MS = "TIMER_ENQUEUE_MS";
    public static final String PROPERTY_TIMER_DEQUEUE_MS = "TIMER_DEQUEUE_MS";
    public static final String PROPERTY_TIMER_ROLL_TIMES = "TIMER_ROLL_TIMES";
    public static final String PROPERTY_TIMER_OUT_MS = "TIMER_OUT_MS";
    public static final String PROPERTY_TIMER_DEL_UNIQKEY = "TIMER_DEL_UNIQKEY";
    public static final String PROPERTY_TIMER_DELIVER_MS = "TIMER_DELIVER_MS";
    public static final String PROPERTY_TIMER_DELAY_LEVEL = "TIMER_DELAY_LEVEL";
    public static final String PROPERTY_TIMER_DELAY_SEC = "TIMER_DELAY_SEC";
    public static final String PROPERTY_TIMER_DELAY_MS = "TIMER_DELAY_MS";

    static {
        STRING_HASH_SET.add(PROPERTY_TRACE_SWITCH);
        STRING_HASH_SET.add(PROPERTY_MSG_REGION);
        STRING_HASH_SET.add(PROPERTY_KEYS);
        STRING_HASH_SET.add(PROPERTY_TAGS);
        STRING_HASH_SET.add(PROPERTY_WAIT_STORE_MSG_OK);
        STRING_HASH_SET.add(PROPERTY_DELAY_TIME_LEVEL);
        STRING_HASH_SET.add(PROPERTY_RETRY_TOPIC);
        STRING_HASH_SET.add(PROPERTY_REAL_TOPIC);
        STRING_HASH_SET.add(PROPERTY_REAL_QUEUE_ID);
        STRING_HASH_SET.add(PROPERTY_TRANSACTION_PREPARED);
        STRING_HASH_SET.add(PROPERTY_PRODUCER_GROUP);
        STRING_HASH_SET.add(PROPERTY_MIN_OFFSET);
        STRING_HASH_SET.add(PROPERTY_MAX_OFFSET);
        STRING_HASH_SET.add(PROPERTY_BUYER_ID);
        STRING_HASH_SET.add(PROPERTY_ORIGIN_MESSAGE_ID);
        STRING_HASH_SET.add(PROPERTY_TRANSFER_FLAG);
        STRING_HASH_SET.add(PROPERTY_CORRECTION_FLAG);
        STRING_HASH_SET.add(PROPERTY_MQ2_FLAG);
        STRING_HASH_SET.add(PROPERTY_RECONSUME_TIME);
        STRING_HASH_SET.add(PROPERTY_UNIQ_CLIENT_MESSAGE_ID_KEYIDX);
        STRING_HASH_SET.add(PROPERTY_MAX_RECONSUME_TIMES);
        STRING_HASH_SET.add(PROPERTY_CONSUME_START_TIMESTAMP);
        STRING_HASH_SET.add(PROPERTY_POP_CK);
        STRING_HASH_SET.add(PROPERTY_POP_CK_OFFSET);
        STRING_HASH_SET.add(PROPERTY_FIRST_POP_TIME);
        STRING_HASH_SET.add(PROPERTY_TRANSACTION_PREPARED_QUEUE_OFFSET);
        STRING_HASH_SET.add(DUP_INFO);
        STRING_HASH_SET.add(PROPERTY_EXTEND_UNIQ_INFO);
        STRING_HASH_SET.add(PROPERTY_INSTANCE_ID);
        STRING_HASH_SET.add(PROPERTY_CORRELATION_ID);
        STRING_HASH_SET.add(PROPERTY_MESSAGE_REPLY_TO_CLIENT);
        STRING_HASH_SET.add(PROPERTY_MESSAGE_TTL);
        STRING_HASH_SET.add(PROPERTY_REPLY_MESSAGE_ARRIVE_TIME);
        STRING_HASH_SET.add(PROPERTY_PUSH_REPLY_TIME);
        STRING_HASH_SET.add(PROPERTY_CLUSTER);
        STRING_HASH_SET.add(PROPERTY_MESSAGE_TYPE);
        STRING_HASH_SET.add(PROPERTY_INNER_MULTI_QUEUE_OFFSET);
<<<<<<< HEAD
        STRING_HASH_SET.add(PROPERTY_TIMER_DELAY_MS);
        STRING_HASH_SET.add(PROPERTY_TIMER_DELAY_SEC);
        STRING_HASH_SET.add(PROPERTY_TIMER_DELIVER_MS);
        STRING_HASH_SET.add(PROPERTY_TIMER_ENQUEUE_MS);
        STRING_HASH_SET.add(PROPERTY_TIMER_DEQUEUE_MS);
        STRING_HASH_SET.add(PROPERTY_TIMER_ROLL_TIMES);
        STRING_HASH_SET.add(PROPERTY_TIMER_OUT_MS);
        STRING_HASH_SET.add(PROPERTY_TIMER_DEL_UNIQKEY);
        STRING_HASH_SET.add(PROPERTY_TIMER_DELAY_LEVEL);
=======
        STRING_HASH_SET.add(PROPERTY_BORN_HOST);
>>>>>>> ea5c7d1d
    }
}<|MERGE_RESOLUTION|>--- conflicted
+++ resolved
@@ -137,7 +137,6 @@
         STRING_HASH_SET.add(PROPERTY_CLUSTER);
         STRING_HASH_SET.add(PROPERTY_MESSAGE_TYPE);
         STRING_HASH_SET.add(PROPERTY_INNER_MULTI_QUEUE_OFFSET);
-<<<<<<< HEAD
         STRING_HASH_SET.add(PROPERTY_TIMER_DELAY_MS);
         STRING_HASH_SET.add(PROPERTY_TIMER_DELAY_SEC);
         STRING_HASH_SET.add(PROPERTY_TIMER_DELIVER_MS);
@@ -147,8 +146,6 @@
         STRING_HASH_SET.add(PROPERTY_TIMER_OUT_MS);
         STRING_HASH_SET.add(PROPERTY_TIMER_DEL_UNIQKEY);
         STRING_HASH_SET.add(PROPERTY_TIMER_DELAY_LEVEL);
-=======
         STRING_HASH_SET.add(PROPERTY_BORN_HOST);
->>>>>>> ea5c7d1d
     }
 }