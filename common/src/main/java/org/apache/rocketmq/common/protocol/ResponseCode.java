--- conflicted
+++ resolved
@@ -115,18 +115,11 @@
 
     public static final int CONTROLLER_INVALID_CLEAN_BROKER_METADATA = 2009;
 
-<<<<<<< HEAD
     public static final int CONTROLLER_BROKER_NEED_TO_BE_REGISTERED = 2010;
 
     public static final int CONTROLLER_MASTER_STILL_EXIST = 2011;
 
     public static final int CONTROLLER_ELECT_MASTER_FAILED = 2012;
-=======
-    public static final int CONTROLLER_ALTER_SYNC_STATE_SET_FAILED = 2010;
-
-    public static final int CONTROLLER_ELECT_MASTER_FAILED = 2011;
-
-    public static final int CONTROLLER_REGISTER_BROKER_FAILED = 2012;
-
->>>>>>> b292012a
+    
+    public static final int CONTROLLER_ALTER_SYNC_STATE_SET_FAILED = 2013;
 }