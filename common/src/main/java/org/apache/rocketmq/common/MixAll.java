/*
 * Licensed to the Apache Software Foundation (ASF) under one or more
 * contributor license agreements.  See the NOTICE file distributed with
 * this work for additional information regarding copyright ownership.
 * The ASF licenses this file to You under the Apache License, Version 2.0
 * (the "License"); you may not use this file except in compliance with
 * the License.  You may obtain a copy of the License at
 *
 *     http://www.apache.org/licenses/LICENSE-2.0
 *
 * Unless required by applicable law or agreed to in writing, software
 * distributed under the License is distributed on an "AS IS" BASIS,
 * WITHOUT WARRANTIES OR CONDITIONS OF ANY KIND, either express or implied.
 * See the License for the specific language governing permissions and
 * limitations under the License.
 */
package org.apache.rocketmq.common;

import java.io.ByteArrayInputStream;
import java.io.File;
import java.io.FileReader;
import java.io.FileWriter;
import java.io.IOException;
import java.io.InputStream;
import java.lang.annotation.Annotation;
import java.lang.reflect.Field;
import java.lang.reflect.Method;
import java.lang.reflect.Modifier;
import java.net.InetAddress;
import java.net.InetSocketAddress;
import java.net.NetworkInterface;
import java.net.SocketException;
import java.net.URL;
import java.net.URLConnection;
import java.nio.ByteBuffer;
import java.util.ArrayList;
import java.util.Enumeration;
import java.util.HashSet;
import java.util.List;
import java.util.Map;
import java.util.Properties;
import java.util.Set;
import java.util.concurrent.atomic.AtomicLong;
import org.apache.rocketmq.common.annotation.ImportantField;
import org.apache.rocketmq.common.constant.LoggerName;
import org.apache.rocketmq.common.help.FAQUrl;
import org.slf4j.Logger;
import org.slf4j.LoggerFactory;

public class MixAll {
    private static final Logger log = LoggerFactory.getLogger(LoggerName.COMMON_LOGGER_NAME);

    public static final String ROCKETMQ_HOME_ENV = "ROCKETMQ_HOME";
    public static final String ROCKETMQ_HOME_PROPERTY = "rocketmq.home.dir";
    public static final String NAMESRV_ADDR_ENV = "NAMESRV_ADDR";
    public static final String NAMESRV_ADDR_PROPERTY = "rocketmq.namesrv.addr";
    public static final String MESSAGE_COMPRESS_LEVEL = "rocketmq.message.compressLevel";
    public static final String WS_DOMAIN_NAME = System.getProperty("rocketmq.namesrv.domain", "jmenv.tbsite.net");
    public static final String WS_DOMAIN_SUBGROUP = System.getProperty("rocketmq.namesrv.domain.subgroup", "nsaddr");
    // http://jmenv.tbsite.net:8080/rocketmq/nsaddr
    public static final String WS_ADDR = "http://" + WS_DOMAIN_NAME + ":8080/rocketmq/" + WS_DOMAIN_SUBGROUP;
    public static final String DEFAULT_TOPIC = "TBW102";
    public static final String BENCHMARK_TOPIC = "BenchmarkTest";
    public static final String DEFAULT_PRODUCER_GROUP = "DEFAULT_PRODUCER";
    public static final String DEFAULT_CONSUMER_GROUP = "DEFAULT_CONSUMER";
    public static final String TOOLS_CONSUMER_GROUP = "TOOLS_CONSUMER";
    public static final String FILTERSRV_CONSUMER_GROUP = "FILTERSRV_CONSUMER";
    public static final String MONITOR_CONSUMER_GROUP = "__MONITOR_CONSUMER";
    public static final String CLIENT_INNER_PRODUCER_GROUP = "CLIENT_INNER_PRODUCER";
    public static final String SELF_TEST_PRODUCER_GROUP = "SELF_TEST_P_GROUP";
    public static final String SELF_TEST_CONSUMER_GROUP = "SELF_TEST_C_GROUP";
    public static final String SELF_TEST_TOPIC = "SELF_TEST_TOPIC";
    public static final String OFFSET_MOVED_EVENT = "OFFSET_MOVED_EVENT";
    public static final String ONS_HTTP_PROXY_GROUP = "CID_ONS-HTTP-PROXY";
    public static final String CID_ONSAPI_PERMISSION_GROUP = "CID_ONSAPI_PERMISSION";
    public static final String CID_ONSAPI_OWNER_GROUP = "CID_ONSAPI_OWNER";
    public static final String CID_ONSAPI_PULL_GROUP = "CID_ONSAPI_PULL";
    public static final String CID_RMQ_SYS_PREFIX = "CID_RMQ_SYS_";

    public static final List<String> LOCAL_INET_ADDRESS = getLocalInetAddress();
    public static final String LOCALHOST = localhost();
    public static final String DEFAULT_CHARSET = "UTF-8";
    public static final long MASTER_ID = 0L;
    public static final long CURRENT_JVM_PID = getPID();

    public static final String RETRY_GROUP_TOPIC_PREFIX = "%RETRY%";

    public static final String DLQ_GROUP_TOPIC_PREFIX = "%DLQ%";
    public static final String SYSTEM_TOPIC_PREFIX = "rmq_sys_";
    public static final String UNIQUE_MSG_QUERY_FLAG = "_UNIQUE_KEY_QUERY";
    public static final String DEFAULT_TRACE_REGION_ID = "DefaultRegion";
    public static final String CONSUME_CONTEXT_TYPE = "ConsumeContextType";

    public static String getRetryTopic(final String consumerGroup) {
        return RETRY_GROUP_TOPIC_PREFIX + consumerGroup;
    }

    public static boolean isSysConsumerGroup(final String consumerGroup) {
        return consumerGroup.startsWith(CID_RMQ_SYS_PREFIX);
    }

    public static boolean isSystemTopic(final String topic) {
        return topic.startsWith(SYSTEM_TOPIC_PREFIX);
    }

    public static String getDLQTopic(final String consumerGroup) {
        return DLQ_GROUP_TOPIC_PREFIX + consumerGroup;
    }

    public static String brokerVIPChannel(final boolean isChange, final String brokerAddr) {
        if (isChange) {
            String[] ipAndPort = brokerAddr.split(":");
            String brokerAddrNew = ipAndPort[0] + ":" + (Integer.parseInt(ipAndPort[1]) - 2);
            return brokerAddrNew;
        } else {
            return brokerAddr;
        }
    }

    public static long getPID() {
        String processName = java.lang.management.ManagementFactory.getRuntimeMXBean().getName();
        if (processName != null && processName.length() > 0) {
            try {
                return Long.parseLong(processName.split("@")[0]);
            } catch (Exception e) {
                return 0;
            }
        }

        return 0;
    }

    public static long createBrokerId(final String ip, final int port) {
        InetSocketAddress isa = new InetSocketAddress(ip, port);
        byte[] ipArray = isa.getAddress().getAddress();
        ByteBuffer bb = ByteBuffer.allocate(8);
        bb.put(ipArray);
        bb.putInt(port);
        long value = bb.getLong(0);
        return Math.abs(value);
    }

    public static void string2File(final String str, final String fileName) throws IOException {

        String tmpFile = fileName + ".tmp";
        string2FileNotSafe(str, tmpFile);

        String bakFile = fileName + ".bak";
        String prevContent = file2String(fileName);
        if (prevContent != null) {
            string2FileNotSafe(prevContent, bakFile);
        }

        File file = new File(fileName);
        file.delete();

        file = new File(tmpFile);
        file.renameTo(new File(fileName));
    }


    public static void string2FileNotSafe(final String str, final String fileName) throws IOException {
        File file = new File(fileName);
        File fileParent = file.getParentFile();
        if (fileParent != null) {
            fileParent.mkdirs();
        }
        FileWriter fileWriter = null;

        try {
            fileWriter = new FileWriter(file);
            fileWriter.write(str);
        } catch (IOException e) {
            throw e;
        } finally {
            if (fileWriter != null) {
                fileWriter.close();
            }
        }
    }

    public static String file2String(final String fileName) {
        File file = new File(fileName);
        return file2String(file);
    }

    public static String file2String(final File file) {
        if (file.exists()) {
            char[] data = new char[(int) file.length()];
            boolean result = false;

            FileReader fileReader = null;
            try {
                fileReader = new FileReader(file);
                int len = fileReader.read(data);
                result = len == data.length;
            } catch (IOException e) {
                log.error("Failed to read data", e);
            } finally {
                if (fileReader != null) {
                    try {
                        fileReader.close();
                    } catch (IOException e) {
                        log.error("Failed to close", e);
                    }
                }
            }

            if (result) {
                return new String(data);
            }
        }
        return null;
    }

    public static String file2String(final URL url) {
        InputStream in = null;
        try {
            URLConnection urlConnection = url.openConnection();
            urlConnection.setUseCaches(false);
            in = urlConnection.getInputStream();
            int len = in.available();
            byte[] data = new byte[len];
            in.read(data, 0, len);
            return new String(data, "UTF-8");
        } catch (Exception ignored) {
        } finally {
            if (null != in) {
                try {
                    in.close();
                } catch (IOException ignored) {
                }
            }
        }

        return null;
    }

    public static String findClassPath(Class<?> c) {
        URL url = c.getProtectionDomain().getCodeSource().getLocation();
        return url.getPath();
    }

    public static void printObjectProperties(final Logger logger, final Object object) {
        printObjectProperties(logger, object, false);
    }

    public static void printObjectProperties(final Logger logger, final Object object, final boolean onlyImportantField) {
        Field[] fields = object.getClass().getDeclaredFields();
        for (Field field : fields) {
            if (!Modifier.isStatic(field.getModifiers())) {
                String name = field.getName();
                if (!name.startsWith("this")) {
                    Object value = null;
                    try {
                        field.setAccessible(true);
                        value = field.get(object);
                        if (null == value) {
                            value = "";
                        }
<<<<<<< HEAD
                    } catch (Exception e) {
                        log.error("Failed to obtain object properties", e);
=======
                    } catch (IllegalArgumentException | IllegalAccessException e) {
                        e.printStackTrace();
>>>>>>> 1734a449
                    }

                    if (onlyImportantField) {
                        Annotation annotation = field.getAnnotation(ImportantField.class);
                        if (null == annotation) {
                            continue;
                        }
                    }

<<<<<<< HEAD
                    if (logger != null) {
                        logger.info(name + "=" + value);
                    } else {
=======
                    if (log != null) {
                        log.info(name + "=" + value);
>>>>>>> 1734a449
                    }
                }
            }
        }
    }

    public static String properties2String(final Properties properties) {
        StringBuilder sb = new StringBuilder();
        for (Map.Entry<Object, Object> entry : properties.entrySet()) {
            if (entry.getValue() != null) {
                sb.append(entry.getKey().toString() + "=" + entry.getValue().toString() + "\n");
            }
        }
        return sb.toString();
    }

    public static Properties string2Properties(final String str) {
        Properties properties = new Properties();
        try {
            InputStream in = new ByteArrayInputStream(str.getBytes(DEFAULT_CHARSET));
            properties.load(in);
        } catch (Exception e) {
            log.error("Failed to handle properties", e);
            return null;
        }

        return properties;
    }

    public static Properties object2Properties(final Object object) {
        Properties properties = new Properties();

        Field[] fields = object.getClass().getDeclaredFields();
        for (Field field : fields) {
            if (!Modifier.isStatic(field.getModifiers())) {
                String name = field.getName();
                if (!name.startsWith("this")) {
                    Object value = null;
                    try {
                        field.setAccessible(true);
                        value = field.get(object);
<<<<<<< HEAD
                    } catch (Exception e) {
                        log.error("Failed to handle properties", e);
=======
                    } catch (IllegalArgumentException | IllegalAccessException e) {
                        e.printStackTrace();
>>>>>>> 1734a449
                    }

                    if (value != null) {
                        properties.setProperty(name, value.toString());
                    }
                }
            }
        }

        return properties;
    }

    public static void properties2Object(final Properties p, final Object object) {
        Method[] methods = object.getClass().getMethods();
        for (Method method : methods) {
            String mn = method.getName();
            if (mn.startsWith("set")) {
                try {
                    String tmp = mn.substring(4);
                    String first = mn.substring(3, 4);

                    String key = first.toLowerCase() + tmp;
                    String property = p.getProperty(key);
                    if (property != null) {
                        Class<?>[] pt = method.getParameterTypes();
                        if (pt != null && pt.length > 0) {
                            String cn = pt[0].getSimpleName();
                            Object arg = null;
                            if (cn.equals("int") || cn.equals("Integer")) {
                                arg = Integer.parseInt(property);
                            } else if (cn.equals("long") || cn.equals("Long")) {
                                arg = Long.parseLong(property);
                            } else if (cn.equals("double") || cn.equals("Double")) {
                                arg = Double.parseDouble(property);
                            } else if (cn.equals("boolean") || cn.equals("Boolean")) {
                                arg = Boolean.parseBoolean(property);
                            } else if (cn.equals("float") || cn.equals("Float")) {
                                arg = Float.parseFloat(property);
                            } else if (cn.equals("String")) {
                                arg = property;
                            } else {
                                continue;
                            }
                            method.invoke(object, arg);
                        }
                    }
                } catch (Throwable ignored) {
                }
            }
        }
    }

    public static boolean isPropertiesEqual(final Properties p1, final Properties p2) {
        return p1.equals(p2);
    }

    public static List<String> getLocalInetAddress() {
        List<String> inetAddressList = new ArrayList<String>();
        try {
            Enumeration<NetworkInterface> enumeration = NetworkInterface.getNetworkInterfaces();
            while (enumeration.hasMoreElements()) {
                NetworkInterface networkInterface = enumeration.nextElement();
                Enumeration<InetAddress> addrs = networkInterface.getInetAddresses();
                while (addrs.hasMoreElements()) {
                    inetAddressList.add(addrs.nextElement().getHostAddress());
                }
            }
        } catch (SocketException e) {
            throw new RuntimeException("get local inet address fail", e);
        }

        return inetAddressList;
    }

    public static boolean isLocalAddr(String address) {
        for (String addr : LOCAL_INET_ADDRESS) {
            if (address.contains(addr))
                return true;
        }
        return false;
    }

    private static String localhost() {
        try {
            InetAddress addr = InetAddress.getLocalHost();
            return addr.getHostAddress();
        } catch (Throwable e) {
            throw new RuntimeException("InetAddress java.net.InetAddress.getLocalHost() throws UnknownHostException"
                + FAQUrl.suggestTodo(FAQUrl.UNKNOWN_HOST_EXCEPTION),
                e);
        }
    }

    public static boolean compareAndIncreaseOnly(final AtomicLong target, final long value) {
        long prev = target.get();
        while (value > prev) {
            boolean updated = target.compareAndSet(prev, value);
            if (updated)
                return true;

            prev = target.get();
        }

        return false;
    }

    public static String localhostName() {
        try {
            return InetAddress.getLocalHost().getHostName();
        } catch (Throwable e) {
            throw new RuntimeException("InetAddress java.net.InetAddress.getLocalHost() throws UnknownHostException"
                + FAQUrl.suggestTodo(FAQUrl.UNKNOWN_HOST_EXCEPTION),
                e);
        }
    }

    public static String humanReadableByteCount(long bytes, boolean si) {
        int unit = si ? 1000 : 1024;
        if (bytes < unit)
            return bytes + " B";
        int exp = (int) (Math.log(bytes) / Math.log(unit));
        String pre = (si ? "kMGTPE" : "KMGTPE").charAt(exp - 1) + (si ? "" : "i");
        return String.format("%.1f %sB", bytes / Math.pow(unit, exp), pre);
    }

    public Set<String> list2Set(List<String> values) {
        Set<String> result = new HashSet<String>();
        for (String v : values) {
            result.add(v);
        }
        return result;
    }

    public List<String> set2List(Set<String> values) {
        List<String> result = new ArrayList<String>();
        for (String v : values) {
            result.add(v);
        }
        return result;
    }
}<|MERGE_RESOLUTION|>--- conflicted
+++ resolved
@@ -258,13 +258,8 @@
                         if (null == value) {
                             value = "";
                         }
-<<<<<<< HEAD
                     } catch (Exception e) {
                         log.error("Failed to obtain object properties", e);
-=======
-                    } catch (IllegalArgumentException | IllegalAccessException e) {
-                        e.printStackTrace();
->>>>>>> 1734a449
                     }
 
                     if (onlyImportantField) {
@@ -274,14 +269,9 @@
                         }
                     }
 
-<<<<<<< HEAD
                     if (logger != null) {
                         logger.info(name + "=" + value);
                     } else {
-=======
-                    if (log != null) {
-                        log.info(name + "=" + value);
->>>>>>> 1734a449
                     }
                 }
             }
@@ -323,13 +313,8 @@
                     try {
                         field.setAccessible(true);
                         value = field.get(object);
-<<<<<<< HEAD
                     } catch (Exception e) {
                         log.error("Failed to handle properties", e);
-=======
-                    } catch (IllegalArgumentException | IllegalAccessException e) {
-                        e.printStackTrace();
->>>>>>> 1734a449
                     }
 
                     if (value != null) {
