--- conflicted
+++ resolved
@@ -339,11 +339,7 @@
                     String key = first.toLowerCase() + tmp;
                     String property = p.getProperty(key);
                     if (property != null) {
-<<<<<<< HEAD
-                    	// Remove spaces before and after
-=======
-			//Remove spaces before and after
->>>>>>> 4492a1de
+                     	// Remove spaces before and after
                     	property = property.trim();
                         Class<?>[] pt = method.getParameterTypes();
                         if (pt != null && pt.length > 0) {
