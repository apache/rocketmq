--- conflicted
+++ resolved
@@ -57,16 +57,15 @@
         return (perm & PERM_INHERIT) == PERM_INHERIT;
     }
 
-<<<<<<< HEAD
     public static boolean isValid(final String perm) {
         return isValid(Integer.parseInt(perm));
     }
 
     public static boolean isValid(final int perm) {
         return perm >= PERM_INHERIT && perm < PERM_PRIORITY;
-=======
+    }
+    
     public static boolean isPriority(final int perm) {
         return (perm & PERM_PRIORITY) == PERM_PRIORITY;
->>>>>>> c489a70b
     }
 }