/*
 * Licensed to the Apache Software Foundation (ASF) under one or more
 * contributor license agreements.  See the NOTICE file distributed with
 * this work for additional information regarding copyright ownership.
 * The ASF licenses this file to You under the Apache License, Version 2.0
 * (the "License"); you may not use this file except in compliance with
 * the License.  You may obtain a copy of the License at
 *
 *     http://www.apache.org/licenses/LICENSE-2.0
 *
 * Unless required by applicable law or agreed to in writing, software
 * distributed under the License is distributed on an "AS IS" BASIS,
 * WITHOUT WARRANTIES OR CONDITIONS OF ANY KIND, either express or implied.
 * See the License for the specific language governing permissions and
 * limitations under the License.
 */

package org.apache.rocketmq.common.protocol;

public class RequestCode {

    public static final int SEND_MESSAGE = 10;

    public static final int PULL_MESSAGE = 11;

    public static final int QUERY_MESSAGE = 12;
    public static final int QUERY_BROKER_OFFSET = 13;
    public static final int QUERY_CONSUMER_OFFSET = 14;
    public static final int UPDATE_CONSUMER_OFFSET = 15;
    public static final int UPDATE_AND_CREATE_TOPIC = 17;
    public static final int GET_ALL_TOPIC_CONFIG = 21;
    public static final int GET_TOPIC_CONFIG_LIST = 22;

    public static final int GET_TOPIC_NAME_LIST = 23;

    public static final int UPDATE_BROKER_CONFIG = 25;

    public static final int GET_BROKER_CONFIG = 26;

    public static final int TRIGGER_DELETE_FILES = 27;

    public static final int GET_BROKER_RUNTIME_INFO = 28;
    public static final int SEARCH_OFFSET_BY_TIMESTAMP = 29;
    public static final int GET_MAX_OFFSET = 30;
    public static final int GET_MIN_OFFSET = 31;

    public static final int GET_EARLIEST_MSG_STORETIME = 32;

    public static final int VIEW_MESSAGE_BY_ID = 33;

    public static final int HEART_BEAT = 34;

    public static final int UNREGISTER_CLIENT = 35;

    public static final int CONSUMER_SEND_MSG_BACK = 36;

    public static final int END_TRANSACTION = 37;
    public static final int GET_CONSUMER_LIST_BY_GROUP = 38;

    public static final int CHECK_TRANSACTION_STATE = 39;

    public static final int NOTIFY_CONSUMER_IDS_CHANGED = 40;

    public static final int LOCK_BATCH_MQ = 41;

    public static final int UNLOCK_BATCH_MQ = 42;
    public static final int GET_ALL_CONSUMER_OFFSET = 43;

    public static final int GET_ALL_DELAY_OFFSET = 45;

    public static final int CHECK_CLIENT_CONFIG = 46;

    public static final int UPDATE_AND_CREATE_ACL_CONFIG = 50;

    public static final int DELETE_ACL_CONFIG = 51;

    public static final int GET_BROKER_CLUSTER_ACL_INFO = 52;

    public static final int UPDATE_GLOBAL_WHITE_ADDRS_CONFIG = 53;

<<<<<<< HEAD
    public static final int NOTIFY_TOPIC_CONFIG_CHANGED = 54;
=======
    public static final int GET_BROKER_CLUSTER_ACL_CONFIG = 54;
>>>>>>> 7c469fe9

    public static final int PUT_KV_CONFIG = 100;

    public static final int GET_KV_CONFIG = 101;

    public static final int DELETE_KV_CONFIG = 102;

    public static final int REGISTER_BROKER = 103;

    public static final int UNREGISTER_BROKER = 104;
    public static final int GET_ROUTEINTO_BY_TOPIC = 105;

    public static final int GET_BROKER_CLUSTER_INFO = 106;
    public static final int UPDATE_AND_CREATE_SUBSCRIPTIONGROUP = 200;
    public static final int GET_ALL_SUBSCRIPTIONGROUP_CONFIG = 201;
    public static final int GET_TOPIC_STATS_INFO = 202;
    public static final int GET_CONSUMER_CONNECTION_LIST = 203;
    public static final int GET_PRODUCER_CONNECTION_LIST = 204;
    public static final int WIPE_WRITE_PERM_OF_BROKER = 205;

    public static final int GET_ALL_TOPIC_LIST_FROM_NAMESERVER = 206;

    public static final int DELETE_SUBSCRIPTIONGROUP = 207;
    public static final int GET_CONSUME_STATS = 208;

    public static final int SUSPEND_CONSUMER = 209;

    public static final int RESUME_CONSUMER = 210;
    public static final int RESET_CONSUMER_OFFSET_IN_CONSUMER = 211;
    public static final int RESET_CONSUMER_OFFSET_IN_BROKER = 212;

    public static final int ADJUST_CONSUMER_THREAD_POOL = 213;

    public static final int WHO_CONSUME_THE_MESSAGE = 214;

    public static final int DELETE_TOPIC_IN_BROKER = 215;

    public static final int DELETE_TOPIC_IN_NAMESRV = 216;
    public static final int GET_KVLIST_BY_NAMESPACE = 219;

    public static final int RESET_CONSUMER_CLIENT_OFFSET = 220;

    public static final int GET_CONSUMER_STATUS_FROM_CLIENT = 221;

    public static final int INVOKE_BROKER_TO_RESET_OFFSET = 222;

    public static final int INVOKE_BROKER_TO_GET_CONSUMER_STATUS = 223;

    public static final int QUERY_TOPIC_CONSUME_BY_WHO = 300;

    public static final int GET_TOPICS_BY_CLUSTER = 224;

    public static final int REGISTER_FILTER_SERVER = 301;
    public static final int REGISTER_MESSAGE_FILTER_CLASS = 302;

    public static final int QUERY_CONSUME_TIME_SPAN = 303;

    public static final int GET_SYSTEM_TOPIC_LIST_FROM_NS = 304;
    public static final int GET_SYSTEM_TOPIC_LIST_FROM_BROKER = 305;

    public static final int CLEAN_EXPIRED_CONSUMEQUEUE = 306;

    public static final int GET_CONSUMER_RUNNING_INFO = 307;

    public static final int QUERY_CORRECTION_OFFSET = 308;
    public static final int CONSUME_MESSAGE_DIRECTLY = 309;

    public static final int SEND_MESSAGE_V2 = 310;

    public static final int GET_UNIT_TOPIC_LIST = 311;

    public static final int GET_HAS_UNIT_SUB_TOPIC_LIST = 312;

    public static final int GET_HAS_UNIT_SUB_UNUNIT_TOPIC_LIST = 313;

    public static final int CLONE_GROUP_OFFSET = 314;

    public static final int VIEW_BROKER_STATS_DATA = 315;

    public static final int CLEAN_UNUSED_TOPIC = 316;

    public static final int GET_BROKER_CONSUME_STATS = 317;

    /**
     * update the config of name server
     */
    public static final int UPDATE_NAMESRV_CONFIG = 318;

    /**
     * get config from name server
     */
    public static final int GET_NAMESRV_CONFIG = 319;

    public static final int SEND_BATCH_MESSAGE = 320;

    public static final int QUERY_CONSUME_QUEUE = 321;

    public static final int QUERY_DATA_VERSION = 322;

    /**
     * resume logic of checking half messages that have been put in TRANS_CHECK_MAXTIME_TOPIC before
     */
    public static final int RESUME_CHECK_HALF_MESSAGE = 323;
}<|MERGE_RESOLUTION|>--- conflicted
+++ resolved
@@ -78,11 +78,9 @@
 
     public static final int UPDATE_GLOBAL_WHITE_ADDRS_CONFIG = 53;
 
-<<<<<<< HEAD
-    public static final int NOTIFY_TOPIC_CONFIG_CHANGED = 54;
-=======
     public static final int GET_BROKER_CLUSTER_ACL_CONFIG = 54;
->>>>>>> 7c469fe9
+  
+    public static final int NOTIFY_TOPIC_CONFIG_CHANGED = 55;
 
     public static final int PUT_KV_CONFIG = 100;
 
