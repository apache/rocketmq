--- conflicted
+++ resolved
@@ -1434,7 +1434,7 @@
         this.useServerSideResetOffset = useServerSideResetOffset;
     }
 
-<<<<<<< HEAD
+
     public int getTransactionOpMsgMaxSize() {
         return transactionOpMsgMaxSize;
     }
@@ -1449,7 +1449,8 @@
 
     public void setTransactionOpBatchInterval(int transactionOpBatchInterval) {
         this.transactionOpBatchInterval = transactionOpBatchInterval;
-=======
+    }
+  
     public boolean isEnableBroadcastOffsetStore() {
         return enableBroadcastOffsetStore;
     }
@@ -1576,6 +1577,5 @@
 
     public void setMetricsPromExporterHost(String metricsPromExporterHost) {
         this.metricsPromExporterHost = metricsPromExporterHost;
->>>>>>> 03ffc45a
     }
 }