/*
 * Licensed to the Apache Software Foundation (ASF) under one or more
 * contributor license agreements.  See the NOTICE file distributed with
 * this work for additional information regarding copyright ownership.
 * The ASF licenses this file to You under the Apache License, Version 2.0
 * (the "License"); you may not use this file except in compliance with
 * the License.  You may obtain a copy of the License at
 *
 *     http://www.apache.org/licenses/LICENSE-2.0
 *
 * Unless required by applicable law or agreed to in writing, software
 * distributed under the License is distributed on an "AS IS" BASIS,
 * WITHOUT WARRANTIES OR CONDITIONS OF ANY KIND, either express or implied.
 * See the License for the specific language governing permissions and
 * limitations under the License.
 */
package org.apache.rocketmq.common;

import org.apache.rocketmq.common.annotation.ImportantField;
import org.apache.rocketmq.common.config.ConfigManagerVersion;
import org.apache.rocketmq.common.constant.PermName;
import org.apache.rocketmq.common.message.MessageRequestMode;
import org.apache.rocketmq.common.metrics.MetricsExporterType;
import org.apache.rocketmq.common.topic.TopicValidator;
import org.apache.rocketmq.common.utils.NetworkUtil;

import java.util.concurrent.TimeUnit;

public class BrokerConfig extends BrokerIdentity {

    private String brokerConfigPath = null;

    private String rocketmqHome = System.getProperty(MixAll.ROCKETMQ_HOME_PROPERTY, System.getenv(MixAll.ROCKETMQ_HOME_ENV));
    @ImportantField
    private String namesrvAddr = System.getProperty(MixAll.NAMESRV_ADDR_PROPERTY, System.getenv(MixAll.NAMESRV_ADDR_ENV));

    /**
     * Listen port for single broker
     */
    @ImportantField
    private int listenPort = 6888;

    @ImportantField
    private String brokerIP1 = NetworkUtil.getLocalAddress();
    private String brokerIP2 = NetworkUtil.getLocalAddress();

    @ImportantField
    private boolean recoverConcurrently = false;

    private int brokerPermission = PermName.PERM_READ | PermName.PERM_WRITE;
    private int defaultTopicQueueNums = 8;
    @ImportantField
    private boolean autoCreateTopicEnable = true;

    private boolean clusterTopicEnable = true;

    private boolean brokerTopicEnable = true;
    @ImportantField
    private boolean autoCreateSubscriptionGroup = true;
    private String messageStorePlugIn = "";

    private static final int PROCESSOR_NUMBER = Runtime.getRuntime().availableProcessors();
    @ImportantField
    private String msgTraceTopicName = TopicValidator.RMQ_SYS_TRACE_TOPIC;
    @ImportantField
    private boolean traceTopicEnable = false;
    /**
     * thread numbers for send message thread pool.
     */
    private int sendMessageThreadPoolNums = Math.min(PROCESSOR_NUMBER, 4);
    private int putMessageFutureThreadPoolNums = Math.min(PROCESSOR_NUMBER, 4);
    private int pullMessageThreadPoolNums = 16 + PROCESSOR_NUMBER * 2;
    private int litePullMessageThreadPoolNums = 16 + PROCESSOR_NUMBER * 2;
    private int ackMessageThreadPoolNums = 16;
    private int processReplyMessageThreadPoolNums = 16 + PROCESSOR_NUMBER * 2;
    private int queryMessageThreadPoolNums = 8 + PROCESSOR_NUMBER;

    private int adminBrokerThreadPoolNums = 16;
    private int clientManageThreadPoolNums = 32;
    private int consumerManageThreadPoolNums = 32;
    private int loadBalanceProcessorThreadPoolNums = 32;
    private int heartbeatThreadPoolNums = Math.min(32, PROCESSOR_NUMBER);
    private int recoverThreadPoolNums = 32;

    /**
     * Thread numbers for EndTransactionProcessor
     */
    private int endTransactionThreadPoolNums = Math.max(8 + PROCESSOR_NUMBER * 2,
            sendMessageThreadPoolNums * 4);

    private int flushConsumerOffsetInterval = 1000 * 5;

    private int flushConsumerOffsetHistoryInterval = 1000 * 60;

    @ImportantField
    private boolean rejectTransactionMessage = false;

    @ImportantField
    private boolean fetchNameSrvAddrByDnsLookup = false;

    @ImportantField
    private boolean fetchNamesrvAddrByAddressServer = false;

    private int sendThreadPoolQueueCapacity = 10000;
    private int putThreadPoolQueueCapacity = 10000;
    private int pullThreadPoolQueueCapacity = 100000;
    private int litePullThreadPoolQueueCapacity = 100000;
    private int ackThreadPoolQueueCapacity = 100000;
    private int replyThreadPoolQueueCapacity = 10000;
    private int queryThreadPoolQueueCapacity = 20000;
    private int clientManagerThreadPoolQueueCapacity = 1000000;
    private int consumerManagerThreadPoolQueueCapacity = 1000000;
    private int heartbeatThreadPoolQueueCapacity = 50000;
    private int endTransactionPoolQueueCapacity = 100000;
    private int adminBrokerThreadPoolQueueCapacity = 10000;
    private int loadBalanceThreadPoolQueueCapacity = 100000;

    private boolean longPollingEnable = true;

    private long shortPollingTimeMills = 1000;

    private boolean notifyConsumerIdsChangedEnable = true;

    private boolean highSpeedMode = false;

    private int commercialBaseCount = 1;

    private int commercialSizePerMsg = 4 * 1024;

    private boolean accountStatsEnable = true;
    private boolean accountStatsPrintZeroValues = true;

    private int maxStatsIdleTimeInMinutes = -1;

    private boolean transferMsgByHeap = true;

    private String regionId = MixAll.DEFAULT_TRACE_REGION_ID;
    private int registerBrokerTimeoutMills = 24000;

    private int sendHeartbeatTimeoutMillis = 1000;

    private boolean slaveReadEnable = false;

    private boolean disableConsumeIfConsumerReadSlowly = false;
    private long consumerFallbehindThreshold = 1024L * 1024 * 1024 * 16;

    private boolean brokerFastFailureEnable = true;
    private long waitTimeMillsInSendQueue = 200;
    private long waitTimeMillsInPullQueue = 5 * 1000;
    private long waitTimeMillsInLitePullQueue = 5 * 1000;
    private long waitTimeMillsInHeartbeatQueue = 31 * 1000;
    private long waitTimeMillsInTransactionQueue = 3 * 1000;
    private long waitTimeMillsInAckQueue = 3000;
    private long waitTimeMillsInAdminBrokerQueue = 5 * 1000;
    private long startAcceptSendRequestTimeStamp = 0L;

    private boolean traceOn = true;

    // Switch of filter bit map calculation.
    // If switch on:
    // 1. Calculate filter bit map when construct queue.
    // 2. Filter bit map will be saved to consume queue extend file if allowed.
    private boolean enableCalcFilterBitMap = false;

    //Reject the pull consumer instance to pull messages from broker.
    private boolean rejectPullConsumerEnable = false;

    // Expect num of consumers will use filter.
    private int expectConsumerNumUseFilter = 32;

    // Error rate of bloom filter, 1~100.
    private int maxErrorRateOfBloomFilter = 20;

    //how long to clean filter data after dead.Default: 24h
    private long filterDataCleanTimeSpan = 24 * 3600 * 1000;

    // whether do filter when retry.
    private boolean filterSupportRetry = false;
    private boolean enablePropertyFilter = false;

    private boolean compressedRegister = false;

    private boolean forceRegister = true;

    /**
     * This configurable item defines interval of topics registration of broker to name server. Allowing values are
     * between 10,000 and 60,000 milliseconds.
     */
    private int registerNameServerPeriod = 1000 * 30;

    /**
     * This configurable item defines interval of update name server address. Default: 120 * 1000 milliseconds
     */
    private int updateNameServerAddrPeriod = 1000 * 120;

    /**
     * the interval to send heartbeat to name server for liveness detection.
     */
    private int brokerHeartbeatInterval = 1000;

    /**
     * How long the broker will be considered as inactive by nameserver since last heartbeat. Effective only if
     * enableSlaveActingMaster is true
     */
    private long brokerNotActiveTimeoutMillis = 10 * 1000;

    private boolean enableNetWorkFlowControl = false;

    private boolean enableBroadcastOffsetStore = true;

    private long broadcastOffsetExpireSecond = 2 * 60;

    private long broadcastOffsetExpireMaxSecond = 5 * 60;

    private int popPollingSize = 1024;
    private int popPollingMapSize = 100000;
    // 20w cost 200M heap memory.
    private long maxPopPollingSize = 100000;
    private int reviveQueueNum = 8;
    private long reviveInterval = 1000;
    private long reviveMaxSlow = 3;
    private long reviveScanTime = 10000;
    private boolean enableSkipLongAwaitingAck = false;
    private long reviveAckWaitMs = TimeUnit.MINUTES.toMillis(3);
    private boolean enablePopLog = false;
    private boolean enablePopBufferMerge = false;
    private int popCkStayBufferTime = 10 * 1000;
    private int popCkStayBufferTimeOut = 3 * 1000;
    private int popCkMaxBufferSize = 200000;
    private int popCkOffsetMaxQueueSize = 20000;
    private boolean enablePopBatchAck = false;
    // set the interval to the maxFilterMessageSize in MessageStoreConfig divided by the cq unit size
    private long popLongPollingForceNotifyInterval = 800;
    private boolean enableNotifyBeforePopCalculateLag = true;
    private boolean enableNotifyAfterPopOrderLockRelease = true;
    private boolean initPopOffsetByCheckMsgInMem = true;
    // read message from pop retry topic v1, for the compatibility, will be removed in the future version
    private boolean retrieveMessageFromPopRetryTopicV1 = true;
    private boolean enableRetryTopicV2 = false;
    private int popFromRetryProbability = 20;
    private boolean popConsumerFSServiceInit = true;
    private boolean popConsumerKVServiceLog = false;
    private boolean popConsumerKVServiceInit = false;
    private boolean popConsumerKVServiceEnable = false;
    private int popReviveMaxReturnSizePerRead = 16 * 1024;
    private int popReviveMaxAttemptTimes = 16;

    private boolean realTimeNotifyConsumerChange = true;

    private boolean litePullMessageEnable = true;

    // The period to sync broker member group from namesrv, default value is 1 second
    private int syncBrokerMemberGroupPeriod = 1000;

    /**
     * the interval of pulling topic information from the named server
     */
    private long loadBalancePollNameServerInterval = 1000 * 30;

    /**
     * the interval of cleaning
     */
    private int cleanOfflineBrokerInterval = 1000 * 30;

    private boolean serverLoadBalancerEnable = true;

    private MessageRequestMode defaultMessageRequestMode = MessageRequestMode.PULL;

    private int defaultPopShareQueueNum = -1;

    /**
     * The minimum time of the transactional message  to be checked firstly, one message only exceed this time interval
     * that can be checked.
     */
    @ImportantField
    private long transactionTimeOut = 6 * 1000;

    /**
     * The maximum number of times the message was checked, if exceed this value, this message will be discarded.
     */
    @ImportantField
    private int transactionCheckMax = 15;

    /**
     * Transaction message check interval.
     */
    @ImportantField
    private long transactionCheckInterval = 30 * 1000;

    private long transactionMetricFlushInterval = 3 * 1000;

    /**
     * transaction batch op message
     */
    private int transactionOpMsgMaxSize = 4096;

    private int transactionOpBatchInterval = 3000;

    /**
     * Acl feature switch
     */
    @ImportantField
    private boolean aclEnable = false;

    private boolean storeReplyMessageEnable = true;

    private boolean enableDetailStat = true;

    private boolean autoDeleteUnusedStats = true;

    /**
     * Whether to distinguish log paths when multiple brokers are deployed on the same machine
     */
    private boolean isolateLogEnable = false;

    private long forwardTimeout = 3 * 1000;

    /**
     * Slave will act master when failover. For example, if master down, timer or transaction message which is expire in slave will
     * put to master (master of the same process in broker container mode or other masters in cluster when enableFailoverRemotingActing is true)
     * when enableSlaveActingMaster is true
     */
    private boolean enableSlaveActingMaster = false;

    private boolean enableRemoteEscape = false;

    private boolean skipPreOnline = false;

    private boolean asyncSendEnable = true;

    private boolean useServerSideResetOffset = true;

    private long consumerOffsetUpdateVersionStep = 500;

    private long delayOffsetUpdateVersionStep = 200;

    /**
     * Whether to lock quorum replicas.
     *
     * True: need to lock quorum replicas succeed. False: only need to lock one replica succeed.
     */
    private boolean lockInStrictMode = false;

    private boolean compatibleWithOldNameSrv = true;

    /**
     * Is startup controller mode, which support auto switch broker's role.
     */
    private boolean enableControllerMode = false;

    private String controllerAddr = "";

    private boolean fetchControllerAddrByDnsLookup = false;

    private long syncBrokerMetadataPeriod = 5 * 1000;

    private long checkSyncStateSetPeriod = 5 * 1000;

    private long syncControllerMetadataPeriod = 10 * 1000;

    private long controllerHeartBeatTimeoutMills = 10 * 1000;

    private boolean validateSystemTopicWhenUpdateTopic = true;

    /**
     * It is an important basis for the controller to choose the broker master.
     * The lower the value of brokerElectionPriority, the higher the priority of the broker being selected as the master.
     * You can set a lower priority for the broker with better machine conditions.
     */
    private int brokerElectionPriority = Integer.MAX_VALUE;

    private boolean useStaticSubscription = false;

    private MetricsExporterType metricsExporterType = MetricsExporterType.DISABLE;

    private int metricsOtelCardinalityLimit = 50 * 1000;
    private String metricsGrpcExporterTarget = "";
    private String metricsGrpcExporterHeader = "";
    private long metricGrpcExporterTimeOutInMills = 3 * 1000;
    private long metricGrpcExporterIntervalInMills = 60 * 1000;
    private long metricLoggingExporterIntervalInMills = 10 * 1000;

    private int metricsPromExporterPort = 5557;
    private String metricsPromExporterHost = "";

    // Label pairs in CSV. Each label follows pattern of Key:Value. eg: instance_id:xxx,uid:xxx
    private String metricsLabel = "";

    private boolean metricsInDelta = false;

    private long channelExpiredTimeout = 1000 * 120;
    private long subscriptionExpiredTimeout = 1000 * 60 * 10;

    /**
     * Estimate accumulation or not when subscription filter type is tag and is not SUB_ALL.
     */
    private boolean estimateAccumulation = true;

    private boolean coldCtrStrategyEnable = false;
    private boolean usePIDColdCtrStrategy = true;
    private long cgColdReadThreshold = 3 * 1024 * 1024;
    private long globalColdReadThreshold = 100 * 1024 * 1024;
    
    /**
     * The interval to fetch namesrv addr, default value is 10 second
     */
    private long fetchNamesrvAddrInterval = 10 * 1000;

    /**
     * Pop response returns the actual retry topic rather than tampering with the original topic
     */
    private boolean popResponseReturnActualRetryTopic = false;

    /**
     * If both the deleteTopicWithBrokerRegistration flag in the NameServer configuration and this flag are set to true,
     * it guarantees the ultimate consistency of data between the broker and the nameserver during topic deletion.
     */
    private boolean enableSingleTopicRegister = false;

    private boolean enableMixedMessageType = false;

    /**
     * This flag and deleteTopicWithBrokerRegistration flag in the NameServer cannot be set to true at the same time,
     * otherwise there will be a loss of routing
     */
    private boolean enableSplitRegistration = false;

    private long popInflightMessageThreshold = 10000;
    private boolean enablePopMessageThreshold = false;

    private boolean enableFastChannelEventProcess = false;
    private boolean printChannelGroups = false;
    private int  printChannelGroupsMinNum = 5;

    private int splitRegistrationSize = 800;

    /**
     * Config in this black list will be not allowed to update by command.
     * Try to update this config black list by restart process.
     * Try to update configures in black list by restart process.
     */
    private String configBlackList = "configBlackList;brokerConfigPath";

    // if false, will still rewrite ck after max times 17
    private boolean skipWhenCKRePutReachMaxTimes = false;

    private boolean appendAckAsync = false;

    private boolean appendCkAsync = false;

    private boolean clearRetryTopicWhenDeleteTopic = true;

    private boolean enableLmqStats = false;

    /**
     * V2 is recommended in cases where LMQ feature is extensively used.
     */
    private String configManagerVersion = ConfigManagerVersion.V1.getVersion();

    private boolean allowRecallWhenBrokerNotWriteable = true;

    private boolean recallMessageEnable = false;

<<<<<<< HEAD
    private boolean enableRegisterProducer = true;
=======
    private boolean enableCreateSysGroup = true;
>>>>>>> 17d57cac

    public String getConfigBlackList() {
        return configBlackList;
    }

    public void setConfigBlackList(String configBlackList) {
        this.configBlackList = configBlackList;
    }

    public long getMaxPopPollingSize() {
        return maxPopPollingSize;
    }

    public void setMaxPopPollingSize(long maxPopPollingSize) {
        this.maxPopPollingSize = maxPopPollingSize;
    }

    public int getReviveQueueNum() {
        return reviveQueueNum;
    }

    public void setReviveQueueNum(int reviveQueueNum) {
        this.reviveQueueNum = reviveQueueNum;
    }

    public long getReviveInterval() {
        return reviveInterval;
    }

    public void setReviveInterval(long reviveInterval) {
        this.reviveInterval = reviveInterval;
    }

    public int getPopCkStayBufferTime() {
        return popCkStayBufferTime;
    }

    public void setPopCkStayBufferTime(int popCkStayBufferTime) {
        this.popCkStayBufferTime = popCkStayBufferTime;
    }

    public int getPopCkStayBufferTimeOut() {
        return popCkStayBufferTimeOut;
    }

    public void setPopCkStayBufferTimeOut(int popCkStayBufferTimeOut) {
        this.popCkStayBufferTimeOut = popCkStayBufferTimeOut;
    }

    public int getPopPollingMapSize() {
        return popPollingMapSize;
    }

    public void setPopPollingMapSize(int popPollingMapSize) {
        this.popPollingMapSize = popPollingMapSize;
    }

    public long getReviveScanTime() {
        return reviveScanTime;
    }

    public void setReviveScanTime(long reviveScanTime) {
        this.reviveScanTime = reviveScanTime;
    }

    public long getReviveMaxSlow() {
        return reviveMaxSlow;
    }

    public void setReviveMaxSlow(long reviveMaxSlow) {
        this.reviveMaxSlow = reviveMaxSlow;
    }

    public int getPopPollingSize() {
        return popPollingSize;
    }

    public void setPopPollingSize(int popPollingSize) {
        this.popPollingSize = popPollingSize;
    }

    public boolean isEnablePopBufferMerge() {
        return enablePopBufferMerge;
    }

    public void setEnablePopBufferMerge(boolean enablePopBufferMerge) {
        this.enablePopBufferMerge = enablePopBufferMerge;
    }

    public int getPopCkMaxBufferSize() {
        return popCkMaxBufferSize;
    }

    public void setPopCkMaxBufferSize(int popCkMaxBufferSize) {
        this.popCkMaxBufferSize = popCkMaxBufferSize;
    }

    public int getPopCkOffsetMaxQueueSize() {
        return popCkOffsetMaxQueueSize;
    }

    public void setPopCkOffsetMaxQueueSize(int popCkOffsetMaxQueueSize) {
        this.popCkOffsetMaxQueueSize = popCkOffsetMaxQueueSize;
    }

    public boolean isEnablePopBatchAck() {
        return enablePopBatchAck;
    }

    public void setEnablePopBatchAck(boolean enablePopBatchAck) {
        this.enablePopBatchAck = enablePopBatchAck;
    }

    public boolean isEnableSkipLongAwaitingAck() {
        return enableSkipLongAwaitingAck;
    }

    public void setEnableSkipLongAwaitingAck(boolean enableSkipLongAwaitingAck) {
        this.enableSkipLongAwaitingAck = enableSkipLongAwaitingAck;
    }

    public long getReviveAckWaitMs() {
        return reviveAckWaitMs;
    }

    public void setReviveAckWaitMs(long reviveAckWaitMs) {
        this.reviveAckWaitMs = reviveAckWaitMs;
    }

    public boolean isEnablePopLog() {
        return enablePopLog;
    }

    public void setEnablePopLog(boolean enablePopLog) {
        this.enablePopLog = enablePopLog;
    }

    public int getPopFromRetryProbability() {
        return popFromRetryProbability;
    }

    public void setPopFromRetryProbability(int popFromRetryProbability) {
        this.popFromRetryProbability = popFromRetryProbability;
    }

    public boolean isPopConsumerFSServiceInit() {
        return popConsumerFSServiceInit;
    }

    public void setPopConsumerFSServiceInit(boolean popConsumerFSServiceInit) {
        this.popConsumerFSServiceInit = popConsumerFSServiceInit;
    }

    public boolean isPopConsumerKVServiceLog() {
        return popConsumerKVServiceLog;
    }

    public void setPopConsumerKVServiceLog(boolean popConsumerKVServiceLog) {
        this.popConsumerKVServiceLog = popConsumerKVServiceLog;
    }

    public boolean isPopConsumerKVServiceInit() {
        return popConsumerKVServiceInit;
    }

    public void setPopConsumerKVServiceInit(boolean popConsumerKVServiceInit) {
        this.popConsumerKVServiceInit = popConsumerKVServiceInit;
    }

    public boolean isPopConsumerKVServiceEnable() {
        return popConsumerKVServiceEnable;
    }

    public void setPopConsumerKVServiceEnable(boolean popConsumerKVServiceEnable) {
        this.popConsumerKVServiceEnable = popConsumerKVServiceEnable;
    }

    public int getPopReviveMaxReturnSizePerRead() {
        return popReviveMaxReturnSizePerRead;
    }

    public void setPopReviveMaxReturnSizePerRead(int popReviveMaxReturnSizePerRead) {
        this.popReviveMaxReturnSizePerRead = popReviveMaxReturnSizePerRead;
    }

    public int getPopReviveMaxAttemptTimes() {
        return popReviveMaxAttemptTimes;
    }

    public void setPopReviveMaxAttemptTimes(int popReviveMaxAttemptTimes) {
        this.popReviveMaxAttemptTimes = popReviveMaxAttemptTimes;
    }

    public boolean isTraceOn() {
        return traceOn;
    }

    public void setTraceOn(final boolean traceOn) {
        this.traceOn = traceOn;
    }

    public long getStartAcceptSendRequestTimeStamp() {
        return startAcceptSendRequestTimeStamp;
    }

    public void setStartAcceptSendRequestTimeStamp(final long startAcceptSendRequestTimeStamp) {
        this.startAcceptSendRequestTimeStamp = startAcceptSendRequestTimeStamp;
    }

    public long getWaitTimeMillsInSendQueue() {
        return waitTimeMillsInSendQueue;
    }

    public void setWaitTimeMillsInSendQueue(final long waitTimeMillsInSendQueue) {
        this.waitTimeMillsInSendQueue = waitTimeMillsInSendQueue;
    }

    public long getConsumerFallbehindThreshold() {
        return consumerFallbehindThreshold;
    }

    public void setConsumerFallbehindThreshold(final long consumerFallbehindThreshold) {
        this.consumerFallbehindThreshold = consumerFallbehindThreshold;
    }

    public boolean isBrokerFastFailureEnable() {
        return brokerFastFailureEnable;
    }

    public void setBrokerFastFailureEnable(final boolean brokerFastFailureEnable) {
        this.brokerFastFailureEnable = brokerFastFailureEnable;
    }

    public long getWaitTimeMillsInPullQueue() {
        return waitTimeMillsInPullQueue;
    }

    public void setWaitTimeMillsInPullQueue(final long waitTimeMillsInPullQueue) {
        this.waitTimeMillsInPullQueue = waitTimeMillsInPullQueue;
    }

    public boolean isDisableConsumeIfConsumerReadSlowly() {
        return disableConsumeIfConsumerReadSlowly;
    }

    public void setDisableConsumeIfConsumerReadSlowly(final boolean disableConsumeIfConsumerReadSlowly) {
        this.disableConsumeIfConsumerReadSlowly = disableConsumeIfConsumerReadSlowly;
    }

    public boolean isSlaveReadEnable() {
        return slaveReadEnable;
    }

    public void setSlaveReadEnable(final boolean slaveReadEnable) {
        this.slaveReadEnable = slaveReadEnable;
    }

    public int getRegisterBrokerTimeoutMills() {
        return registerBrokerTimeoutMills;
    }

    public void setRegisterBrokerTimeoutMills(final int registerBrokerTimeoutMills) {
        this.registerBrokerTimeoutMills = registerBrokerTimeoutMills;
    }

    public String getRegionId() {
        return regionId;
    }

    public void setRegionId(final String regionId) {
        this.regionId = regionId;
    }

    public boolean isTransferMsgByHeap() {
        return transferMsgByHeap;
    }

    public void setTransferMsgByHeap(final boolean transferMsgByHeap) {
        this.transferMsgByHeap = transferMsgByHeap;
    }

    public String getMessageStorePlugIn() {
        return messageStorePlugIn;
    }

    public void setMessageStorePlugIn(String messageStorePlugIn) {
        this.messageStorePlugIn = messageStorePlugIn;
    }

    public boolean isHighSpeedMode() {
        return highSpeedMode;
    }

    public void setHighSpeedMode(final boolean highSpeedMode) {
        this.highSpeedMode = highSpeedMode;
    }

    public int getBrokerPermission() {
        return brokerPermission;
    }

    public void setBrokerPermission(int brokerPermission) {
        this.brokerPermission = brokerPermission;
    }

    public int getDefaultTopicQueueNums() {
        return defaultTopicQueueNums;
    }

    public void setDefaultTopicQueueNums(int defaultTopicQueueNums) {
        this.defaultTopicQueueNums = defaultTopicQueueNums;
    }

    public boolean isAutoCreateTopicEnable() {
        return autoCreateTopicEnable;
    }

    public void setAutoCreateTopicEnable(boolean autoCreateTopic) {
        this.autoCreateTopicEnable = autoCreateTopic;
    }

    public String getBrokerIP1() {
        return brokerIP1;
    }

    public void setBrokerIP1(String brokerIP1) {
        this.brokerIP1 = brokerIP1;
    }

    public String getBrokerIP2() {
        return brokerIP2;
    }

    public void setBrokerIP2(String brokerIP2) {
        this.brokerIP2 = brokerIP2;
    }

    public int getSendMessageThreadPoolNums() {
        return sendMessageThreadPoolNums;
    }

    public void setSendMessageThreadPoolNums(int sendMessageThreadPoolNums) {
        this.sendMessageThreadPoolNums = sendMessageThreadPoolNums;
    }

    public int getPutMessageFutureThreadPoolNums() {
        return putMessageFutureThreadPoolNums;
    }

    public void setPutMessageFutureThreadPoolNums(int putMessageFutureThreadPoolNums) {
        this.putMessageFutureThreadPoolNums = putMessageFutureThreadPoolNums;
    }

    public int getPullMessageThreadPoolNums() {
        return pullMessageThreadPoolNums;
    }

    public void setPullMessageThreadPoolNums(int pullMessageThreadPoolNums) {
        this.pullMessageThreadPoolNums = pullMessageThreadPoolNums;
    }

    public int getAckMessageThreadPoolNums() {
        return ackMessageThreadPoolNums;
    }

    public void setAckMessageThreadPoolNums(int ackMessageThreadPoolNums) {
        this.ackMessageThreadPoolNums = ackMessageThreadPoolNums;
    }

    public int getProcessReplyMessageThreadPoolNums() {
        return processReplyMessageThreadPoolNums;
    }

    public void setProcessReplyMessageThreadPoolNums(int processReplyMessageThreadPoolNums) {
        this.processReplyMessageThreadPoolNums = processReplyMessageThreadPoolNums;
    }

    public int getQueryMessageThreadPoolNums() {
        return queryMessageThreadPoolNums;
    }

    public void setQueryMessageThreadPoolNums(final int queryMessageThreadPoolNums) {
        this.queryMessageThreadPoolNums = queryMessageThreadPoolNums;
    }

    public int getAdminBrokerThreadPoolNums() {
        return adminBrokerThreadPoolNums;
    }

    public void setAdminBrokerThreadPoolNums(int adminBrokerThreadPoolNums) {
        this.adminBrokerThreadPoolNums = adminBrokerThreadPoolNums;
    }

    public int getFlushConsumerOffsetInterval() {
        return flushConsumerOffsetInterval;
    }

    public void setFlushConsumerOffsetInterval(int flushConsumerOffsetInterval) {
        this.flushConsumerOffsetInterval = flushConsumerOffsetInterval;
    }

    public int getFlushConsumerOffsetHistoryInterval() {
        return flushConsumerOffsetHistoryInterval;
    }

    public void setFlushConsumerOffsetHistoryInterval(int flushConsumerOffsetHistoryInterval) {
        this.flushConsumerOffsetHistoryInterval = flushConsumerOffsetHistoryInterval;
    }

    public boolean isClusterTopicEnable() {
        return clusterTopicEnable;
    }

    public void setClusterTopicEnable(boolean clusterTopicEnable) {
        this.clusterTopicEnable = clusterTopicEnable;
    }

    public String getNamesrvAddr() {
        return namesrvAddr;
    }

    public void setNamesrvAddr(String namesrvAddr) {
        this.namesrvAddr = namesrvAddr;
    }

    public boolean isAutoCreateSubscriptionGroup() {
        return autoCreateSubscriptionGroup;
    }

    public void setAutoCreateSubscriptionGroup(boolean autoCreateSubscriptionGroup) {
        this.autoCreateSubscriptionGroup = autoCreateSubscriptionGroup;
    }

    public String getBrokerConfigPath() {
        return brokerConfigPath;
    }

    public void setBrokerConfigPath(String brokerConfigPath) {
        this.brokerConfigPath = brokerConfigPath;
    }

    public String getRocketmqHome() {
        return rocketmqHome;
    }

    public void setRocketmqHome(String rocketmqHome) {
        this.rocketmqHome = rocketmqHome;
    }

    public int getListenPort() {
        return listenPort;
    }

    public void setListenPort(int listenPort) {
        this.listenPort = listenPort;
    }

    public int getLitePullMessageThreadPoolNums() {
        return litePullMessageThreadPoolNums;
    }

    public void setLitePullMessageThreadPoolNums(int litePullMessageThreadPoolNums) {
        this.litePullMessageThreadPoolNums = litePullMessageThreadPoolNums;
    }

    public int getLitePullThreadPoolQueueCapacity() {
        return litePullThreadPoolQueueCapacity;
    }

    public void setLitePullThreadPoolQueueCapacity(int litePullThreadPoolQueueCapacity) {
        this.litePullThreadPoolQueueCapacity = litePullThreadPoolQueueCapacity;
    }

    public int getAdminBrokerThreadPoolQueueCapacity() {
        return adminBrokerThreadPoolQueueCapacity;
    }

    public void setAdminBrokerThreadPoolQueueCapacity(int adminBrokerThreadPoolQueueCapacity) {
        this.adminBrokerThreadPoolQueueCapacity = adminBrokerThreadPoolQueueCapacity;
    }

    public int getLoadBalanceThreadPoolQueueCapacity() {
        return loadBalanceThreadPoolQueueCapacity;
    }

    public void setLoadBalanceThreadPoolQueueCapacity(int loadBalanceThreadPoolQueueCapacity) {
        this.loadBalanceThreadPoolQueueCapacity = loadBalanceThreadPoolQueueCapacity;
    }

    public int getSendHeartbeatTimeoutMillis() {
        return sendHeartbeatTimeoutMillis;
    }

    public void setSendHeartbeatTimeoutMillis(int sendHeartbeatTimeoutMillis) {
        this.sendHeartbeatTimeoutMillis = sendHeartbeatTimeoutMillis;
    }

    public long getWaitTimeMillsInLitePullQueue() {
        return waitTimeMillsInLitePullQueue;
    }

    public void setWaitTimeMillsInLitePullQueue(long waitTimeMillsInLitePullQueue) {
        this.waitTimeMillsInLitePullQueue = waitTimeMillsInLitePullQueue;
    }

    public boolean isLitePullMessageEnable() {
        return litePullMessageEnable;
    }

    public void setLitePullMessageEnable(boolean litePullMessageEnable) {
        this.litePullMessageEnable = litePullMessageEnable;
    }

    public int getSyncBrokerMemberGroupPeriod() {
        return syncBrokerMemberGroupPeriod;
    }

    public void setSyncBrokerMemberGroupPeriod(int syncBrokerMemberGroupPeriod) {
        this.syncBrokerMemberGroupPeriod = syncBrokerMemberGroupPeriod;
    }

    public boolean isRejectTransactionMessage() {
        return rejectTransactionMessage;
    }

    public void setRejectTransactionMessage(boolean rejectTransactionMessage) {
        this.rejectTransactionMessage = rejectTransactionMessage;
    }

    public boolean isFetchNamesrvAddrByAddressServer() {
        return fetchNamesrvAddrByAddressServer;
    }

    public void setFetchNamesrvAddrByAddressServer(boolean fetchNamesrvAddrByAddressServer) {
        this.fetchNamesrvAddrByAddressServer = fetchNamesrvAddrByAddressServer;
    }

    public int getSendThreadPoolQueueCapacity() {
        return sendThreadPoolQueueCapacity;
    }

    public void setSendThreadPoolQueueCapacity(int sendThreadPoolQueueCapacity) {
        this.sendThreadPoolQueueCapacity = sendThreadPoolQueueCapacity;
    }

    public int getPutThreadPoolQueueCapacity() {
        return putThreadPoolQueueCapacity;
    }

    public void setPutThreadPoolQueueCapacity(int putThreadPoolQueueCapacity) {
        this.putThreadPoolQueueCapacity = putThreadPoolQueueCapacity;
    }

    public int getPullThreadPoolQueueCapacity() {
        return pullThreadPoolQueueCapacity;
    }

    public void setPullThreadPoolQueueCapacity(int pullThreadPoolQueueCapacity) {
        this.pullThreadPoolQueueCapacity = pullThreadPoolQueueCapacity;
    }

    public int getAckThreadPoolQueueCapacity() {
        return ackThreadPoolQueueCapacity;
    }

    public void setAckThreadPoolQueueCapacity(int ackThreadPoolQueueCapacity) {
        this.ackThreadPoolQueueCapacity = ackThreadPoolQueueCapacity;
    }

    public int getReplyThreadPoolQueueCapacity() {
        return replyThreadPoolQueueCapacity;
    }

    public void setReplyThreadPoolQueueCapacity(int replyThreadPoolQueueCapacity) {
        this.replyThreadPoolQueueCapacity = replyThreadPoolQueueCapacity;
    }

    public int getQueryThreadPoolQueueCapacity() {
        return queryThreadPoolQueueCapacity;
    }

    public void setQueryThreadPoolQueueCapacity(final int queryThreadPoolQueueCapacity) {
        this.queryThreadPoolQueueCapacity = queryThreadPoolQueueCapacity;
    }

    public boolean isBrokerTopicEnable() {
        return brokerTopicEnable;
    }

    public void setBrokerTopicEnable(boolean brokerTopicEnable) {
        this.brokerTopicEnable = brokerTopicEnable;
    }

    public boolean isLongPollingEnable() {
        return longPollingEnable;
    }

    public void setLongPollingEnable(boolean longPollingEnable) {
        this.longPollingEnable = longPollingEnable;
    }

    public boolean isNotifyConsumerIdsChangedEnable() {
        return notifyConsumerIdsChangedEnable;
    }

    public void setNotifyConsumerIdsChangedEnable(boolean notifyConsumerIdsChangedEnable) {
        this.notifyConsumerIdsChangedEnable = notifyConsumerIdsChangedEnable;
    }

    public long getShortPollingTimeMills() {
        return shortPollingTimeMills;
    }

    public void setShortPollingTimeMills(long shortPollingTimeMills) {
        this.shortPollingTimeMills = shortPollingTimeMills;
    }

    public int getClientManageThreadPoolNums() {
        return clientManageThreadPoolNums;
    }

    public void setClientManageThreadPoolNums(int clientManageThreadPoolNums) {
        this.clientManageThreadPoolNums = clientManageThreadPoolNums;
    }

    public int getClientManagerThreadPoolQueueCapacity() {
        return clientManagerThreadPoolQueueCapacity;
    }

    public void setClientManagerThreadPoolQueueCapacity(int clientManagerThreadPoolQueueCapacity) {
        this.clientManagerThreadPoolQueueCapacity = clientManagerThreadPoolQueueCapacity;
    }

    public int getConsumerManagerThreadPoolQueueCapacity() {
        return consumerManagerThreadPoolQueueCapacity;
    }

    public void setConsumerManagerThreadPoolQueueCapacity(int consumerManagerThreadPoolQueueCapacity) {
        this.consumerManagerThreadPoolQueueCapacity = consumerManagerThreadPoolQueueCapacity;
    }

    public int getConsumerManageThreadPoolNums() {
        return consumerManageThreadPoolNums;
    }

    public void setConsumerManageThreadPoolNums(int consumerManageThreadPoolNums) {
        this.consumerManageThreadPoolNums = consumerManageThreadPoolNums;
    }

    public int getCommercialBaseCount() {
        return commercialBaseCount;
    }

    public void setCommercialBaseCount(int commercialBaseCount) {
        this.commercialBaseCount = commercialBaseCount;
    }

    public boolean isEnableCalcFilterBitMap() {
        return enableCalcFilterBitMap;
    }

    public void setEnableCalcFilterBitMap(boolean enableCalcFilterBitMap) {
        this.enableCalcFilterBitMap = enableCalcFilterBitMap;
    }

    public int getExpectConsumerNumUseFilter() {
        return expectConsumerNumUseFilter;
    }

    public void setExpectConsumerNumUseFilter(int expectConsumerNumUseFilter) {
        this.expectConsumerNumUseFilter = expectConsumerNumUseFilter;
    }

    public int getMaxErrorRateOfBloomFilter() {
        return maxErrorRateOfBloomFilter;
    }

    public void setMaxErrorRateOfBloomFilter(int maxErrorRateOfBloomFilter) {
        this.maxErrorRateOfBloomFilter = maxErrorRateOfBloomFilter;
    }

    public long getFilterDataCleanTimeSpan() {
        return filterDataCleanTimeSpan;
    }

    public void setFilterDataCleanTimeSpan(long filterDataCleanTimeSpan) {
        this.filterDataCleanTimeSpan = filterDataCleanTimeSpan;
    }

    public boolean isFilterSupportRetry() {
        return filterSupportRetry;
    }

    public void setFilterSupportRetry(boolean filterSupportRetry) {
        this.filterSupportRetry = filterSupportRetry;
    }

    public boolean isEnablePropertyFilter() {
        return enablePropertyFilter;
    }

    public void setEnablePropertyFilter(boolean enablePropertyFilter) {
        this.enablePropertyFilter = enablePropertyFilter;
    }

    public boolean isCompressedRegister() {
        return compressedRegister;
    }

    public void setCompressedRegister(boolean compressedRegister) {
        this.compressedRegister = compressedRegister;
    }

    public boolean isForceRegister() {
        return forceRegister;
    }

    public void setForceRegister(boolean forceRegister) {
        this.forceRegister = forceRegister;
    }

    public int getHeartbeatThreadPoolQueueCapacity() {
        return heartbeatThreadPoolQueueCapacity;
    }

    public void setHeartbeatThreadPoolQueueCapacity(int heartbeatThreadPoolQueueCapacity) {
        this.heartbeatThreadPoolQueueCapacity = heartbeatThreadPoolQueueCapacity;
    }

    public int getHeartbeatThreadPoolNums() {
        return heartbeatThreadPoolNums;
    }

    public void setHeartbeatThreadPoolNums(int heartbeatThreadPoolNums) {
        this.heartbeatThreadPoolNums = heartbeatThreadPoolNums;
    }

    public long getWaitTimeMillsInHeartbeatQueue() {
        return waitTimeMillsInHeartbeatQueue;
    }

    public void setWaitTimeMillsInHeartbeatQueue(long waitTimeMillsInHeartbeatQueue) {
        this.waitTimeMillsInHeartbeatQueue = waitTimeMillsInHeartbeatQueue;
    }

    public int getRegisterNameServerPeriod() {
        return registerNameServerPeriod;
    }

    public void setRegisterNameServerPeriod(int registerNameServerPeriod) {
        this.registerNameServerPeriod = registerNameServerPeriod;
    }

    public long getTransactionTimeOut() {
        return transactionTimeOut;
    }

    public void setTransactionTimeOut(long transactionTimeOut) {
        this.transactionTimeOut = transactionTimeOut;
    }

    public int getTransactionCheckMax() {
        return transactionCheckMax;
    }

    public void setTransactionCheckMax(int transactionCheckMax) {
        this.transactionCheckMax = transactionCheckMax;
    }

    public long getTransactionCheckInterval() {
        return transactionCheckInterval;
    }

    public void setTransactionCheckInterval(long transactionCheckInterval) {
        this.transactionCheckInterval = transactionCheckInterval;
    }

    public int getEndTransactionThreadPoolNums() {
        return endTransactionThreadPoolNums;
    }

    public void setEndTransactionThreadPoolNums(int endTransactionThreadPoolNums) {
        this.endTransactionThreadPoolNums = endTransactionThreadPoolNums;
    }

    public int getEndTransactionPoolQueueCapacity() {
        return endTransactionPoolQueueCapacity;
    }

    public void setEndTransactionPoolQueueCapacity(int endTransactionPoolQueueCapacity) {
        this.endTransactionPoolQueueCapacity = endTransactionPoolQueueCapacity;
    }

    public long getWaitTimeMillsInTransactionQueue() {
        return waitTimeMillsInTransactionQueue;
    }

    public void setWaitTimeMillsInTransactionQueue(long waitTimeMillsInTransactionQueue) {
        this.waitTimeMillsInTransactionQueue = waitTimeMillsInTransactionQueue;
    }

    public String getMsgTraceTopicName() {
        return msgTraceTopicName;
    }

    public long getWaitTimeMillsInAdminBrokerQueue() {
        return waitTimeMillsInAdminBrokerQueue;
    }

    public void setWaitTimeMillsInAdminBrokerQueue(long waitTimeMillsInAdminBrokerQueue) {
        this.waitTimeMillsInAdminBrokerQueue = waitTimeMillsInAdminBrokerQueue;
    }

    public void setMsgTraceTopicName(String msgTraceTopicName) {
        this.msgTraceTopicName = msgTraceTopicName;
    }

    public boolean isTraceTopicEnable() {
        return traceTopicEnable;
    }

    public void setTraceTopicEnable(boolean traceTopicEnable) {
        this.traceTopicEnable = traceTopicEnable;
    }

    public boolean isAclEnable() {
        return aclEnable;
    }

    public void setAclEnable(boolean aclEnable) {
        this.aclEnable = aclEnable;
    }

    public boolean isStoreReplyMessageEnable() {
        return storeReplyMessageEnable;
    }

    public void setStoreReplyMessageEnable(boolean storeReplyMessageEnable) {
        this.storeReplyMessageEnable = storeReplyMessageEnable;
    }

    public boolean isEnableDetailStat() {
        return enableDetailStat;
    }

    public void setEnableDetailStat(boolean enableDetailStat) {
        this.enableDetailStat = enableDetailStat;
    }

    public boolean isAutoDeleteUnusedStats() {
        return autoDeleteUnusedStats;
    }

    public void setAutoDeleteUnusedStats(boolean autoDeleteUnusedStats) {
        this.autoDeleteUnusedStats = autoDeleteUnusedStats;
    }

    public long getLoadBalancePollNameServerInterval() {
        return loadBalancePollNameServerInterval;
    }

    public void setLoadBalancePollNameServerInterval(long loadBalancePollNameServerInterval) {
        this.loadBalancePollNameServerInterval = loadBalancePollNameServerInterval;
    }

    public int getCleanOfflineBrokerInterval() {
        return cleanOfflineBrokerInterval;
    }

    public void setCleanOfflineBrokerInterval(int cleanOfflineBrokerInterval) {
        this.cleanOfflineBrokerInterval = cleanOfflineBrokerInterval;
    }

    public int getLoadBalanceProcessorThreadPoolNums() {
        return loadBalanceProcessorThreadPoolNums;
    }

    public void setLoadBalanceProcessorThreadPoolNums(int loadBalanceProcessorThreadPoolNums) {
        this.loadBalanceProcessorThreadPoolNums = loadBalanceProcessorThreadPoolNums;
    }

    public boolean isServerLoadBalancerEnable() {
        return serverLoadBalancerEnable;
    }

    public void setServerLoadBalancerEnable(boolean serverLoadBalancerEnable) {
        this.serverLoadBalancerEnable = serverLoadBalancerEnable;
    }

    public MessageRequestMode getDefaultMessageRequestMode() {
        return defaultMessageRequestMode;
    }

    public void setDefaultMessageRequestMode(String defaultMessageRequestMode) {
        this.defaultMessageRequestMode = MessageRequestMode.valueOf(defaultMessageRequestMode);
    }

    public int getDefaultPopShareQueueNum() {
        return defaultPopShareQueueNum;
    }

    public void setDefaultPopShareQueueNum(int defaultPopShareQueueNum) {
        this.defaultPopShareQueueNum = defaultPopShareQueueNum;
    }

    public long getForwardTimeout() {
        return forwardTimeout;
    }

    public void setForwardTimeout(long timeout) {
        this.forwardTimeout = timeout;
    }

    public int getBrokerHeartbeatInterval() {
        return brokerHeartbeatInterval;
    }

    public void setBrokerHeartbeatInterval(int brokerHeartbeatInterval) {
        this.brokerHeartbeatInterval = brokerHeartbeatInterval;
    }

    public long getBrokerNotActiveTimeoutMillis() {
        return brokerNotActiveTimeoutMillis;
    }

    public void setBrokerNotActiveTimeoutMillis(long brokerNotActiveTimeoutMillis) {
        this.brokerNotActiveTimeoutMillis = brokerNotActiveTimeoutMillis;
    }

    public boolean isEnableNetWorkFlowControl() {
        return enableNetWorkFlowControl;
    }

    public void setEnableNetWorkFlowControl(boolean enableNetWorkFlowControl) {
        this.enableNetWorkFlowControl = enableNetWorkFlowControl;
    }

    public long getPopLongPollingForceNotifyInterval() {
        return popLongPollingForceNotifyInterval;
    }

    public void setPopLongPollingForceNotifyInterval(long popLongPollingForceNotifyInterval) {
        this.popLongPollingForceNotifyInterval = popLongPollingForceNotifyInterval;
    }

    public boolean isEnableNotifyBeforePopCalculateLag() {
        return enableNotifyBeforePopCalculateLag;
    }

    public void setEnableNotifyBeforePopCalculateLag(boolean enableNotifyBeforePopCalculateLag) {
        this.enableNotifyBeforePopCalculateLag = enableNotifyBeforePopCalculateLag;
    }

    public boolean isEnableNotifyAfterPopOrderLockRelease() {
        return enableNotifyAfterPopOrderLockRelease;
    }

    public void setEnableNotifyAfterPopOrderLockRelease(boolean enableNotifyAfterPopOrderLockRelease) {
        this.enableNotifyAfterPopOrderLockRelease = enableNotifyAfterPopOrderLockRelease;
    }

    public boolean isInitPopOffsetByCheckMsgInMem() {
        return initPopOffsetByCheckMsgInMem;
    }

    public void setInitPopOffsetByCheckMsgInMem(boolean initPopOffsetByCheckMsgInMem) {
        this.initPopOffsetByCheckMsgInMem = initPopOffsetByCheckMsgInMem;
    }

    public boolean isRetrieveMessageFromPopRetryTopicV1() {
        return retrieveMessageFromPopRetryTopicV1;
    }

    public void setRetrieveMessageFromPopRetryTopicV1(boolean retrieveMessageFromPopRetryTopicV1) {
        this.retrieveMessageFromPopRetryTopicV1 = retrieveMessageFromPopRetryTopicV1;
    }

    public boolean isEnableRetryTopicV2() {
        return enableRetryTopicV2;
    }

    public void setEnableRetryTopicV2(boolean enableRetryTopicV2) {
        this.enableRetryTopicV2 = enableRetryTopicV2;
    }

    public boolean isRealTimeNotifyConsumerChange() {
        return realTimeNotifyConsumerChange;
    }

    public void setRealTimeNotifyConsumerChange(boolean realTimeNotifyConsumerChange) {
        this.realTimeNotifyConsumerChange = realTimeNotifyConsumerChange;
    }

    public boolean isEnableSlaveActingMaster() {
        return enableSlaveActingMaster;
    }

    public void setEnableSlaveActingMaster(boolean enableSlaveActingMaster) {
        this.enableSlaveActingMaster = enableSlaveActingMaster;
    }

    public boolean isEnableRemoteEscape() {
        return enableRemoteEscape;
    }

    public void setEnableRemoteEscape(boolean enableRemoteEscape) {
        this.enableRemoteEscape = enableRemoteEscape;
    }

    public boolean isSkipPreOnline() {
        return skipPreOnline;
    }

    public void setSkipPreOnline(boolean skipPreOnline) {
        this.skipPreOnline = skipPreOnline;
    }

    public boolean isAsyncSendEnable() {
        return asyncSendEnable;
    }

    public void setAsyncSendEnable(boolean asyncSendEnable) {
        this.asyncSendEnable = asyncSendEnable;
    }

    public long getConsumerOffsetUpdateVersionStep() {
        return consumerOffsetUpdateVersionStep;
    }

    public void setConsumerOffsetUpdateVersionStep(long consumerOffsetUpdateVersionStep) {
        this.consumerOffsetUpdateVersionStep = consumerOffsetUpdateVersionStep;
    }

    public long getDelayOffsetUpdateVersionStep() {
        return delayOffsetUpdateVersionStep;
    }

    public void setDelayOffsetUpdateVersionStep(long delayOffsetUpdateVersionStep) {
        this.delayOffsetUpdateVersionStep = delayOffsetUpdateVersionStep;
    }

    public int getCommercialSizePerMsg() {
        return commercialSizePerMsg;
    }

    public void setCommercialSizePerMsg(int commercialSizePerMsg) {
        this.commercialSizePerMsg = commercialSizePerMsg;
    }

    public long getWaitTimeMillsInAckQueue() {
        return waitTimeMillsInAckQueue;
    }

    public void setWaitTimeMillsInAckQueue(long waitTimeMillsInAckQueue) {
        this.waitTimeMillsInAckQueue = waitTimeMillsInAckQueue;
    }

    public boolean isRejectPullConsumerEnable() {
        return rejectPullConsumerEnable;
    }

    public void setRejectPullConsumerEnable(boolean rejectPullConsumerEnable) {
        this.rejectPullConsumerEnable = rejectPullConsumerEnable;
    }

    public boolean isAccountStatsEnable() {
        return accountStatsEnable;
    }

    public void setAccountStatsEnable(boolean accountStatsEnable) {
        this.accountStatsEnable = accountStatsEnable;
    }

    public boolean isAccountStatsPrintZeroValues() {
        return accountStatsPrintZeroValues;
    }

    public void setAccountStatsPrintZeroValues(boolean accountStatsPrintZeroValues) {
        this.accountStatsPrintZeroValues = accountStatsPrintZeroValues;
    }

    public int getMaxStatsIdleTimeInMinutes() {
        return maxStatsIdleTimeInMinutes;
    }

    public void setMaxStatsIdleTimeInMinutes(int maxStatsIdleTimeInMinutes) {
        this.maxStatsIdleTimeInMinutes = maxStatsIdleTimeInMinutes;
    }

    public boolean isLockInStrictMode() {
        return lockInStrictMode;
    }

    public void setLockInStrictMode(boolean lockInStrictMode) {
        this.lockInStrictMode = lockInStrictMode;
    }

    public boolean isIsolateLogEnable() {
        return isolateLogEnable;
    }

    public void setIsolateLogEnable(boolean isolateLogEnable) {
        this.isolateLogEnable = isolateLogEnable;
    }

    public boolean isCompatibleWithOldNameSrv() {
        return compatibleWithOldNameSrv;
    }

    public void setCompatibleWithOldNameSrv(boolean compatibleWithOldNameSrv) {
        this.compatibleWithOldNameSrv = compatibleWithOldNameSrv;
    }

    public boolean isEnableControllerMode() {
        return enableControllerMode;
    }

    public void setEnableControllerMode(boolean enableControllerMode) {
        this.enableControllerMode = enableControllerMode;
    }

    public String getControllerAddr() {
        return controllerAddr;
    }

    public void setControllerAddr(String controllerAddr) {
        this.controllerAddr = controllerAddr;
    }

    public boolean isFetchControllerAddrByDnsLookup() {
        return fetchControllerAddrByDnsLookup;
    }

    public void setFetchControllerAddrByDnsLookup(boolean fetchControllerAddrByDnsLookup) {
        this.fetchControllerAddrByDnsLookup = fetchControllerAddrByDnsLookup;
    }

    public long getSyncBrokerMetadataPeriod() {
        return syncBrokerMetadataPeriod;
    }

    public void setSyncBrokerMetadataPeriod(long syncBrokerMetadataPeriod) {
        this.syncBrokerMetadataPeriod = syncBrokerMetadataPeriod;
    }

    public long getCheckSyncStateSetPeriod() {
        return checkSyncStateSetPeriod;
    }

    public void setCheckSyncStateSetPeriod(long checkSyncStateSetPeriod) {
        this.checkSyncStateSetPeriod = checkSyncStateSetPeriod;
    }

    public long getSyncControllerMetadataPeriod() {
        return syncControllerMetadataPeriod;
    }

    public void setSyncControllerMetadataPeriod(long syncControllerMetadataPeriod) {
        this.syncControllerMetadataPeriod = syncControllerMetadataPeriod;
    }

    public int getBrokerElectionPriority() {
        return brokerElectionPriority;
    }

    public void setBrokerElectionPriority(int brokerElectionPriority) {
        this.brokerElectionPriority = brokerElectionPriority;
    }

    public long getControllerHeartBeatTimeoutMills() {
        return controllerHeartBeatTimeoutMills;
    }

    public void setControllerHeartBeatTimeoutMills(long controllerHeartBeatTimeoutMills) {
        this.controllerHeartBeatTimeoutMills = controllerHeartBeatTimeoutMills;
    }

    public boolean isRecoverConcurrently() {
        return recoverConcurrently;
    }

    public void setRecoverConcurrently(boolean recoverConcurrently) {
        this.recoverConcurrently = recoverConcurrently;
    }

    public int getRecoverThreadPoolNums() {
        return recoverThreadPoolNums;
    }

    public void setRecoverThreadPoolNums(int recoverThreadPoolNums) {
        this.recoverThreadPoolNums = recoverThreadPoolNums;
    }

    public boolean isFetchNameSrvAddrByDnsLookup() {
        return fetchNameSrvAddrByDnsLookup;
    }

    public void setFetchNameSrvAddrByDnsLookup(boolean fetchNameSrvAddrByDnsLookup) {
        this.fetchNameSrvAddrByDnsLookup = fetchNameSrvAddrByDnsLookup;
    }

    public boolean isUseServerSideResetOffset() {
        return useServerSideResetOffset;
    }

    public void setUseServerSideResetOffset(boolean useServerSideResetOffset) {
        this.useServerSideResetOffset = useServerSideResetOffset;
    }

    public boolean isEnableBroadcastOffsetStore() {
        return enableBroadcastOffsetStore;
    }

    public void setEnableBroadcastOffsetStore(boolean enableBroadcastOffsetStore) {
        this.enableBroadcastOffsetStore = enableBroadcastOffsetStore;
    }

    public long getBroadcastOffsetExpireSecond() {
        return broadcastOffsetExpireSecond;
    }

    public void setBroadcastOffsetExpireSecond(long broadcastOffsetExpireSecond) {
        this.broadcastOffsetExpireSecond = broadcastOffsetExpireSecond;
    }

    public long getBroadcastOffsetExpireMaxSecond() {
        return broadcastOffsetExpireMaxSecond;
    }

    public void setBroadcastOffsetExpireMaxSecond(long broadcastOffsetExpireMaxSecond) {
        this.broadcastOffsetExpireMaxSecond = broadcastOffsetExpireMaxSecond;
    }

    public MetricsExporterType getMetricsExporterType() {
        return metricsExporterType;
    }

    public void setMetricsExporterType(MetricsExporterType metricsExporterType) {
        this.metricsExporterType = metricsExporterType;
    }

    public void setMetricsExporterType(int metricsExporterType) {
        this.metricsExporterType = MetricsExporterType.valueOf(metricsExporterType);
    }

    public void setMetricsExporterType(String metricsExporterType) {
        this.metricsExporterType = MetricsExporterType.valueOf(metricsExporterType);
    }

    public int getMetricsOtelCardinalityLimit() {
        return metricsOtelCardinalityLimit;
    }

    public void setMetricsOtelCardinalityLimit(int metricsOtelCardinalityLimit) {
        this.metricsOtelCardinalityLimit = metricsOtelCardinalityLimit;
    }

    public String getMetricsGrpcExporterTarget() {
        return metricsGrpcExporterTarget;
    }

    public void setMetricsGrpcExporterTarget(String metricsGrpcExporterTarget) {
        this.metricsGrpcExporterTarget = metricsGrpcExporterTarget;
    }

    public String getMetricsGrpcExporterHeader() {
        return metricsGrpcExporterHeader;
    }

    public void setMetricsGrpcExporterHeader(String metricsGrpcExporterHeader) {
        this.metricsGrpcExporterHeader = metricsGrpcExporterHeader;
    }

    public long getMetricGrpcExporterTimeOutInMills() {
        return metricGrpcExporterTimeOutInMills;
    }

    public void setMetricGrpcExporterTimeOutInMills(long metricGrpcExporterTimeOutInMills) {
        this.metricGrpcExporterTimeOutInMills = metricGrpcExporterTimeOutInMills;
    }

    public long getMetricGrpcExporterIntervalInMills() {
        return metricGrpcExporterIntervalInMills;
    }

    public void setMetricGrpcExporterIntervalInMills(long metricGrpcExporterIntervalInMills) {
        this.metricGrpcExporterIntervalInMills = metricGrpcExporterIntervalInMills;
    }

    public long getMetricLoggingExporterIntervalInMills() {
        return metricLoggingExporterIntervalInMills;
    }

    public void setMetricLoggingExporterIntervalInMills(long metricLoggingExporterIntervalInMills) {
        this.metricLoggingExporterIntervalInMills = metricLoggingExporterIntervalInMills;
    }

    public String getMetricsLabel() {
        return metricsLabel;
    }

    public void setMetricsLabel(String metricsLabel) {
        this.metricsLabel = metricsLabel;
    }

    public boolean isMetricsInDelta() {
        return metricsInDelta;
    }

    public void setMetricsInDelta(boolean metricsInDelta) {
        this.metricsInDelta = metricsInDelta;
    }

    public int getMetricsPromExporterPort() {
        return metricsPromExporterPort;
    }

    public void setMetricsPromExporterPort(int metricsPromExporterPort) {
        this.metricsPromExporterPort = metricsPromExporterPort;
    }

    public String getMetricsPromExporterHost() {
        return metricsPromExporterHost;
    }

    public void setMetricsPromExporterHost(String metricsPromExporterHost) {
        this.metricsPromExporterHost = metricsPromExporterHost;
    }

    public int getTransactionOpMsgMaxSize() {
        return transactionOpMsgMaxSize;
    }

    public void setTransactionOpMsgMaxSize(int transactionOpMsgMaxSize) {
        this.transactionOpMsgMaxSize = transactionOpMsgMaxSize;
    }

    public int getTransactionOpBatchInterval() {
        return transactionOpBatchInterval;
    }

    public void setTransactionOpBatchInterval(int transactionOpBatchInterval) {
        this.transactionOpBatchInterval = transactionOpBatchInterval;
    }

    public long getChannelExpiredTimeout() {
        return channelExpiredTimeout;
    }

    public void setChannelExpiredTimeout(long channelExpiredTimeout) {
        this.channelExpiredTimeout = channelExpiredTimeout;
    }

    public long getSubscriptionExpiredTimeout() {
        return subscriptionExpiredTimeout;
    }

    public void setSubscriptionExpiredTimeout(long subscriptionExpiredTimeout) {
        this.subscriptionExpiredTimeout = subscriptionExpiredTimeout;
    }

    public boolean isValidateSystemTopicWhenUpdateTopic() {
        return validateSystemTopicWhenUpdateTopic;
    }

    public void setValidateSystemTopicWhenUpdateTopic(boolean validateSystemTopicWhenUpdateTopic) {
        this.validateSystemTopicWhenUpdateTopic = validateSystemTopicWhenUpdateTopic;
    }

    public boolean isEstimateAccumulation() {
        return estimateAccumulation;
    }

    public void setEstimateAccumulation(boolean estimateAccumulation) {
        this.estimateAccumulation = estimateAccumulation;
    }

    public boolean isColdCtrStrategyEnable() {
        return coldCtrStrategyEnable;
    }

    public void setColdCtrStrategyEnable(boolean coldCtrStrategyEnable) {
        this.coldCtrStrategyEnable = coldCtrStrategyEnable;
    }

    public boolean isUsePIDColdCtrStrategy() {
        return usePIDColdCtrStrategy;
    }

    public void setUsePIDColdCtrStrategy(boolean usePIDColdCtrStrategy) {
        this.usePIDColdCtrStrategy = usePIDColdCtrStrategy;
    }

    public long getCgColdReadThreshold() {
        return cgColdReadThreshold;
    }

    public void setCgColdReadThreshold(long cgColdReadThreshold) {
        this.cgColdReadThreshold = cgColdReadThreshold;
    }

    public long getGlobalColdReadThreshold() {
        return globalColdReadThreshold;
    }

    public void setGlobalColdReadThreshold(long globalColdReadThreshold) {
        this.globalColdReadThreshold = globalColdReadThreshold;
    }

    public boolean isUseStaticSubscription() {
        return useStaticSubscription;
    }

    public void setUseStaticSubscription(boolean useStaticSubscription) {
        this.useStaticSubscription = useStaticSubscription;
    }
    
    public long getFetchNamesrvAddrInterval() {
        return fetchNamesrvAddrInterval;
    }
    
    public void setFetchNamesrvAddrInterval(final long fetchNamesrvAddrInterval) {
        this.fetchNamesrvAddrInterval = fetchNamesrvAddrInterval;
    }

    public boolean isPopResponseReturnActualRetryTopic() {
        return popResponseReturnActualRetryTopic;
    }

    public void setPopResponseReturnActualRetryTopic(boolean popResponseReturnActualRetryTopic) {
        this.popResponseReturnActualRetryTopic = popResponseReturnActualRetryTopic;
    }

    public boolean isEnableSingleTopicRegister() {
        return enableSingleTopicRegister;
    }

    public void setEnableSingleTopicRegister(boolean enableSingleTopicRegister) {
        this.enableSingleTopicRegister = enableSingleTopicRegister;
    }

    public boolean isEnableMixedMessageType() {
        return enableMixedMessageType;
    }

    public void setEnableMixedMessageType(boolean enableMixedMessageType) {
        this.enableMixedMessageType = enableMixedMessageType;
    }

    public boolean isEnableSplitRegistration() {
        return enableSplitRegistration;
    }

    public void setEnableSplitRegistration(boolean enableSplitRegistration) {
        this.enableSplitRegistration = enableSplitRegistration;
    }

    public boolean isEnableFastChannelEventProcess() {
        return enableFastChannelEventProcess;
    }

    public void setEnableFastChannelEventProcess(boolean enableFastChannelEventProcess) {
        this.enableFastChannelEventProcess = enableFastChannelEventProcess;
    }

    public boolean isPrintChannelGroups() {
        return printChannelGroups;
    }

    public void setPrintChannelGroups(boolean printChannelGroups) {
        this.printChannelGroups = printChannelGroups;
    }

    public int getPrintChannelGroupsMinNum() {
        return printChannelGroupsMinNum;
    }

    public void setPrintChannelGroupsMinNum(int printChannelGroupsMinNum) {
        this.printChannelGroupsMinNum = printChannelGroupsMinNum;
    }

    public int getSplitRegistrationSize() {
        return splitRegistrationSize;
    }

    public void setSplitRegistrationSize(int splitRegistrationSize) {
        this.splitRegistrationSize = splitRegistrationSize;
    }

    public long getTransactionMetricFlushInterval() {
        return transactionMetricFlushInterval;
    }

    public void setTransactionMetricFlushInterval(long transactionMetricFlushInterval) {
        this.transactionMetricFlushInterval = transactionMetricFlushInterval;
    }

    public long getPopInflightMessageThreshold() {
        return popInflightMessageThreshold;
    }

    public void setPopInflightMessageThreshold(long popInflightMessageThreshold) {
        this.popInflightMessageThreshold = popInflightMessageThreshold;
    }

    public boolean isEnablePopMessageThreshold() {
        return enablePopMessageThreshold;
    }

    public void setEnablePopMessageThreshold(boolean enablePopMessageThreshold) {
        this.enablePopMessageThreshold = enablePopMessageThreshold;
    }

    public boolean isSkipWhenCKRePutReachMaxTimes() {
        return skipWhenCKRePutReachMaxTimes;
    }

    public void setSkipWhenCKRePutReachMaxTimes(boolean skipWhenCKRePutReachMaxTimes) {
        this.skipWhenCKRePutReachMaxTimes = skipWhenCKRePutReachMaxTimes;
    }

    public int getUpdateNameServerAddrPeriod() {
        return updateNameServerAddrPeriod;
    }

    public void setUpdateNameServerAddrPeriod(int updateNameServerAddrPeriod) {
        this.updateNameServerAddrPeriod = updateNameServerAddrPeriod;
    }

    public boolean isAppendAckAsync() {
        return appendAckAsync;
    }

    public void setAppendAckAsync(boolean appendAckAsync) {
        this.appendAckAsync = appendAckAsync;
    }

    public boolean isAppendCkAsync() {
        return appendCkAsync;
    }

    public void setAppendCkAsync(boolean appendCkAsync) {
        this.appendCkAsync = appendCkAsync;
    }

    public boolean isClearRetryTopicWhenDeleteTopic() {
        return clearRetryTopicWhenDeleteTopic;
    }

    public void setClearRetryTopicWhenDeleteTopic(boolean clearRetryTopicWhenDeleteTopic) {
        this.clearRetryTopicWhenDeleteTopic = clearRetryTopicWhenDeleteTopic;
    }

    public boolean isEnableLmqStats() {
        return enableLmqStats;
    }

    public void setEnableLmqStats(boolean enableLmqStats) {
        this.enableLmqStats = enableLmqStats;
    }

    public String getConfigManagerVersion() {
        return configManagerVersion;
    }

    public void setConfigManagerVersion(String configManagerVersion) {
        this.configManagerVersion = configManagerVersion;
    }

    public boolean isAllowRecallWhenBrokerNotWriteable() {
        return allowRecallWhenBrokerNotWriteable;
    }

    public void setAllowRecallWhenBrokerNotWriteable(boolean allowRecallWhenBrokerNotWriteable) {
        this.allowRecallWhenBrokerNotWriteable = allowRecallWhenBrokerNotWriteable;
    }

    public boolean isRecallMessageEnable() {
        return recallMessageEnable;
    }

    public void setRecallMessageEnable(boolean recallMessageEnable) {
        this.recallMessageEnable = recallMessageEnable;
    }

<<<<<<< HEAD
    public boolean isEnableRegisterProducer() {
        return enableRegisterProducer;
    }

    public void setEnableRegisterProducer(boolean enableRegisterProducer) {
        this.enableRegisterProducer = enableRegisterProducer;
=======
    public boolean isEnableCreateSysGroup() {
        return enableCreateSysGroup;
    }

    public void setEnableCreateSysGroup(boolean enableCreateSysGroup) {
        this.enableCreateSysGroup = enableCreateSysGroup;
>>>>>>> 17d57cac
    }
}<|MERGE_RESOLUTION|>--- conflicted
+++ resolved
@@ -461,11 +461,9 @@
 
     private boolean recallMessageEnable = false;
 
-<<<<<<< HEAD
     private boolean enableRegisterProducer = true;
-=======
+
     private boolean enableCreateSysGroup = true;
->>>>>>> 17d57cac
 
     public String getConfigBlackList() {
         return configBlackList;
@@ -2051,20 +2049,19 @@
         this.recallMessageEnable = recallMessageEnable;
     }
 
-<<<<<<< HEAD
     public boolean isEnableRegisterProducer() {
         return enableRegisterProducer;
     }
 
     public void setEnableRegisterProducer(boolean enableRegisterProducer) {
         this.enableRegisterProducer = enableRegisterProducer;
-=======
+    }
+
     public boolean isEnableCreateSysGroup() {
         return enableCreateSysGroup;
     }
 
     public void setEnableCreateSysGroup(boolean enableCreateSysGroup) {
         this.enableCreateSysGroup = enableCreateSysGroup;
->>>>>>> 17d57cac
     }
 }