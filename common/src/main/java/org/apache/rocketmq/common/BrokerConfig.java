--- conflicted
+++ resolved
@@ -387,15 +387,13 @@
 
     private boolean metricsInDelta = false;
 
-<<<<<<< HEAD
     private long channelExpiredTimeout = 1000 * 120;
     private long subscriptionExpiredTimeout = 1000 * 60 * 10;
-=======
+
     /**
      * Estimate accumulation or not when subscription filter type is tag and is not SUB_ALL.
      */
     private boolean estimateAccumulation = true;
->>>>>>> 49fc6ede
 
     public long getMaxPopPollingSize() {
         return maxPopPollingSize;
@@ -1597,7 +1595,6 @@
         this.transactionOpBatchInterval = transactionOpBatchInterval;
     }
 
-<<<<<<< HEAD
     public long getChannelExpiredTimeout() {
         return channelExpiredTimeout;
     }
@@ -1612,7 +1609,8 @@
 
     public void setSubscriptionExpiredTimeout(long subscriptionExpiredTimeout) {
         this.subscriptionExpiredTimeout = subscriptionExpiredTimeout;
-=======
+    }
+
     public boolean isValidateSystemTopicWhenUpdateTopic() {
         return validateSystemTopicWhenUpdateTopic;
     }
@@ -1627,6 +1625,5 @@
 
     public void setEstimateAccumulation(boolean estimateAccumulation) {
         this.estimateAccumulation = estimateAccumulation;
->>>>>>> 49fc6ede
     }
 }