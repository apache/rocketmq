/*
 * Licensed to the Apache Software Foundation (ASF) under one or more
 * contributor license agreements.  See the NOTICE file distributed with
 * this work for additional information regarding copyright ownership.
 * The ASF licenses this file to You under the Apache License, Version 2.0
 * (the "License"); you may not use this file except in compliance with
 * the License.  You may obtain a copy of the License at
 *
 *     http://www.apache.org/licenses/LICENSE-2.0
 *
 * Unless required by applicable law or agreed to in writing, software
 * distributed under the License is distributed on an "AS IS" BASIS,
 * WITHOUT WARRANTIES OR CONDITIONS OF ANY KIND, either express or implied.
 * See the License for the specific language governing permissions and
 * limitations under the License.
 */
package org.apache.rocketmq.common;

import org.apache.rocketmq.common.annotation.ImportantField;
import org.apache.rocketmq.common.config.ConfigManagerVersion;
import org.apache.rocketmq.common.constant.PermName;
import org.apache.rocketmq.common.message.MessageRequestMode;
import org.apache.rocketmq.common.metrics.MetricsExporterType;
import org.apache.rocketmq.common.topic.TopicValidator;
import org.apache.rocketmq.common.utils.NetworkUtil;

import java.util.concurrent.TimeUnit;

public class BrokerConfig extends BrokerIdentity {

    private String brokerConfigPath = null;

    private String rocketmqHome = System.getProperty(MixAll.ROCKETMQ_HOME_PROPERTY, System.getenv(MixAll.ROCKETMQ_HOME_ENV));
    @ImportantField
    private String namesrvAddr = System.getProperty(MixAll.NAMESRV_ADDR_PROPERTY, System.getenv(MixAll.NAMESRV_ADDR_ENV));

    /**
     * Listen port for single broker
     */
    @ImportantField
    private int listenPort = 6888;

    @ImportantField
    private String brokerIP1 = NetworkUtil.getLocalAddress();
    private String brokerIP2 = NetworkUtil.getLocalAddress();

    @ImportantField
    private boolean recoverConcurrently = false;

    private int brokerPermission = PermName.PERM_READ | PermName.PERM_WRITE;
    private int defaultTopicQueueNums = 8;
    @ImportantField
    private boolean autoCreateTopicEnable = true;

    private boolean clusterTopicEnable = true;

    private boolean brokerTopicEnable = true;
    @ImportantField
    private boolean autoCreateSubscriptionGroup = true;
    private String messageStorePlugIn = "";

    private static final int PROCESSOR_NUMBER = Runtime.getRuntime().availableProcessors();
    @ImportantField
    private String msgTraceTopicName = TopicValidator.RMQ_SYS_TRACE_TOPIC;
    @ImportantField
    private boolean traceTopicEnable = false;
    /**
     * thread numbers for send message thread pool.
     */
    private int sendMessageThreadPoolNums = Math.min(PROCESSOR_NUMBER, 4);
    private int putMessageFutureThreadPoolNums = Math.min(PROCESSOR_NUMBER, 4);
    private int pullMessageThreadPoolNums = 16 + PROCESSOR_NUMBER * 2;
    private int litePullMessageThreadPoolNums = 16 + PROCESSOR_NUMBER * 2;
    private int ackMessageThreadPoolNums = 16;
    private int processReplyMessageThreadPoolNums = 16 + PROCESSOR_NUMBER * 2;
    private int queryMessageThreadPoolNums = 8 + PROCESSOR_NUMBER;

    private int adminBrokerThreadPoolNums = 16;
    private int clientManageThreadPoolNums = 32;
    private int consumerManageThreadPoolNums = 32;
    private int loadBalanceProcessorThreadPoolNums = 32;
    private int heartbeatThreadPoolNums = Math.min(32, PROCESSOR_NUMBER);
    private int recoverThreadPoolNums = 32;

    /**
     * Thread numbers for EndTransactionProcessor
     */
    private int endTransactionThreadPoolNums = Math.max(8 + PROCESSOR_NUMBER * 2,
            sendMessageThreadPoolNums * 4);

    private int flushConsumerOffsetInterval = 1000 * 5;

    private int flushConsumerOffsetHistoryInterval = 1000 * 60;

    @ImportantField
    private boolean rejectTransactionMessage = false;

    @ImportantField
    private boolean fetchNameSrvAddrByDnsLookup = false;

    @ImportantField
    private boolean fetchNamesrvAddrByAddressServer = false;

    private int sendThreadPoolQueueCapacity = 10000;
    private int putThreadPoolQueueCapacity = 10000;
    private int pullThreadPoolQueueCapacity = 100000;
    private int litePullThreadPoolQueueCapacity = 100000;
    private int ackThreadPoolQueueCapacity = 100000;
    private int replyThreadPoolQueueCapacity = 10000;
    private int queryThreadPoolQueueCapacity = 20000;
    private int clientManagerThreadPoolQueueCapacity = 1000000;
    private int consumerManagerThreadPoolQueueCapacity = 1000000;
    private int heartbeatThreadPoolQueueCapacity = 50000;
    private int endTransactionPoolQueueCapacity = 100000;
    private int adminBrokerThreadPoolQueueCapacity = 10000;
    private int loadBalanceThreadPoolQueueCapacity = 100000;

    private boolean longPollingEnable = true;

    private long shortPollingTimeMills = 1000;

    private boolean notifyConsumerIdsChangedEnable = true;

    private boolean highSpeedMode = false;

    private int commercialBaseCount = 1;

    private int commercialSizePerMsg = 4 * 1024;

    private boolean accountStatsEnable = true;
    private boolean accountStatsPrintZeroValues = true;

    private boolean transferMsgByHeap = true;

    private String regionId = MixAll.DEFAULT_TRACE_REGION_ID;
    private int registerBrokerTimeoutMills = 24000;

    private int sendHeartbeatTimeoutMillis = 1000;

    private boolean slaveReadEnable = false;

    private boolean disableConsumeIfConsumerReadSlowly = false;
    private long consumerFallbehindThreshold = 1024L * 1024 * 1024 * 16;

    private boolean brokerFastFailureEnable = true;
    private long waitTimeMillsInSendQueue = 200;
    private long waitTimeMillsInPullQueue = 5 * 1000;
    private long waitTimeMillsInLitePullQueue = 5 * 1000;
    private long waitTimeMillsInHeartbeatQueue = 31 * 1000;
    private long waitTimeMillsInTransactionQueue = 3 * 1000;
    private long waitTimeMillsInAckQueue = 3000;
    private long waitTimeMillsInAdminBrokerQueue = 5 * 1000;
    private long startAcceptSendRequestTimeStamp = 0L;

    private boolean traceOn = true;

    // Switch of filter bit map calculation.
    // If switch on:
    // 1. Calculate filter bit map when construct queue.
    // 2. Filter bit map will be saved to consume queue extend file if allowed.
    private boolean enableCalcFilterBitMap = false;

    //Reject the pull consumer instance to pull messages from broker.
    private boolean rejectPullConsumerEnable = false;

    // Expect num of consumers will use filter.
    private int expectConsumerNumUseFilter = 32;

    // Error rate of bloom filter, 1~100.
    private int maxErrorRateOfBloomFilter = 20;

    //how long to clean filter data after dead.Default: 24h
    private long filterDataCleanTimeSpan = 24 * 3600 * 1000;

    // whether do filter when retry.
    private boolean filterSupportRetry = false;
    private boolean enablePropertyFilter = false;

    private boolean compressedRegister = false;

    private boolean forceRegister = true;

    /**
     * This configurable item defines interval of topics registration of broker to name server. Allowing values are
     * between 10,000 and 60,000 milliseconds.
     */
    private int registerNameServerPeriod = 1000 * 30;

    /**
     * This configurable item defines interval of update name server address. Default: 120 * 1000 milliseconds
     */
    private int updateNameServerAddrPeriod = 1000 * 120;

    /**
     * the interval to send heartbeat to name server for liveness detection.
     */
    private int brokerHeartbeatInterval = 1000;

    /**
     * How long the broker will be considered as inactive by nameserver since last heartbeat. Effective only if
     * enableSlaveActingMaster is true
     */
    private long brokerNotActiveTimeoutMillis = 10 * 1000;

    private boolean enableNetWorkFlowControl = false;

    private boolean enableBroadcastOffsetStore = true;

    private long broadcastOffsetExpireSecond = 2 * 60;

    private long broadcastOffsetExpireMaxSecond = 5 * 60;

    private int popPollingSize = 1024;
    private int popPollingMapSize = 100000;
    // 20w cost 200M heap memory.
    private long maxPopPollingSize = 100000;
    private int reviveQueueNum = 8;
    private long reviveInterval = 1000;
    private long reviveMaxSlow = 3;
    private long reviveScanTime = 10000;
    private boolean enableSkipLongAwaitingAck = false;
    private long reviveAckWaitMs = TimeUnit.MINUTES.toMillis(3);
    private boolean enablePopLog = false;
    private boolean enablePopBufferMerge = false;
    private int popCkStayBufferTime = 10 * 1000;
    private int popCkStayBufferTimeOut = 3 * 1000;
    private int popCkMaxBufferSize = 200000;
    private int popCkOffsetMaxQueueSize = 20000;
    private boolean enablePopBatchAck = false;
    // set the interval to the maxFilterMessageSize in MessageStoreConfig divided by the cq unit size
    private long popLongPollingForceNotifyInterval = 800;
    private boolean enableNotifyBeforePopCalculateLag = true;
    private boolean enableNotifyAfterPopOrderLockRelease = true;
    private boolean initPopOffsetByCheckMsgInMem = true;
    // read message from pop retry topic v1, for the compatibility, will be removed in the future version
    private boolean retrieveMessageFromPopRetryTopicV1 = true;
    private boolean enableRetryTopicV2 = false;
    private int popFromRetryProbability = 20;
    private boolean realTimeNotifyConsumerChange = true;

    private boolean litePullMessageEnable = true;

    // The period to sync broker member group from namesrv, default value is 1 second
    private int syncBrokerMemberGroupPeriod = 1000;

    /**
     * the interval of pulling topic information from the named server
     */
    private long loadBalancePollNameServerInterval = 1000 * 30;

    /**
     * the interval of cleaning
     */
    private int cleanOfflineBrokerInterval = 1000 * 30;

    private boolean serverLoadBalancerEnable = true;

    private MessageRequestMode defaultMessageRequestMode = MessageRequestMode.PULL;

    private int defaultPopShareQueueNum = -1;

    /**
     * The minimum time of the transactional message  to be checked firstly, one message only exceed this time interval
     * that can be checked.
     */
    @ImportantField
    private long transactionTimeOut = 6 * 1000;

    /**
     * The maximum number of times the message was checked, if exceed this value, this message will be discarded.
     */
    @ImportantField
    private int transactionCheckMax = 15;

    /**
     * Transaction message check interval.
     */
    @ImportantField
    private long transactionCheckInterval = 30 * 1000;

    private long transactionMetricFlushInterval = 3 * 1000;

    /**
     * transaction batch op message
     */
    private int transactionOpMsgMaxSize = 4096;

    private int transactionOpBatchInterval = 3000;

    /**
     * Acl feature switch
     */
    @ImportantField
    private boolean aclEnable = false;

    private boolean storeReplyMessageEnable = true;

    private boolean enableDetailStat = true;

    private boolean autoDeleteUnusedStats = true;

    /**
     * Whether to distinguish log paths when multiple brokers are deployed on the same machine
     */
    private boolean isolateLogEnable = false;

    private long forwardTimeout = 3 * 1000;

    /**
     * Slave will act master when failover. For example, if master down, timer or transaction message which is expire in slave will
     * put to master (master of the same process in broker container mode or other masters in cluster when enableFailoverRemotingActing is true)
     * when enableSlaveActingMaster is true
     */
    private boolean enableSlaveActingMaster = false;

    private boolean enableRemoteEscape = false;

    private boolean skipPreOnline = false;

    private boolean asyncSendEnable = true;

    private boolean useServerSideResetOffset = true;

    private long consumerOffsetUpdateVersionStep = 500;

    private long delayOffsetUpdateVersionStep = 200;

    /**
     * Whether to lock quorum replicas.
     *
     * True: need to lock quorum replicas succeed. False: only need to lock one replica succeed.
     */
    private boolean lockInStrictMode = false;

    private boolean compatibleWithOldNameSrv = true;

    /**
     * Is startup controller mode, which support auto switch broker's role.
     */
    private boolean enableControllerMode = false;

    private String controllerAddr = "";

    private boolean fetchControllerAddrByDnsLookup = false;

    private long syncBrokerMetadataPeriod = 5 * 1000;

    private long checkSyncStateSetPeriod = 5 * 1000;

    private long syncControllerMetadataPeriod = 10 * 1000;

    private long controllerHeartBeatTimeoutMills = 10 * 1000;

    private boolean validateSystemTopicWhenUpdateTopic = true;

    /**
     * It is an important basis for the controller to choose the broker master.
     * The lower the value of brokerElectionPriority, the higher the priority of the broker being selected as the master.
     * You can set a lower priority for the broker with better machine conditions.
     */
    private int brokerElectionPriority = Integer.MAX_VALUE;

    private boolean useStaticSubscription = false;

    private MetricsExporterType metricsExporterType = MetricsExporterType.DISABLE;

    private int metricsOtelCardinalityLimit = 50 * 1000;
    private String metricsGrpcExporterTarget = "";
    private String metricsGrpcExporterHeader = "";
    private long metricGrpcExporterTimeOutInMills = 3 * 1000;
    private long metricGrpcExporterIntervalInMills = 60 * 1000;
    private long metricLoggingExporterIntervalInMills = 10 * 1000;

    private int metricsPromExporterPort = 5557;
    private String metricsPromExporterHost = "";

    // Label pairs in CSV. Each label follows pattern of Key:Value. eg: instance_id:xxx,uid:xxx
    private String metricsLabel = "";

    private boolean metricsInDelta = false;

    private long channelExpiredTimeout = 1000 * 120;
    private long subscriptionExpiredTimeout = 1000 * 60 * 10;

    /**
     * Estimate accumulation or not when subscription filter type is tag and is not SUB_ALL.
     */
    private boolean estimateAccumulation = true;

    private boolean coldCtrStrategyEnable = false;
    private boolean usePIDColdCtrStrategy = true;
    private long cgColdReadThreshold = 3 * 1024 * 1024;
    private long globalColdReadThreshold = 100 * 1024 * 1024;
    
    /**
     * The interval to fetch namesrv addr, default value is 10 second
     */
    private long fetchNamesrvAddrInterval = 10 * 1000;

    /**
     * Pop response returns the actual retry topic rather than tampering with the original topic
     */
    private boolean popResponseReturnActualRetryTopic = false;

    /**
     * If both the deleteTopicWithBrokerRegistration flag in the NameServer configuration and this flag are set to true,
     * it guarantees the ultimate consistency of data between the broker and the nameserver during topic deletion.
     */
    private boolean enableSingleTopicRegister = false;

    private boolean enableMixedMessageType = false;

    /**
     * This flag and deleteTopicWithBrokerRegistration flag in the NameServer cannot be set to true at the same time,
     * otherwise there will be a loss of routing
     */
    private boolean enableSplitRegistration = false;

    private long popInflightMessageThreshold = 10000;
    private boolean enablePopMessageThreshold = false;

    private int splitRegistrationSize = 800;

    /**
     * Config in this black list will be not allowed to update by command.
     * Try to update this config black list by restart process.
     * Try to update configures in black list by restart process.
     */
    private String configBlackList = "configBlackList;brokerConfigPath";

    // if false, will still rewrite ck after max times 17
    private boolean skipWhenCKRePutReachMaxTimes = false;

    private boolean appendAckAsync = false;

    private boolean appendCkAsync = false;

<<<<<<< HEAD
    private boolean clearRetryTopicWhenDeleteTopic = true;
=======

    private boolean enableLmqStats = false;
>>>>>>> a8779c0d

    /**
     * V2 is recommended in cases where LMQ feature is extensively used.
     */
    private String configManagerVersion = ConfigManagerVersion.V1.getVersion();

    public String getConfigBlackList() {
        return configBlackList;
    }

    public void setConfigBlackList(String configBlackList) {
        this.configBlackList = configBlackList;
    }

    public long getMaxPopPollingSize() {
        return maxPopPollingSize;
    }

    public void setMaxPopPollingSize(long maxPopPollingSize) {
        this.maxPopPollingSize = maxPopPollingSize;
    }

    public int getReviveQueueNum() {
        return reviveQueueNum;
    }

    public void setReviveQueueNum(int reviveQueueNum) {
        this.reviveQueueNum = reviveQueueNum;
    }

    public long getReviveInterval() {
        return reviveInterval;
    }

    public void setReviveInterval(long reviveInterval) {
        this.reviveInterval = reviveInterval;
    }

    public int getPopCkStayBufferTime() {
        return popCkStayBufferTime;
    }

    public void setPopCkStayBufferTime(int popCkStayBufferTime) {
        this.popCkStayBufferTime = popCkStayBufferTime;
    }

    public int getPopCkStayBufferTimeOut() {
        return popCkStayBufferTimeOut;
    }

    public void setPopCkStayBufferTimeOut(int popCkStayBufferTimeOut) {
        this.popCkStayBufferTimeOut = popCkStayBufferTimeOut;
    }

    public int getPopPollingMapSize() {
        return popPollingMapSize;
    }

    public void setPopPollingMapSize(int popPollingMapSize) {
        this.popPollingMapSize = popPollingMapSize;
    }

    public long getReviveScanTime() {
        return reviveScanTime;
    }

    public void setReviveScanTime(long reviveScanTime) {
        this.reviveScanTime = reviveScanTime;
    }

    public long getReviveMaxSlow() {
        return reviveMaxSlow;
    }

    public void setReviveMaxSlow(long reviveMaxSlow) {
        this.reviveMaxSlow = reviveMaxSlow;
    }

    public int getPopPollingSize() {
        return popPollingSize;
    }

    public void setPopPollingSize(int popPollingSize) {
        this.popPollingSize = popPollingSize;
    }

    public boolean isEnablePopBufferMerge() {
        return enablePopBufferMerge;
    }

    public void setEnablePopBufferMerge(boolean enablePopBufferMerge) {
        this.enablePopBufferMerge = enablePopBufferMerge;
    }

    public int getPopCkMaxBufferSize() {
        return popCkMaxBufferSize;
    }

    public void setPopCkMaxBufferSize(int popCkMaxBufferSize) {
        this.popCkMaxBufferSize = popCkMaxBufferSize;
    }

    public int getPopCkOffsetMaxQueueSize() {
        return popCkOffsetMaxQueueSize;
    }

    public void setPopCkOffsetMaxQueueSize(int popCkOffsetMaxQueueSize) {
        this.popCkOffsetMaxQueueSize = popCkOffsetMaxQueueSize;
    }

    public boolean isEnablePopBatchAck() {
        return enablePopBatchAck;
    }

    public void setEnablePopBatchAck(boolean enablePopBatchAck) {
        this.enablePopBatchAck = enablePopBatchAck;
    }

    public boolean isEnableSkipLongAwaitingAck() {
        return enableSkipLongAwaitingAck;
    }

    public void setEnableSkipLongAwaitingAck(boolean enableSkipLongAwaitingAck) {
        this.enableSkipLongAwaitingAck = enableSkipLongAwaitingAck;
    }

    public long getReviveAckWaitMs() {
        return reviveAckWaitMs;
    }

    public void setReviveAckWaitMs(long reviveAckWaitMs) {
        this.reviveAckWaitMs = reviveAckWaitMs;
    }

    public boolean isEnablePopLog() {
        return enablePopLog;
    }

    public void setEnablePopLog(boolean enablePopLog) {
        this.enablePopLog = enablePopLog;
    }

    public int getPopFromRetryProbability() {
        return popFromRetryProbability;
    }

    public void setPopFromRetryProbability(int popFromRetryProbability) {
        this.popFromRetryProbability = popFromRetryProbability;
    }


    public boolean isTraceOn() {
        return traceOn;
    }

    public void setTraceOn(final boolean traceOn) {
        this.traceOn = traceOn;
    }

    public long getStartAcceptSendRequestTimeStamp() {
        return startAcceptSendRequestTimeStamp;
    }

    public void setStartAcceptSendRequestTimeStamp(final long startAcceptSendRequestTimeStamp) {
        this.startAcceptSendRequestTimeStamp = startAcceptSendRequestTimeStamp;
    }

    public long getWaitTimeMillsInSendQueue() {
        return waitTimeMillsInSendQueue;
    }

    public void setWaitTimeMillsInSendQueue(final long waitTimeMillsInSendQueue) {
        this.waitTimeMillsInSendQueue = waitTimeMillsInSendQueue;
    }

    public long getConsumerFallbehindThreshold() {
        return consumerFallbehindThreshold;
    }

    public void setConsumerFallbehindThreshold(final long consumerFallbehindThreshold) {
        this.consumerFallbehindThreshold = consumerFallbehindThreshold;
    }

    public boolean isBrokerFastFailureEnable() {
        return brokerFastFailureEnable;
    }

    public void setBrokerFastFailureEnable(final boolean brokerFastFailureEnable) {
        this.brokerFastFailureEnable = brokerFastFailureEnable;
    }

    public long getWaitTimeMillsInPullQueue() {
        return waitTimeMillsInPullQueue;
    }

    public void setWaitTimeMillsInPullQueue(final long waitTimeMillsInPullQueue) {
        this.waitTimeMillsInPullQueue = waitTimeMillsInPullQueue;
    }

    public boolean isDisableConsumeIfConsumerReadSlowly() {
        return disableConsumeIfConsumerReadSlowly;
    }

    public void setDisableConsumeIfConsumerReadSlowly(final boolean disableConsumeIfConsumerReadSlowly) {
        this.disableConsumeIfConsumerReadSlowly = disableConsumeIfConsumerReadSlowly;
    }

    public boolean isSlaveReadEnable() {
        return slaveReadEnable;
    }

    public void setSlaveReadEnable(final boolean slaveReadEnable) {
        this.slaveReadEnable = slaveReadEnable;
    }

    public int getRegisterBrokerTimeoutMills() {
        return registerBrokerTimeoutMills;
    }

    public void setRegisterBrokerTimeoutMills(final int registerBrokerTimeoutMills) {
        this.registerBrokerTimeoutMills = registerBrokerTimeoutMills;
    }

    public String getRegionId() {
        return regionId;
    }

    public void setRegionId(final String regionId) {
        this.regionId = regionId;
    }

    public boolean isTransferMsgByHeap() {
        return transferMsgByHeap;
    }

    public void setTransferMsgByHeap(final boolean transferMsgByHeap) {
        this.transferMsgByHeap = transferMsgByHeap;
    }

    public String getMessageStorePlugIn() {
        return messageStorePlugIn;
    }

    public void setMessageStorePlugIn(String messageStorePlugIn) {
        this.messageStorePlugIn = messageStorePlugIn;
    }

    public boolean isHighSpeedMode() {
        return highSpeedMode;
    }

    public void setHighSpeedMode(final boolean highSpeedMode) {
        this.highSpeedMode = highSpeedMode;
    }

    public int getBrokerPermission() {
        return brokerPermission;
    }

    public void setBrokerPermission(int brokerPermission) {
        this.brokerPermission = brokerPermission;
    }

    public int getDefaultTopicQueueNums() {
        return defaultTopicQueueNums;
    }

    public void setDefaultTopicQueueNums(int defaultTopicQueueNums) {
        this.defaultTopicQueueNums = defaultTopicQueueNums;
    }

    public boolean isAutoCreateTopicEnable() {
        return autoCreateTopicEnable;
    }

    public void setAutoCreateTopicEnable(boolean autoCreateTopic) {
        this.autoCreateTopicEnable = autoCreateTopic;
    }

    public String getBrokerIP1() {
        return brokerIP1;
    }

    public void setBrokerIP1(String brokerIP1) {
        this.brokerIP1 = brokerIP1;
    }

    public String getBrokerIP2() {
        return brokerIP2;
    }

    public void setBrokerIP2(String brokerIP2) {
        this.brokerIP2 = brokerIP2;
    }

    public int getSendMessageThreadPoolNums() {
        return sendMessageThreadPoolNums;
    }

    public void setSendMessageThreadPoolNums(int sendMessageThreadPoolNums) {
        this.sendMessageThreadPoolNums = sendMessageThreadPoolNums;
    }

    public int getPutMessageFutureThreadPoolNums() {
        return putMessageFutureThreadPoolNums;
    }

    public void setPutMessageFutureThreadPoolNums(int putMessageFutureThreadPoolNums) {
        this.putMessageFutureThreadPoolNums = putMessageFutureThreadPoolNums;
    }

    public int getPullMessageThreadPoolNums() {
        return pullMessageThreadPoolNums;
    }

    public void setPullMessageThreadPoolNums(int pullMessageThreadPoolNums) {
        this.pullMessageThreadPoolNums = pullMessageThreadPoolNums;
    }

    public int getAckMessageThreadPoolNums() {
        return ackMessageThreadPoolNums;
    }

    public void setAckMessageThreadPoolNums(int ackMessageThreadPoolNums) {
        this.ackMessageThreadPoolNums = ackMessageThreadPoolNums;
    }

    public int getProcessReplyMessageThreadPoolNums() {
        return processReplyMessageThreadPoolNums;
    }

    public void setProcessReplyMessageThreadPoolNums(int processReplyMessageThreadPoolNums) {
        this.processReplyMessageThreadPoolNums = processReplyMessageThreadPoolNums;
    }

    public int getQueryMessageThreadPoolNums() {
        return queryMessageThreadPoolNums;
    }

    public void setQueryMessageThreadPoolNums(final int queryMessageThreadPoolNums) {
        this.queryMessageThreadPoolNums = queryMessageThreadPoolNums;
    }

    public int getAdminBrokerThreadPoolNums() {
        return adminBrokerThreadPoolNums;
    }

    public void setAdminBrokerThreadPoolNums(int adminBrokerThreadPoolNums) {
        this.adminBrokerThreadPoolNums = adminBrokerThreadPoolNums;
    }

    public int getFlushConsumerOffsetInterval() {
        return flushConsumerOffsetInterval;
    }

    public void setFlushConsumerOffsetInterval(int flushConsumerOffsetInterval) {
        this.flushConsumerOffsetInterval = flushConsumerOffsetInterval;
    }

    public int getFlushConsumerOffsetHistoryInterval() {
        return flushConsumerOffsetHistoryInterval;
    }

    public void setFlushConsumerOffsetHistoryInterval(int flushConsumerOffsetHistoryInterval) {
        this.flushConsumerOffsetHistoryInterval = flushConsumerOffsetHistoryInterval;
    }

    public boolean isClusterTopicEnable() {
        return clusterTopicEnable;
    }

    public void setClusterTopicEnable(boolean clusterTopicEnable) {
        this.clusterTopicEnable = clusterTopicEnable;
    }

    public String getNamesrvAddr() {
        return namesrvAddr;
    }

    public void setNamesrvAddr(String namesrvAddr) {
        this.namesrvAddr = namesrvAddr;
    }

    public boolean isAutoCreateSubscriptionGroup() {
        return autoCreateSubscriptionGroup;
    }

    public void setAutoCreateSubscriptionGroup(boolean autoCreateSubscriptionGroup) {
        this.autoCreateSubscriptionGroup = autoCreateSubscriptionGroup;
    }

    public String getBrokerConfigPath() {
        return brokerConfigPath;
    }

    public void setBrokerConfigPath(String brokerConfigPath) {
        this.brokerConfigPath = brokerConfigPath;
    }

    public String getRocketmqHome() {
        return rocketmqHome;
    }

    public void setRocketmqHome(String rocketmqHome) {
        this.rocketmqHome = rocketmqHome;
    }

    public int getListenPort() {
        return listenPort;
    }

    public void setListenPort(int listenPort) {
        this.listenPort = listenPort;
    }

    public int getLitePullMessageThreadPoolNums() {
        return litePullMessageThreadPoolNums;
    }

    public void setLitePullMessageThreadPoolNums(int litePullMessageThreadPoolNums) {
        this.litePullMessageThreadPoolNums = litePullMessageThreadPoolNums;
    }

    public int getLitePullThreadPoolQueueCapacity() {
        return litePullThreadPoolQueueCapacity;
    }

    public void setLitePullThreadPoolQueueCapacity(int litePullThreadPoolQueueCapacity) {
        this.litePullThreadPoolQueueCapacity = litePullThreadPoolQueueCapacity;
    }

    public int getAdminBrokerThreadPoolQueueCapacity() {
        return adminBrokerThreadPoolQueueCapacity;
    }

    public void setAdminBrokerThreadPoolQueueCapacity(int adminBrokerThreadPoolQueueCapacity) {
        this.adminBrokerThreadPoolQueueCapacity = adminBrokerThreadPoolQueueCapacity;
    }

    public int getLoadBalanceThreadPoolQueueCapacity() {
        return loadBalanceThreadPoolQueueCapacity;
    }

    public void setLoadBalanceThreadPoolQueueCapacity(int loadBalanceThreadPoolQueueCapacity) {
        this.loadBalanceThreadPoolQueueCapacity = loadBalanceThreadPoolQueueCapacity;
    }

    public int getSendHeartbeatTimeoutMillis() {
        return sendHeartbeatTimeoutMillis;
    }

    public void setSendHeartbeatTimeoutMillis(int sendHeartbeatTimeoutMillis) {
        this.sendHeartbeatTimeoutMillis = sendHeartbeatTimeoutMillis;
    }

    public long getWaitTimeMillsInLitePullQueue() {
        return waitTimeMillsInLitePullQueue;
    }

    public void setWaitTimeMillsInLitePullQueue(long waitTimeMillsInLitePullQueue) {
        this.waitTimeMillsInLitePullQueue = waitTimeMillsInLitePullQueue;
    }

    public boolean isLitePullMessageEnable() {
        return litePullMessageEnable;
    }

    public void setLitePullMessageEnable(boolean litePullMessageEnable) {
        this.litePullMessageEnable = litePullMessageEnable;
    }

    public int getSyncBrokerMemberGroupPeriod() {
        return syncBrokerMemberGroupPeriod;
    }

    public void setSyncBrokerMemberGroupPeriod(int syncBrokerMemberGroupPeriod) {
        this.syncBrokerMemberGroupPeriod = syncBrokerMemberGroupPeriod;
    }

    public boolean isRejectTransactionMessage() {
        return rejectTransactionMessage;
    }

    public void setRejectTransactionMessage(boolean rejectTransactionMessage) {
        this.rejectTransactionMessage = rejectTransactionMessage;
    }

    public boolean isFetchNamesrvAddrByAddressServer() {
        return fetchNamesrvAddrByAddressServer;
    }

    public void setFetchNamesrvAddrByAddressServer(boolean fetchNamesrvAddrByAddressServer) {
        this.fetchNamesrvAddrByAddressServer = fetchNamesrvAddrByAddressServer;
    }

    public int getSendThreadPoolQueueCapacity() {
        return sendThreadPoolQueueCapacity;
    }

    public void setSendThreadPoolQueueCapacity(int sendThreadPoolQueueCapacity) {
        this.sendThreadPoolQueueCapacity = sendThreadPoolQueueCapacity;
    }

    public int getPutThreadPoolQueueCapacity() {
        return putThreadPoolQueueCapacity;
    }

    public void setPutThreadPoolQueueCapacity(int putThreadPoolQueueCapacity) {
        this.putThreadPoolQueueCapacity = putThreadPoolQueueCapacity;
    }

    public int getPullThreadPoolQueueCapacity() {
        return pullThreadPoolQueueCapacity;
    }

    public void setPullThreadPoolQueueCapacity(int pullThreadPoolQueueCapacity) {
        this.pullThreadPoolQueueCapacity = pullThreadPoolQueueCapacity;
    }

    public int getAckThreadPoolQueueCapacity() {
        return ackThreadPoolQueueCapacity;
    }

    public void setAckThreadPoolQueueCapacity(int ackThreadPoolQueueCapacity) {
        this.ackThreadPoolQueueCapacity = ackThreadPoolQueueCapacity;
    }

    public int getReplyThreadPoolQueueCapacity() {
        return replyThreadPoolQueueCapacity;
    }

    public void setReplyThreadPoolQueueCapacity(int replyThreadPoolQueueCapacity) {
        this.replyThreadPoolQueueCapacity = replyThreadPoolQueueCapacity;
    }

    public int getQueryThreadPoolQueueCapacity() {
        return queryThreadPoolQueueCapacity;
    }

    public void setQueryThreadPoolQueueCapacity(final int queryThreadPoolQueueCapacity) {
        this.queryThreadPoolQueueCapacity = queryThreadPoolQueueCapacity;
    }

    public boolean isBrokerTopicEnable() {
        return brokerTopicEnable;
    }

    public void setBrokerTopicEnable(boolean brokerTopicEnable) {
        this.brokerTopicEnable = brokerTopicEnable;
    }

    public boolean isLongPollingEnable() {
        return longPollingEnable;
    }

    public void setLongPollingEnable(boolean longPollingEnable) {
        this.longPollingEnable = longPollingEnable;
    }

    public boolean isNotifyConsumerIdsChangedEnable() {
        return notifyConsumerIdsChangedEnable;
    }

    public void setNotifyConsumerIdsChangedEnable(boolean notifyConsumerIdsChangedEnable) {
        this.notifyConsumerIdsChangedEnable = notifyConsumerIdsChangedEnable;
    }

    public long getShortPollingTimeMills() {
        return shortPollingTimeMills;
    }

    public void setShortPollingTimeMills(long shortPollingTimeMills) {
        this.shortPollingTimeMills = shortPollingTimeMills;
    }

    public int getClientManageThreadPoolNums() {
        return clientManageThreadPoolNums;
    }

    public void setClientManageThreadPoolNums(int clientManageThreadPoolNums) {
        this.clientManageThreadPoolNums = clientManageThreadPoolNums;
    }

    public int getClientManagerThreadPoolQueueCapacity() {
        return clientManagerThreadPoolQueueCapacity;
    }

    public void setClientManagerThreadPoolQueueCapacity(int clientManagerThreadPoolQueueCapacity) {
        this.clientManagerThreadPoolQueueCapacity = clientManagerThreadPoolQueueCapacity;
    }

    public int getConsumerManagerThreadPoolQueueCapacity() {
        return consumerManagerThreadPoolQueueCapacity;
    }

    public void setConsumerManagerThreadPoolQueueCapacity(int consumerManagerThreadPoolQueueCapacity) {
        this.consumerManagerThreadPoolQueueCapacity = consumerManagerThreadPoolQueueCapacity;
    }

    public int getConsumerManageThreadPoolNums() {
        return consumerManageThreadPoolNums;
    }

    public void setConsumerManageThreadPoolNums(int consumerManageThreadPoolNums) {
        this.consumerManageThreadPoolNums = consumerManageThreadPoolNums;
    }

    public int getCommercialBaseCount() {
        return commercialBaseCount;
    }

    public void setCommercialBaseCount(int commercialBaseCount) {
        this.commercialBaseCount = commercialBaseCount;
    }

    public boolean isEnableCalcFilterBitMap() {
        return enableCalcFilterBitMap;
    }

    public void setEnableCalcFilterBitMap(boolean enableCalcFilterBitMap) {
        this.enableCalcFilterBitMap = enableCalcFilterBitMap;
    }

    public int getExpectConsumerNumUseFilter() {
        return expectConsumerNumUseFilter;
    }

    public void setExpectConsumerNumUseFilter(int expectConsumerNumUseFilter) {
        this.expectConsumerNumUseFilter = expectConsumerNumUseFilter;
    }

    public int getMaxErrorRateOfBloomFilter() {
        return maxErrorRateOfBloomFilter;
    }

    public void setMaxErrorRateOfBloomFilter(int maxErrorRateOfBloomFilter) {
        this.maxErrorRateOfBloomFilter = maxErrorRateOfBloomFilter;
    }

    public long getFilterDataCleanTimeSpan() {
        return filterDataCleanTimeSpan;
    }

    public void setFilterDataCleanTimeSpan(long filterDataCleanTimeSpan) {
        this.filterDataCleanTimeSpan = filterDataCleanTimeSpan;
    }

    public boolean isFilterSupportRetry() {
        return filterSupportRetry;
    }

    public void setFilterSupportRetry(boolean filterSupportRetry) {
        this.filterSupportRetry = filterSupportRetry;
    }

    public boolean isEnablePropertyFilter() {
        return enablePropertyFilter;
    }

    public void setEnablePropertyFilter(boolean enablePropertyFilter) {
        this.enablePropertyFilter = enablePropertyFilter;
    }

    public boolean isCompressedRegister() {
        return compressedRegister;
    }

    public void setCompressedRegister(boolean compressedRegister) {
        this.compressedRegister = compressedRegister;
    }

    public boolean isForceRegister() {
        return forceRegister;
    }

    public void setForceRegister(boolean forceRegister) {
        this.forceRegister = forceRegister;
    }

    public int getHeartbeatThreadPoolQueueCapacity() {
        return heartbeatThreadPoolQueueCapacity;
    }

    public void setHeartbeatThreadPoolQueueCapacity(int heartbeatThreadPoolQueueCapacity) {
        this.heartbeatThreadPoolQueueCapacity = heartbeatThreadPoolQueueCapacity;
    }

    public int getHeartbeatThreadPoolNums() {
        return heartbeatThreadPoolNums;
    }

    public void setHeartbeatThreadPoolNums(int heartbeatThreadPoolNums) {
        this.heartbeatThreadPoolNums = heartbeatThreadPoolNums;
    }

    public long getWaitTimeMillsInHeartbeatQueue() {
        return waitTimeMillsInHeartbeatQueue;
    }

    public void setWaitTimeMillsInHeartbeatQueue(long waitTimeMillsInHeartbeatQueue) {
        this.waitTimeMillsInHeartbeatQueue = waitTimeMillsInHeartbeatQueue;
    }

    public int getRegisterNameServerPeriod() {
        return registerNameServerPeriod;
    }

    public void setRegisterNameServerPeriod(int registerNameServerPeriod) {
        this.registerNameServerPeriod = registerNameServerPeriod;
    }

    public long getTransactionTimeOut() {
        return transactionTimeOut;
    }

    public void setTransactionTimeOut(long transactionTimeOut) {
        this.transactionTimeOut = transactionTimeOut;
    }

    public int getTransactionCheckMax() {
        return transactionCheckMax;
    }

    public void setTransactionCheckMax(int transactionCheckMax) {
        this.transactionCheckMax = transactionCheckMax;
    }

    public long getTransactionCheckInterval() {
        return transactionCheckInterval;
    }

    public void setTransactionCheckInterval(long transactionCheckInterval) {
        this.transactionCheckInterval = transactionCheckInterval;
    }

    public int getEndTransactionThreadPoolNums() {
        return endTransactionThreadPoolNums;
    }

    public void setEndTransactionThreadPoolNums(int endTransactionThreadPoolNums) {
        this.endTransactionThreadPoolNums = endTransactionThreadPoolNums;
    }

    public int getEndTransactionPoolQueueCapacity() {
        return endTransactionPoolQueueCapacity;
    }

    public void setEndTransactionPoolQueueCapacity(int endTransactionPoolQueueCapacity) {
        this.endTransactionPoolQueueCapacity = endTransactionPoolQueueCapacity;
    }

    public long getWaitTimeMillsInTransactionQueue() {
        return waitTimeMillsInTransactionQueue;
    }

    public void setWaitTimeMillsInTransactionQueue(long waitTimeMillsInTransactionQueue) {
        this.waitTimeMillsInTransactionQueue = waitTimeMillsInTransactionQueue;
    }

    public String getMsgTraceTopicName() {
        return msgTraceTopicName;
    }

    public long getWaitTimeMillsInAdminBrokerQueue() {
        return waitTimeMillsInAdminBrokerQueue;
    }

    public void setWaitTimeMillsInAdminBrokerQueue(long waitTimeMillsInAdminBrokerQueue) {
        this.waitTimeMillsInAdminBrokerQueue = waitTimeMillsInAdminBrokerQueue;
    }

    public void setMsgTraceTopicName(String msgTraceTopicName) {
        this.msgTraceTopicName = msgTraceTopicName;
    }

    public boolean isTraceTopicEnable() {
        return traceTopicEnable;
    }

    public void setTraceTopicEnable(boolean traceTopicEnable) {
        this.traceTopicEnable = traceTopicEnable;
    }

    public boolean isAclEnable() {
        return aclEnable;
    }

    public void setAclEnable(boolean aclEnable) {
        this.aclEnable = aclEnable;
    }

    public boolean isStoreReplyMessageEnable() {
        return storeReplyMessageEnable;
    }

    public void setStoreReplyMessageEnable(boolean storeReplyMessageEnable) {
        this.storeReplyMessageEnable = storeReplyMessageEnable;
    }

    public boolean isEnableDetailStat() {
        return enableDetailStat;
    }

    public void setEnableDetailStat(boolean enableDetailStat) {
        this.enableDetailStat = enableDetailStat;
    }

    public boolean isAutoDeleteUnusedStats() {
        return autoDeleteUnusedStats;
    }

    public void setAutoDeleteUnusedStats(boolean autoDeleteUnusedStats) {
        this.autoDeleteUnusedStats = autoDeleteUnusedStats;
    }

    public long getLoadBalancePollNameServerInterval() {
        return loadBalancePollNameServerInterval;
    }

    public void setLoadBalancePollNameServerInterval(long loadBalancePollNameServerInterval) {
        this.loadBalancePollNameServerInterval = loadBalancePollNameServerInterval;
    }

    public int getCleanOfflineBrokerInterval() {
        return cleanOfflineBrokerInterval;
    }

    public void setCleanOfflineBrokerInterval(int cleanOfflineBrokerInterval) {
        this.cleanOfflineBrokerInterval = cleanOfflineBrokerInterval;
    }

    public int getLoadBalanceProcessorThreadPoolNums() {
        return loadBalanceProcessorThreadPoolNums;
    }

    public void setLoadBalanceProcessorThreadPoolNums(int loadBalanceProcessorThreadPoolNums) {
        this.loadBalanceProcessorThreadPoolNums = loadBalanceProcessorThreadPoolNums;
    }

    public boolean isServerLoadBalancerEnable() {
        return serverLoadBalancerEnable;
    }

    public void setServerLoadBalancerEnable(boolean serverLoadBalancerEnable) {
        this.serverLoadBalancerEnable = serverLoadBalancerEnable;
    }

    public MessageRequestMode getDefaultMessageRequestMode() {
        return defaultMessageRequestMode;
    }

    public void setDefaultMessageRequestMode(String defaultMessageRequestMode) {
        this.defaultMessageRequestMode = MessageRequestMode.valueOf(defaultMessageRequestMode);
    }

    public int getDefaultPopShareQueueNum() {
        return defaultPopShareQueueNum;
    }

    public void setDefaultPopShareQueueNum(int defaultPopShareQueueNum) {
        this.defaultPopShareQueueNum = defaultPopShareQueueNum;
    }

    public long getForwardTimeout() {
        return forwardTimeout;
    }

    public void setForwardTimeout(long timeout) {
        this.forwardTimeout = timeout;
    }

    public int getBrokerHeartbeatInterval() {
        return brokerHeartbeatInterval;
    }

    public void setBrokerHeartbeatInterval(int brokerHeartbeatInterval) {
        this.brokerHeartbeatInterval = brokerHeartbeatInterval;
    }

    public long getBrokerNotActiveTimeoutMillis() {
        return brokerNotActiveTimeoutMillis;
    }

    public void setBrokerNotActiveTimeoutMillis(long brokerNotActiveTimeoutMillis) {
        this.brokerNotActiveTimeoutMillis = brokerNotActiveTimeoutMillis;
    }

    public boolean isEnableNetWorkFlowControl() {
        return enableNetWorkFlowControl;
    }

    public void setEnableNetWorkFlowControl(boolean enableNetWorkFlowControl) {
        this.enableNetWorkFlowControl = enableNetWorkFlowControl;
    }

    public long getPopLongPollingForceNotifyInterval() {
        return popLongPollingForceNotifyInterval;
    }

    public void setPopLongPollingForceNotifyInterval(long popLongPollingForceNotifyInterval) {
        this.popLongPollingForceNotifyInterval = popLongPollingForceNotifyInterval;
    }

    public boolean isEnableNotifyBeforePopCalculateLag() {
        return enableNotifyBeforePopCalculateLag;
    }

    public void setEnableNotifyBeforePopCalculateLag(boolean enableNotifyBeforePopCalculateLag) {
        this.enableNotifyBeforePopCalculateLag = enableNotifyBeforePopCalculateLag;
    }

    public boolean isEnableNotifyAfterPopOrderLockRelease() {
        return enableNotifyAfterPopOrderLockRelease;
    }

    public void setEnableNotifyAfterPopOrderLockRelease(boolean enableNotifyAfterPopOrderLockRelease) {
        this.enableNotifyAfterPopOrderLockRelease = enableNotifyAfterPopOrderLockRelease;
    }

    public boolean isInitPopOffsetByCheckMsgInMem() {
        return initPopOffsetByCheckMsgInMem;
    }

    public void setInitPopOffsetByCheckMsgInMem(boolean initPopOffsetByCheckMsgInMem) {
        this.initPopOffsetByCheckMsgInMem = initPopOffsetByCheckMsgInMem;
    }

    public boolean isRetrieveMessageFromPopRetryTopicV1() {
        return retrieveMessageFromPopRetryTopicV1;
    }

    public void setRetrieveMessageFromPopRetryTopicV1(boolean retrieveMessageFromPopRetryTopicV1) {
        this.retrieveMessageFromPopRetryTopicV1 = retrieveMessageFromPopRetryTopicV1;
    }

    public boolean isEnableRetryTopicV2() {
        return enableRetryTopicV2;
    }

    public void setEnableRetryTopicV2(boolean enableRetryTopicV2) {
        this.enableRetryTopicV2 = enableRetryTopicV2;
    }

    public boolean isRealTimeNotifyConsumerChange() {
        return realTimeNotifyConsumerChange;
    }

    public void setRealTimeNotifyConsumerChange(boolean realTimeNotifyConsumerChange) {
        this.realTimeNotifyConsumerChange = realTimeNotifyConsumerChange;
    }

    public boolean isEnableSlaveActingMaster() {
        return enableSlaveActingMaster;
    }

    public void setEnableSlaveActingMaster(boolean enableSlaveActingMaster) {
        this.enableSlaveActingMaster = enableSlaveActingMaster;
    }

    public boolean isEnableRemoteEscape() {
        return enableRemoteEscape;
    }

    public void setEnableRemoteEscape(boolean enableRemoteEscape) {
        this.enableRemoteEscape = enableRemoteEscape;
    }

    public boolean isSkipPreOnline() {
        return skipPreOnline;
    }

    public void setSkipPreOnline(boolean skipPreOnline) {
        this.skipPreOnline = skipPreOnline;
    }

    public boolean isAsyncSendEnable() {
        return asyncSendEnable;
    }

    public void setAsyncSendEnable(boolean asyncSendEnable) {
        this.asyncSendEnable = asyncSendEnable;
    }

    public long getConsumerOffsetUpdateVersionStep() {
        return consumerOffsetUpdateVersionStep;
    }

    public void setConsumerOffsetUpdateVersionStep(long consumerOffsetUpdateVersionStep) {
        this.consumerOffsetUpdateVersionStep = consumerOffsetUpdateVersionStep;
    }

    public long getDelayOffsetUpdateVersionStep() {
        return delayOffsetUpdateVersionStep;
    }

    public void setDelayOffsetUpdateVersionStep(long delayOffsetUpdateVersionStep) {
        this.delayOffsetUpdateVersionStep = delayOffsetUpdateVersionStep;
    }

    public int getCommercialSizePerMsg() {
        return commercialSizePerMsg;
    }

    public void setCommercialSizePerMsg(int commercialSizePerMsg) {
        this.commercialSizePerMsg = commercialSizePerMsg;
    }

    public long getWaitTimeMillsInAckQueue() {
        return waitTimeMillsInAckQueue;
    }

    public void setWaitTimeMillsInAckQueue(long waitTimeMillsInAckQueue) {
        this.waitTimeMillsInAckQueue = waitTimeMillsInAckQueue;
    }

    public boolean isRejectPullConsumerEnable() {
        return rejectPullConsumerEnable;
    }

    public void setRejectPullConsumerEnable(boolean rejectPullConsumerEnable) {
        this.rejectPullConsumerEnable = rejectPullConsumerEnable;
    }

    public boolean isAccountStatsEnable() {
        return accountStatsEnable;
    }

    public void setAccountStatsEnable(boolean accountStatsEnable) {
        this.accountStatsEnable = accountStatsEnable;
    }

    public boolean isAccountStatsPrintZeroValues() {
        return accountStatsPrintZeroValues;
    }

    public void setAccountStatsPrintZeroValues(boolean accountStatsPrintZeroValues) {
        this.accountStatsPrintZeroValues = accountStatsPrintZeroValues;
    }

    public boolean isLockInStrictMode() {
        return lockInStrictMode;
    }

    public void setLockInStrictMode(boolean lockInStrictMode) {
        this.lockInStrictMode = lockInStrictMode;
    }

    public boolean isIsolateLogEnable() {
        return isolateLogEnable;
    }

    public void setIsolateLogEnable(boolean isolateLogEnable) {
        this.isolateLogEnable = isolateLogEnable;
    }

    public boolean isCompatibleWithOldNameSrv() {
        return compatibleWithOldNameSrv;
    }

    public void setCompatibleWithOldNameSrv(boolean compatibleWithOldNameSrv) {
        this.compatibleWithOldNameSrv = compatibleWithOldNameSrv;
    }

    public boolean isEnableControllerMode() {
        return enableControllerMode;
    }

    public void setEnableControllerMode(boolean enableControllerMode) {
        this.enableControllerMode = enableControllerMode;
    }

    public String getControllerAddr() {
        return controllerAddr;
    }

    public void setControllerAddr(String controllerAddr) {
        this.controllerAddr = controllerAddr;
    }

    public boolean isFetchControllerAddrByDnsLookup() {
        return fetchControllerAddrByDnsLookup;
    }

    public void setFetchControllerAddrByDnsLookup(boolean fetchControllerAddrByDnsLookup) {
        this.fetchControllerAddrByDnsLookup = fetchControllerAddrByDnsLookup;
    }

    public long getSyncBrokerMetadataPeriod() {
        return syncBrokerMetadataPeriod;
    }

    public void setSyncBrokerMetadataPeriod(long syncBrokerMetadataPeriod) {
        this.syncBrokerMetadataPeriod = syncBrokerMetadataPeriod;
    }

    public long getCheckSyncStateSetPeriod() {
        return checkSyncStateSetPeriod;
    }

    public void setCheckSyncStateSetPeriod(long checkSyncStateSetPeriod) {
        this.checkSyncStateSetPeriod = checkSyncStateSetPeriod;
    }

    public long getSyncControllerMetadataPeriod() {
        return syncControllerMetadataPeriod;
    }

    public void setSyncControllerMetadataPeriod(long syncControllerMetadataPeriod) {
        this.syncControllerMetadataPeriod = syncControllerMetadataPeriod;
    }

    public int getBrokerElectionPriority() {
        return brokerElectionPriority;
    }

    public void setBrokerElectionPriority(int brokerElectionPriority) {
        this.brokerElectionPriority = brokerElectionPriority;
    }

    public long getControllerHeartBeatTimeoutMills() {
        return controllerHeartBeatTimeoutMills;
    }

    public void setControllerHeartBeatTimeoutMills(long controllerHeartBeatTimeoutMills) {
        this.controllerHeartBeatTimeoutMills = controllerHeartBeatTimeoutMills;
    }

    public boolean isRecoverConcurrently() {
        return recoverConcurrently;
    }

    public void setRecoverConcurrently(boolean recoverConcurrently) {
        this.recoverConcurrently = recoverConcurrently;
    }

    public int getRecoverThreadPoolNums() {
        return recoverThreadPoolNums;
    }

    public void setRecoverThreadPoolNums(int recoverThreadPoolNums) {
        this.recoverThreadPoolNums = recoverThreadPoolNums;
    }

    public boolean isFetchNameSrvAddrByDnsLookup() {
        return fetchNameSrvAddrByDnsLookup;
    }

    public void setFetchNameSrvAddrByDnsLookup(boolean fetchNameSrvAddrByDnsLookup) {
        this.fetchNameSrvAddrByDnsLookup = fetchNameSrvAddrByDnsLookup;
    }

    public boolean isUseServerSideResetOffset() {
        return useServerSideResetOffset;
    }

    public void setUseServerSideResetOffset(boolean useServerSideResetOffset) {
        this.useServerSideResetOffset = useServerSideResetOffset;
    }

    public boolean isEnableBroadcastOffsetStore() {
        return enableBroadcastOffsetStore;
    }

    public void setEnableBroadcastOffsetStore(boolean enableBroadcastOffsetStore) {
        this.enableBroadcastOffsetStore = enableBroadcastOffsetStore;
    }

    public long getBroadcastOffsetExpireSecond() {
        return broadcastOffsetExpireSecond;
    }

    public void setBroadcastOffsetExpireSecond(long broadcastOffsetExpireSecond) {
        this.broadcastOffsetExpireSecond = broadcastOffsetExpireSecond;
    }

    public long getBroadcastOffsetExpireMaxSecond() {
        return broadcastOffsetExpireMaxSecond;
    }

    public void setBroadcastOffsetExpireMaxSecond(long broadcastOffsetExpireMaxSecond) {
        this.broadcastOffsetExpireMaxSecond = broadcastOffsetExpireMaxSecond;
    }

    public MetricsExporterType getMetricsExporterType() {
        return metricsExporterType;
    }

    public void setMetricsExporterType(MetricsExporterType metricsExporterType) {
        this.metricsExporterType = metricsExporterType;
    }

    public void setMetricsExporterType(int metricsExporterType) {
        this.metricsExporterType = MetricsExporterType.valueOf(metricsExporterType);
    }

    public void setMetricsExporterType(String metricsExporterType) {
        this.metricsExporterType = MetricsExporterType.valueOf(metricsExporterType);
    }

    public int getMetricsOtelCardinalityLimit() {
        return metricsOtelCardinalityLimit;
    }

    public void setMetricsOtelCardinalityLimit(int metricsOtelCardinalityLimit) {
        this.metricsOtelCardinalityLimit = metricsOtelCardinalityLimit;
    }

    public String getMetricsGrpcExporterTarget() {
        return metricsGrpcExporterTarget;
    }

    public void setMetricsGrpcExporterTarget(String metricsGrpcExporterTarget) {
        this.metricsGrpcExporterTarget = metricsGrpcExporterTarget;
    }

    public String getMetricsGrpcExporterHeader() {
        return metricsGrpcExporterHeader;
    }

    public void setMetricsGrpcExporterHeader(String metricsGrpcExporterHeader) {
        this.metricsGrpcExporterHeader = metricsGrpcExporterHeader;
    }

    public long getMetricGrpcExporterTimeOutInMills() {
        return metricGrpcExporterTimeOutInMills;
    }

    public void setMetricGrpcExporterTimeOutInMills(long metricGrpcExporterTimeOutInMills) {
        this.metricGrpcExporterTimeOutInMills = metricGrpcExporterTimeOutInMills;
    }

    public long getMetricGrpcExporterIntervalInMills() {
        return metricGrpcExporterIntervalInMills;
    }

    public void setMetricGrpcExporterIntervalInMills(long metricGrpcExporterIntervalInMills) {
        this.metricGrpcExporterIntervalInMills = metricGrpcExporterIntervalInMills;
    }

    public long getMetricLoggingExporterIntervalInMills() {
        return metricLoggingExporterIntervalInMills;
    }

    public void setMetricLoggingExporterIntervalInMills(long metricLoggingExporterIntervalInMills) {
        this.metricLoggingExporterIntervalInMills = metricLoggingExporterIntervalInMills;
    }

    public String getMetricsLabel() {
        return metricsLabel;
    }

    public void setMetricsLabel(String metricsLabel) {
        this.metricsLabel = metricsLabel;
    }

    public boolean isMetricsInDelta() {
        return metricsInDelta;
    }

    public void setMetricsInDelta(boolean metricsInDelta) {
        this.metricsInDelta = metricsInDelta;
    }

    public int getMetricsPromExporterPort() {
        return metricsPromExporterPort;
    }

    public void setMetricsPromExporterPort(int metricsPromExporterPort) {
        this.metricsPromExporterPort = metricsPromExporterPort;
    }

    public String getMetricsPromExporterHost() {
        return metricsPromExporterHost;
    }

    public void setMetricsPromExporterHost(String metricsPromExporterHost) {
        this.metricsPromExporterHost = metricsPromExporterHost;
    }

    public int getTransactionOpMsgMaxSize() {
        return transactionOpMsgMaxSize;
    }

    public void setTransactionOpMsgMaxSize(int transactionOpMsgMaxSize) {
        this.transactionOpMsgMaxSize = transactionOpMsgMaxSize;
    }

    public int getTransactionOpBatchInterval() {
        return transactionOpBatchInterval;
    }

    public void setTransactionOpBatchInterval(int transactionOpBatchInterval) {
        this.transactionOpBatchInterval = transactionOpBatchInterval;
    }

    public long getChannelExpiredTimeout() {
        return channelExpiredTimeout;
    }

    public void setChannelExpiredTimeout(long channelExpiredTimeout) {
        this.channelExpiredTimeout = channelExpiredTimeout;
    }

    public long getSubscriptionExpiredTimeout() {
        return subscriptionExpiredTimeout;
    }

    public void setSubscriptionExpiredTimeout(long subscriptionExpiredTimeout) {
        this.subscriptionExpiredTimeout = subscriptionExpiredTimeout;
    }

    public boolean isValidateSystemTopicWhenUpdateTopic() {
        return validateSystemTopicWhenUpdateTopic;
    }

    public void setValidateSystemTopicWhenUpdateTopic(boolean validateSystemTopicWhenUpdateTopic) {
        this.validateSystemTopicWhenUpdateTopic = validateSystemTopicWhenUpdateTopic;
    }

    public boolean isEstimateAccumulation() {
        return estimateAccumulation;
    }

    public void setEstimateAccumulation(boolean estimateAccumulation) {
        this.estimateAccumulation = estimateAccumulation;
    }

    public boolean isColdCtrStrategyEnable() {
        return coldCtrStrategyEnable;
    }

    public void setColdCtrStrategyEnable(boolean coldCtrStrategyEnable) {
        this.coldCtrStrategyEnable = coldCtrStrategyEnable;
    }

    public boolean isUsePIDColdCtrStrategy() {
        return usePIDColdCtrStrategy;
    }

    public void setUsePIDColdCtrStrategy(boolean usePIDColdCtrStrategy) {
        this.usePIDColdCtrStrategy = usePIDColdCtrStrategy;
    }

    public long getCgColdReadThreshold() {
        return cgColdReadThreshold;
    }

    public void setCgColdReadThreshold(long cgColdReadThreshold) {
        this.cgColdReadThreshold = cgColdReadThreshold;
    }

    public long getGlobalColdReadThreshold() {
        return globalColdReadThreshold;
    }

    public void setGlobalColdReadThreshold(long globalColdReadThreshold) {
        this.globalColdReadThreshold = globalColdReadThreshold;
    }

    public boolean isUseStaticSubscription() {
        return useStaticSubscription;
    }

    public void setUseStaticSubscription(boolean useStaticSubscription) {
        this.useStaticSubscription = useStaticSubscription;
    }
    
    public long getFetchNamesrvAddrInterval() {
        return fetchNamesrvAddrInterval;
    }
    
    public void setFetchNamesrvAddrInterval(final long fetchNamesrvAddrInterval) {
        this.fetchNamesrvAddrInterval = fetchNamesrvAddrInterval;
    }

    public boolean isPopResponseReturnActualRetryTopic() {
        return popResponseReturnActualRetryTopic;
    }

    public void setPopResponseReturnActualRetryTopic(boolean popResponseReturnActualRetryTopic) {
        this.popResponseReturnActualRetryTopic = popResponseReturnActualRetryTopic;
    }

    public boolean isEnableSingleTopicRegister() {
        return enableSingleTopicRegister;
    }

    public void setEnableSingleTopicRegister(boolean enableSingleTopicRegister) {
        this.enableSingleTopicRegister = enableSingleTopicRegister;
    }

    public boolean isEnableMixedMessageType() {
        return enableMixedMessageType;
    }

    public void setEnableMixedMessageType(boolean enableMixedMessageType) {
        this.enableMixedMessageType = enableMixedMessageType;
    }

    public boolean isEnableSplitRegistration() {
        return enableSplitRegistration;
    }

    public void setEnableSplitRegistration(boolean enableSplitRegistration) {
        this.enableSplitRegistration = enableSplitRegistration;
    }

    public int getSplitRegistrationSize() {
        return splitRegistrationSize;
    }

    public void setSplitRegistrationSize(int splitRegistrationSize) {
        this.splitRegistrationSize = splitRegistrationSize;
    }

    public long getTransactionMetricFlushInterval() {
        return transactionMetricFlushInterval;
    }

    public void setTransactionMetricFlushInterval(long transactionMetricFlushInterval) {
        this.transactionMetricFlushInterval = transactionMetricFlushInterval;
    }

    public long getPopInflightMessageThreshold() {
        return popInflightMessageThreshold;
    }

    public void setPopInflightMessageThreshold(long popInflightMessageThreshold) {
        this.popInflightMessageThreshold = popInflightMessageThreshold;
    }

    public boolean isEnablePopMessageThreshold() {
        return enablePopMessageThreshold;
    }

    public void setEnablePopMessageThreshold(boolean enablePopMessageThreshold) {
        this.enablePopMessageThreshold = enablePopMessageThreshold;
    }

    public boolean isSkipWhenCKRePutReachMaxTimes() {
        return skipWhenCKRePutReachMaxTimes;
    }

    public void setSkipWhenCKRePutReachMaxTimes(boolean skipWhenCKRePutReachMaxTimes) {
        this.skipWhenCKRePutReachMaxTimes = skipWhenCKRePutReachMaxTimes;
    }

    public int getUpdateNameServerAddrPeriod() {
        return updateNameServerAddrPeriod;
    }

    public void setUpdateNameServerAddrPeriod(int updateNameServerAddrPeriod) {
        this.updateNameServerAddrPeriod = updateNameServerAddrPeriod;
    }

    public boolean isAppendAckAsync() {
        return appendAckAsync;
    }

    public void setAppendAckAsync(boolean appendAckAsync) {
        this.appendAckAsync = appendAckAsync;
    }

    public boolean isAppendCkAsync() {
        return appendCkAsync;
    }

    public void setAppendCkAsync(boolean appendCkAsync) {
        this.appendCkAsync = appendCkAsync;
    }

<<<<<<< HEAD
    public boolean isClearRetryTopicWhenDeleteTopic() {
        return clearRetryTopicWhenDeleteTopic;
    }

    public void setClearRetryTopicWhenDeleteTopic(boolean clearRetryTopicWhenDeleteTopic) {
        this.clearRetryTopicWhenDeleteTopic = clearRetryTopicWhenDeleteTopic;
=======
    public boolean isEnableLmqStats() {
        return enableLmqStats;
    }

    public void setEnableLmqStats(boolean enableLmqStats) {
        this.enableLmqStats = enableLmqStats;
>>>>>>> a8779c0d
    }

    public String getConfigManagerVersion() {
        return configManagerVersion;
    }

    public void setConfigManagerVersion(String configManagerVersion) {
        this.configManagerVersion = configManagerVersion;
    }
}<|MERGE_RESOLUTION|>--- conflicted
+++ resolved
@@ -435,12 +435,9 @@
 
     private boolean appendCkAsync = false;
 
-<<<<<<< HEAD
     private boolean clearRetryTopicWhenDeleteTopic = true;
-=======
 
     private boolean enableLmqStats = false;
->>>>>>> a8779c0d
 
     /**
      * V2 is recommended in cases where LMQ feature is extensively used.
@@ -1912,21 +1909,19 @@
         this.appendCkAsync = appendCkAsync;
     }
 
-<<<<<<< HEAD
     public boolean isClearRetryTopicWhenDeleteTopic() {
         return clearRetryTopicWhenDeleteTopic;
     }
 
     public void setClearRetryTopicWhenDeleteTopic(boolean clearRetryTopicWhenDeleteTopic) {
         this.clearRetryTopicWhenDeleteTopic = clearRetryTopicWhenDeleteTopic;
-=======
+
     public boolean isEnableLmqStats() {
         return enableLmqStats;
     }
 
     public void setEnableLmqStats(boolean enableLmqStats) {
         this.enableLmqStats = enableLmqStats;
->>>>>>> a8779c0d
     }
 
     public String getConfigManagerVersion() {
