--- conflicted
+++ resolved
@@ -136,9 +136,8 @@
     private boolean filterSupportRetry = false;
     private boolean enablePropertyFilter = false;
 
-<<<<<<< HEAD
-    private boolean enableMultipleNICSupport = true;
-=======
+    private boolean enableMultipleNICSupport = false;
+  
     private boolean compressedRegister = false;
 
     private boolean forceRegister = true;
@@ -167,7 +166,6 @@
      */
     @ImportantField
     private long transactionCheckInterval = 60 * 1000;
->>>>>>> d8c446e8
 
     public boolean isTraceOn() {
         return traceOn;
@@ -639,14 +637,14 @@
         this.enablePropertyFilter = enablePropertyFilter;
     }
 
-<<<<<<< HEAD
     public boolean isEnableMultipleNICSupport() {
         return enableMultipleNICSupport;
     }
 
     public void setEnableMultipleNICSupport(boolean enableMultipleNICSupport) {
         this.enableMultipleNICSupport = enableMultipleNICSupport;
-=======
+    }
+  
     public boolean isCompressedRegister() {
         return compressedRegister;
     }
@@ -717,6 +715,5 @@
 
     public void setTransactionCheckInterval(long transactionCheckInterval) {
         this.transactionCheckInterval = transactionCheckInterval;
->>>>>>> d8c446e8
     }
 }