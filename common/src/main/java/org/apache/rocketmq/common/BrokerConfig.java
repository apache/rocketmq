--- conflicted
+++ resolved
@@ -132,11 +132,10 @@
     private boolean filterSupportRetry = false;
     private boolean enablePropertyFilter = false;
 
-<<<<<<< HEAD
     private int dlqNumsPerGroup = 1;
 
     private int dlqPerm = PermName.PERM_WRITE;
-=======
+
     private boolean compressedRegister = false;
 
     private boolean forceRegister = true;
@@ -165,7 +164,6 @@
      */
     @ImportantField
     private long transactionCheckInterval = 60 * 1000;
->>>>>>> b054a9d4
 
     public boolean isTraceOn() {
         return traceOn;
@@ -633,7 +631,6 @@
         this.enablePropertyFilter = enablePropertyFilter;
     }
 
-<<<<<<< HEAD
     public int getDlqNumsPerGroup() {
         return dlqNumsPerGroup;
     }
@@ -648,7 +645,8 @@
 
     public void setDlqPerm(int dlqPerm) {
         this.dlqPerm = dlqPerm;
-=======
+    }
+
     public boolean isCompressedRegister() {
         return compressedRegister;
     }
@@ -695,6 +693,5 @@
 
     public void setTransactionCheckInterval(long transactionCheckInterval) {
         this.transactionCheckInterval = transactionCheckInterval;
->>>>>>> b054a9d4
     }
 }