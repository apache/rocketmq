/*
 * Licensed to the Apache Software Foundation (ASF) under one or more
 * contributor license agreements.  See the NOTICE file distributed with
 * this work for additional information regarding copyright ownership.
 * The ASF licenses this file to You under the Apache License, Version 2.0
 * (the "License"); you may not use this file except in compliance with
 * the License.  You may obtain a copy of the License at
 *
 *     http://www.apache.org/licenses/LICENSE-2.0
 *
 * Unless required by applicable law or agreed to in writing, software
 * distributed under the License is distributed on an "AS IS" BASIS,
 * WITHOUT WARRANTIES OR CONDITIONS OF ANY KIND, either express or implied.
 * See the License for the specific language governing permissions and
 * limitations under the License.
 */
package org.apache.rocketmq.common;

import org.apache.rocketmq.common.annotation.ImportantField;
import org.apache.rocketmq.common.constant.PermName;
import org.apache.rocketmq.common.message.MessageRequestMode;
import org.apache.rocketmq.common.metrics.MetricsExporterType;
import org.apache.rocketmq.common.topic.TopicValidator;
import org.apache.rocketmq.common.utils.NetworkUtil;

import java.util.concurrent.TimeUnit;

public class BrokerConfig extends BrokerIdentity {

    private String brokerConfigPath = null;

    private String rocketmqHome = System.getProperty(MixAll.ROCKETMQ_HOME_PROPERTY, System.getenv(MixAll.ROCKETMQ_HOME_ENV));
    @ImportantField
    private String namesrvAddr = System.getProperty(MixAll.NAMESRV_ADDR_PROPERTY, System.getenv(MixAll.NAMESRV_ADDR_ENV));

    /**
     * Listen port for single broker
     */
    @ImportantField
    private int listenPort = 6888;

    @ImportantField
    private String brokerIP1 = NetworkUtil.getLocalAddress();
    private String brokerIP2 = NetworkUtil.getLocalAddress();

    @ImportantField
    private boolean recoverConcurrently = false;

    private int brokerPermission = PermName.PERM_READ | PermName.PERM_WRITE;
    private int defaultTopicQueueNums = 8;
    @ImportantField
    private boolean autoCreateTopicEnable = true;

    private boolean clusterTopicEnable = true;

    private boolean brokerTopicEnable = true;
    @ImportantField
    private boolean autoCreateSubscriptionGroup = true;
    private String messageStorePlugIn = "";

    private static final int PROCESSOR_NUMBER = Runtime.getRuntime().availableProcessors();
    @ImportantField
    private String msgTraceTopicName = TopicValidator.RMQ_SYS_TRACE_TOPIC;
    @ImportantField
    private boolean traceTopicEnable = false;
    /**
     * thread numbers for send message thread pool.
     */
    private int sendMessageThreadPoolNums = Math.min(PROCESSOR_NUMBER, 4);
    private int putMessageFutureThreadPoolNums = Math.min(PROCESSOR_NUMBER, 4);
    private int pullMessageThreadPoolNums = 16 + PROCESSOR_NUMBER * 2;
    private int litePullMessageThreadPoolNums = 16 + PROCESSOR_NUMBER * 2;
    private int ackMessageThreadPoolNums = 3;
    private int processReplyMessageThreadPoolNums = 16 + PROCESSOR_NUMBER * 2;
    private int queryMessageThreadPoolNums = 8 + PROCESSOR_NUMBER;

    private int adminBrokerThreadPoolNums = 16;
    private int clientManageThreadPoolNums = 32;
    private int consumerManageThreadPoolNums = 32;
    private int loadBalanceProcessorThreadPoolNums = 32;
    private int heartbeatThreadPoolNums = Math.min(32, PROCESSOR_NUMBER);
    private int recoverThreadPoolNums = 32;

    /**
     * Thread numbers for EndTransactionProcessor
     */
    private int endTransactionThreadPoolNums = Math.max(8 + PROCESSOR_NUMBER * 2,
            sendMessageThreadPoolNums * 4);

    private int flushConsumerOffsetInterval = 1000 * 5;

    private int flushConsumerOffsetHistoryInterval = 1000 * 60;

    @ImportantField
    private boolean rejectTransactionMessage = false;

    @ImportantField
    private boolean fetchNameSrvAddrByDnsLookup = false;

    @ImportantField
    private boolean fetchNamesrvAddrByAddressServer = false;

    private int sendThreadPoolQueueCapacity = 10000;
    private int putThreadPoolQueueCapacity = 10000;
    private int pullThreadPoolQueueCapacity = 100000;
    private int litePullThreadPoolQueueCapacity = 100000;
    private int ackThreadPoolQueueCapacity = 100000;
    private int replyThreadPoolQueueCapacity = 10000;
    private int queryThreadPoolQueueCapacity = 20000;
    private int clientManagerThreadPoolQueueCapacity = 1000000;
    private int consumerManagerThreadPoolQueueCapacity = 1000000;
    private int heartbeatThreadPoolQueueCapacity = 50000;
    private int endTransactionPoolQueueCapacity = 100000;
    private int adminBrokerThreadPoolQueueCapacity = 10000;
    private int loadBalanceThreadPoolQueueCapacity = 100000;

    private boolean longPollingEnable = true;

    private long shortPollingTimeMills = 1000;

    private boolean notifyConsumerIdsChangedEnable = true;

    private boolean highSpeedMode = false;

    private int commercialBaseCount = 1;

    private int commercialSizePerMsg = 4 * 1024;

    private boolean accountStatsEnable = true;
    private boolean accountStatsPrintZeroValues = true;

    private boolean transferMsgByHeap = true;

    private String regionId = MixAll.DEFAULT_TRACE_REGION_ID;
    private int registerBrokerTimeoutMills = 24000;

    private int sendHeartbeatTimeoutMillis = 1000;

    private boolean slaveReadEnable = false;

    private boolean disableConsumeIfConsumerReadSlowly = false;
    private long consumerFallbehindThreshold = 1024L * 1024 * 1024 * 16;

    private boolean brokerFastFailureEnable = true;
    private long waitTimeMillsInSendQueue = 200;
    private long waitTimeMillsInPullQueue = 5 * 1000;
    private long waitTimeMillsInLitePullQueue = 5 * 1000;
    private long waitTimeMillsInHeartbeatQueue = 31 * 1000;
    private long waitTimeMillsInTransactionQueue = 3 * 1000;
    private long waitTimeMillsInAckQueue = 3000;

    private long startAcceptSendRequestTimeStamp = 0L;

    private boolean traceOn = true;

    // Switch of filter bit map calculation.
    // If switch on:
    // 1. Calculate filter bit map when construct queue.
    // 2. Filter bit map will be saved to consume queue extend file if allowed.
    private boolean enableCalcFilterBitMap = false;

    //Reject the pull consumer instance to pull messages from broker.
    private boolean rejectPullConsumerEnable = false;

    // Expect num of consumers will use filter.
    private int expectConsumerNumUseFilter = 32;

    // Error rate of bloom filter, 1~100.
    private int maxErrorRateOfBloomFilter = 20;

    //how long to clean filter data after dead.Default: 24h
    private long filterDataCleanTimeSpan = 24 * 3600 * 1000;

    // whether do filter when retry.
    private boolean filterSupportRetry = false;
    private boolean enablePropertyFilter = false;

    private boolean compressedRegister = false;

    private boolean forceRegister = true;

    /**
     * This configurable item defines interval of topics registration of broker to name server. Allowing values are
     * between 10,000 and 60,000 milliseconds.
     */
    private int registerNameServerPeriod = 1000 * 30;

    /**
     * the interval to send heartbeat to name server for liveness detection.
     */
    private int brokerHeartbeatInterval = 1000;

    /**
     * How long the broker will be considered as inactive by nameserver since last heartbeat. Effective only if
     * enableSlaveActingMaster is true
     */
    private long brokerNotActiveTimeoutMillis = 10 * 1000;

    private boolean enableNetWorkFlowControl = false;

    private boolean enableBroadcastOffsetStore = true;

    private long broadcastOffsetExpireSecond = 2 * 60;

    private long broadcastOffsetExpireMaxSecond = 5 * 60;

    private int popPollingSize = 1024;
    private int popPollingMapSize = 100000;
    // 20w cost 200M heap memory.
    private long maxPopPollingSize = 100000;
    private int reviveQueueNum = 8;
    private long reviveInterval = 1000;
    private long reviveMaxSlow = 3;
    private long reviveScanTime = 10000;
    private boolean enableSkipLongAwaitingAck = false;
    private long reviveAckWaitMs = TimeUnit.MINUTES.toMillis(3);
    private boolean enablePopLog = false;
    private boolean enablePopBufferMerge = false;
    private int popCkStayBufferTime = 10 * 1000;
    private int popCkStayBufferTimeOut = 3 * 1000;
    private int popCkMaxBufferSize = 200000;
    private int popCkOffsetMaxQueueSize = 20000;
    private boolean enablePopBatchAck = false;
    private boolean enableNotifyAfterPopOrderLockRelease = true;
    private boolean initPopOffsetByCheckMsgInMem = true;
    // read message from pop retry topic v1, for the compatibility, will be removed in the future version
    private boolean retrieveMessageFromPopRetryTopicV1 = true;
    private boolean enableRetryTopicV2 = false;

    private boolean realTimeNotifyConsumerChange = true;

    private boolean litePullMessageEnable = true;

    // The period to sync broker member group from namesrv, default value is 1 second
    private int syncBrokerMemberGroupPeriod = 1000;

    /**
     * the interval of pulling topic information from the named server
     */
    private long loadBalancePollNameServerInterval = 1000 * 30;

    /**
     * the interval of cleaning
     */
    private int cleanOfflineBrokerInterval = 1000 * 30;

    private boolean serverLoadBalancerEnable = true;

    private MessageRequestMode defaultMessageRequestMode = MessageRequestMode.PULL;

    private int defaultPopShareQueueNum = -1;

    /**
     * The minimum time of the transactional message  to be checked firstly, one message only exceed this time interval
     * that can be checked.
     */
    @ImportantField
    private long transactionTimeOut = 6 * 1000;

    /**
     * The maximum number of times the message was checked, if exceed this value, this message will be discarded.
     */
    @ImportantField
    private int transactionCheckMax = 15;

    /**
     * Transaction message check interval.
     */
    @ImportantField
    private long transactionCheckInterval = 30 * 1000;

    private long transactionMetricFlushInterval = 3 * 1000;

    /**
     * transaction batch op message
     */
    private int transactionOpMsgMaxSize = 4096;

    private int transactionOpBatchInterval = 3000;

    /**
     * Acl feature switch
     */
    @ImportantField
    private boolean aclEnable = false;

    private boolean storeReplyMessageEnable = true;

    private boolean enableDetailStat = true;

    private boolean autoDeleteUnusedStats = false;

    /**
     * Whether to distinguish log paths when multiple brokers are deployed on the same machine
     */
    private boolean isolateLogEnable = false;

    private long forwardTimeout = 3 * 1000;

    /**
     * Slave will act master when failover. For example, if master down, timer or transaction message which is expire in slave will
     * put to master (master of the same process in broker container mode or other masters in cluster when enableFailoverRemotingActing is true)
     * when enableSlaveActingMaster is true
     */
    private boolean enableSlaveActingMaster = false;

    private boolean enableRemoteEscape = false;

    private boolean skipPreOnline = false;

    private boolean asyncSendEnable = true;

    private boolean useServerSideResetOffset = false;

    private long consumerOffsetUpdateVersionStep = 500;

    private long delayOffsetUpdateVersionStep = 200;

    /**
     * Whether to lock quorum replicas.
     *
     * True: need to lock quorum replicas succeed. False: only need to lock one replica succeed.
     */
    private boolean lockInStrictMode = false;

    private boolean compatibleWithOldNameSrv = true;

    /**
     * Is startup controller mode, which support auto switch broker's role.
     */
    private boolean enableControllerMode = false;

    private String controllerAddr = "";

    private boolean fetchControllerAddrByDnsLookup = false;

    private long syncBrokerMetadataPeriod = 5 * 1000;

    private long checkSyncStateSetPeriod = 5 * 1000;

    private long syncControllerMetadataPeriod = 10 * 1000;

    private long controllerHeartBeatTimeoutMills = 10 * 1000;

    private boolean validateSystemTopicWhenUpdateTopic = true;

    /**
     * It is an important basis for the controller to choose the broker master.
     * The lower the value of brokerElectionPriority, the higher the priority of the broker being selected as the master.
     * You can set a lower priority for the broker with better machine conditions.
     */
    private int brokerElectionPriority = Integer.MAX_VALUE;

    private boolean useStaticSubscription = false;

    private MetricsExporterType metricsExporterType = MetricsExporterType.DISABLE;

    private int metricsOtelCardinalityLimit = 50 * 1000;
    private String metricsGrpcExporterTarget = "";
    private String metricsGrpcExporterHeader = "";
    private long metricGrpcExporterTimeOutInMills = 3 * 1000;
    private long metricGrpcExporterIntervalInMills = 60 * 1000;
    private long metricLoggingExporterIntervalInMills = 10 * 1000;

    private int metricsPromExporterPort = 5557;
    private String metricsPromExporterHost = "";

    // Label pairs in CSV. Each label follows pattern of Key:Value. eg: instance_id:xxx,uid:xxx
    private String metricsLabel = "";

    private boolean metricsInDelta = false;

    private long channelExpiredTimeout = 1000 * 120;
    private long subscriptionExpiredTimeout = 1000 * 60 * 10;

    /**
     * Estimate accumulation or not when subscription filter type is tag and is not SUB_ALL.
     */
    private boolean estimateAccumulation = true;

    private boolean coldCtrStrategyEnable = false;
    private boolean usePIDColdCtrStrategy = true;
    private long cgColdReadThreshold = 3 * 1024 * 1024;
    private long globalColdReadThreshold = 100 * 1024 * 1024;
    
    /**
     * The interval to fetch namesrv addr, default value is 10 second
     */
    private long fetchNamesrvAddrInterval = 10 * 1000;

    /**
     * Pop response returns the actual retry topic rather than tampering with the original topic
     */
    private boolean popResponseReturnActualRetryTopic = false;

    /**
     * If both the deleteTopicWithBrokerRegistration flag in the NameServer configuration and this flag are set to true,
     * it guarantees the ultimate consistency of data between the broker and the nameserver during topic deletion.
     */
    private boolean enableSingleTopicRegister = false;

    private boolean enableMixedMessageType = false;

    /**
     * This flag and deleteTopicWithBrokerRegistration flag in the NameServer cannot be set to true at the same time,
     * otherwise there will be a loss of routing
     */
    private boolean enableSplitRegistration = false;

    private long popInflightMessageThreadhold = 10000;
    private boolean enablePopMessageThreadhold = false;

    private int splitRegistrationSize = 800;

    /**
     * Config in this black list will be not allowed to update by command.
     * Try to update this config black list by restart process.
     * Try to update configures in black list by restart process.
     */
    private String configBlackList = "configBlackList;brokerConfigPath";

    public String getConfigBlackList() {
        return configBlackList;
    }

    public void setConfigBlackList(String configBlackList) {
        this.configBlackList = configBlackList;
    }

    public long getMaxPopPollingSize() {
        return maxPopPollingSize;
    }

    public void setMaxPopPollingSize(long maxPopPollingSize) {
        this.maxPopPollingSize = maxPopPollingSize;
    }

    public int getReviveQueueNum() {
        return reviveQueueNum;
    }

    public void setReviveQueueNum(int reviveQueueNum) {
        this.reviveQueueNum = reviveQueueNum;
    }

    public long getReviveInterval() {
        return reviveInterval;
    }

    public void setReviveInterval(long reviveInterval) {
        this.reviveInterval = reviveInterval;
    }

    public int getPopCkStayBufferTime() {
        return popCkStayBufferTime;
    }

    public void setPopCkStayBufferTime(int popCkStayBufferTime) {
        this.popCkStayBufferTime = popCkStayBufferTime;
    }

    public int getPopCkStayBufferTimeOut() {
        return popCkStayBufferTimeOut;
    }

    public void setPopCkStayBufferTimeOut(int popCkStayBufferTimeOut) {
        this.popCkStayBufferTimeOut = popCkStayBufferTimeOut;
    }

    public int getPopPollingMapSize() {
        return popPollingMapSize;
    }

    public void setPopPollingMapSize(int popPollingMapSize) {
        this.popPollingMapSize = popPollingMapSize;
    }

    public long getReviveScanTime() {
        return reviveScanTime;
    }

    public void setReviveScanTime(long reviveScanTime) {
        this.reviveScanTime = reviveScanTime;
    }

    public long getReviveMaxSlow() {
        return reviveMaxSlow;
    }

    public void setReviveMaxSlow(long reviveMaxSlow) {
        this.reviveMaxSlow = reviveMaxSlow;
    }

    public int getPopPollingSize() {
        return popPollingSize;
    }

    public void setPopPollingSize(int popPollingSize) {
        this.popPollingSize = popPollingSize;
    }

    public boolean isEnablePopBufferMerge() {
        return enablePopBufferMerge;
    }

    public void setEnablePopBufferMerge(boolean enablePopBufferMerge) {
        this.enablePopBufferMerge = enablePopBufferMerge;
    }

    public int getPopCkMaxBufferSize() {
        return popCkMaxBufferSize;
    }

    public void setPopCkMaxBufferSize(int popCkMaxBufferSize) {
        this.popCkMaxBufferSize = popCkMaxBufferSize;
    }

    public int getPopCkOffsetMaxQueueSize() {
        return popCkOffsetMaxQueueSize;
    }

    public void setPopCkOffsetMaxQueueSize(int popCkOffsetMaxQueueSize) {
        this.popCkOffsetMaxQueueSize = popCkOffsetMaxQueueSize;
    }

    public boolean isEnablePopBatchAck() {
        return enablePopBatchAck;
    }

    public void setEnablePopBatchAck(boolean enablePopBatchAck) {
        this.enablePopBatchAck = enablePopBatchAck;
    }

    public boolean isEnableSkipLongAwaitingAck() {
        return enableSkipLongAwaitingAck;
    }

    public void setEnableSkipLongAwaitingAck(boolean enableSkipLongAwaitingAck) {
        this.enableSkipLongAwaitingAck = enableSkipLongAwaitingAck;
    }

    public long getReviveAckWaitMs() {
        return reviveAckWaitMs;
    }

    public void setReviveAckWaitMs(long reviveAckWaitMs) {
        this.reviveAckWaitMs = reviveAckWaitMs;
    }

    public boolean isEnablePopLog() {
        return enablePopLog;
    }

    public void setEnablePopLog(boolean enablePopLog) {
        this.enablePopLog = enablePopLog;
    }

    public boolean isTraceOn() {
        return traceOn;
    }

    public void setTraceOn(final boolean traceOn) {
        this.traceOn = traceOn;
    }

    public long getStartAcceptSendRequestTimeStamp() {
        return startAcceptSendRequestTimeStamp;
    }

    public void setStartAcceptSendRequestTimeStamp(final long startAcceptSendRequestTimeStamp) {
        this.startAcceptSendRequestTimeStamp = startAcceptSendRequestTimeStamp;
    }

    public long getWaitTimeMillsInSendQueue() {
        return waitTimeMillsInSendQueue;
    }

    public void setWaitTimeMillsInSendQueue(final long waitTimeMillsInSendQueue) {
        this.waitTimeMillsInSendQueue = waitTimeMillsInSendQueue;
    }

    public long getConsumerFallbehindThreshold() {
        return consumerFallbehindThreshold;
    }

    public void setConsumerFallbehindThreshold(final long consumerFallbehindThreshold) {
        this.consumerFallbehindThreshold = consumerFallbehindThreshold;
    }

    public boolean isBrokerFastFailureEnable() {
        return brokerFastFailureEnable;
    }

    public void setBrokerFastFailureEnable(final boolean brokerFastFailureEnable) {
        this.brokerFastFailureEnable = brokerFastFailureEnable;
    }

    public long getWaitTimeMillsInPullQueue() {
        return waitTimeMillsInPullQueue;
    }

    public void setWaitTimeMillsInPullQueue(final long waitTimeMillsInPullQueue) {
        this.waitTimeMillsInPullQueue = waitTimeMillsInPullQueue;
    }

    public boolean isDisableConsumeIfConsumerReadSlowly() {
        return disableConsumeIfConsumerReadSlowly;
    }

    public void setDisableConsumeIfConsumerReadSlowly(final boolean disableConsumeIfConsumerReadSlowly) {
        this.disableConsumeIfConsumerReadSlowly = disableConsumeIfConsumerReadSlowly;
    }

    public boolean isSlaveReadEnable() {
        return slaveReadEnable;
    }

    public void setSlaveReadEnable(final boolean slaveReadEnable) {
        this.slaveReadEnable = slaveReadEnable;
    }

    public int getRegisterBrokerTimeoutMills() {
        return registerBrokerTimeoutMills;
    }

    public void setRegisterBrokerTimeoutMills(final int registerBrokerTimeoutMills) {
        this.registerBrokerTimeoutMills = registerBrokerTimeoutMills;
    }

    public String getRegionId() {
        return regionId;
    }

    public void setRegionId(final String regionId) {
        this.regionId = regionId;
    }

    public boolean isTransferMsgByHeap() {
        return transferMsgByHeap;
    }

    public void setTransferMsgByHeap(final boolean transferMsgByHeap) {
        this.transferMsgByHeap = transferMsgByHeap;
    }

    public String getMessageStorePlugIn() {
        return messageStorePlugIn;
    }

    public void setMessageStorePlugIn(String messageStorePlugIn) {
        this.messageStorePlugIn = messageStorePlugIn;
    }

    public boolean isHighSpeedMode() {
        return highSpeedMode;
    }

    public void setHighSpeedMode(final boolean highSpeedMode) {
        this.highSpeedMode = highSpeedMode;
    }

    public int getBrokerPermission() {
        return brokerPermission;
    }

    public void setBrokerPermission(int brokerPermission) {
        this.brokerPermission = brokerPermission;
    }

    public int getDefaultTopicQueueNums() {
        return defaultTopicQueueNums;
    }

    public void setDefaultTopicQueueNums(int defaultTopicQueueNums) {
        this.defaultTopicQueueNums = defaultTopicQueueNums;
    }

    public boolean isAutoCreateTopicEnable() {
        return autoCreateTopicEnable;
    }

    public void setAutoCreateTopicEnable(boolean autoCreateTopic) {
        this.autoCreateTopicEnable = autoCreateTopic;
    }

    public String getBrokerIP1() {
        return brokerIP1;
    }

    public void setBrokerIP1(String brokerIP1) {
        this.brokerIP1 = brokerIP1;
    }

    public String getBrokerIP2() {
        return brokerIP2;
    }

    public void setBrokerIP2(String brokerIP2) {
        this.brokerIP2 = brokerIP2;
    }

    public int getSendMessageThreadPoolNums() {
        return sendMessageThreadPoolNums;
    }

    public void setSendMessageThreadPoolNums(int sendMessageThreadPoolNums) {
        this.sendMessageThreadPoolNums = sendMessageThreadPoolNums;
    }

    public int getPutMessageFutureThreadPoolNums() {
        return putMessageFutureThreadPoolNums;
    }

    public void setPutMessageFutureThreadPoolNums(int putMessageFutureThreadPoolNums) {
        this.putMessageFutureThreadPoolNums = putMessageFutureThreadPoolNums;
    }

    public int getPullMessageThreadPoolNums() {
        return pullMessageThreadPoolNums;
    }

    public void setPullMessageThreadPoolNums(int pullMessageThreadPoolNums) {
        this.pullMessageThreadPoolNums = pullMessageThreadPoolNums;
    }

    public int getAckMessageThreadPoolNums() {
        return ackMessageThreadPoolNums;
    }

    public void setAckMessageThreadPoolNums(int ackMessageThreadPoolNums) {
        this.ackMessageThreadPoolNums = ackMessageThreadPoolNums;
    }

    public int getProcessReplyMessageThreadPoolNums() {
        return processReplyMessageThreadPoolNums;
    }

    public void setProcessReplyMessageThreadPoolNums(int processReplyMessageThreadPoolNums) {
        this.processReplyMessageThreadPoolNums = processReplyMessageThreadPoolNums;
    }

    public int getQueryMessageThreadPoolNums() {
        return queryMessageThreadPoolNums;
    }

    public void setQueryMessageThreadPoolNums(final int queryMessageThreadPoolNums) {
        this.queryMessageThreadPoolNums = queryMessageThreadPoolNums;
    }

    public int getAdminBrokerThreadPoolNums() {
        return adminBrokerThreadPoolNums;
    }

    public void setAdminBrokerThreadPoolNums(int adminBrokerThreadPoolNums) {
        this.adminBrokerThreadPoolNums = adminBrokerThreadPoolNums;
    }

    public int getFlushConsumerOffsetInterval() {
        return flushConsumerOffsetInterval;
    }

    public void setFlushConsumerOffsetInterval(int flushConsumerOffsetInterval) {
        this.flushConsumerOffsetInterval = flushConsumerOffsetInterval;
    }

    public int getFlushConsumerOffsetHistoryInterval() {
        return flushConsumerOffsetHistoryInterval;
    }

    public void setFlushConsumerOffsetHistoryInterval(int flushConsumerOffsetHistoryInterval) {
        this.flushConsumerOffsetHistoryInterval = flushConsumerOffsetHistoryInterval;
    }

    public boolean isClusterTopicEnable() {
        return clusterTopicEnable;
    }

    public void setClusterTopicEnable(boolean clusterTopicEnable) {
        this.clusterTopicEnable = clusterTopicEnable;
    }

    public String getNamesrvAddr() {
        return namesrvAddr;
    }

    public void setNamesrvAddr(String namesrvAddr) {
        this.namesrvAddr = namesrvAddr;
    }

    public boolean isAutoCreateSubscriptionGroup() {
        return autoCreateSubscriptionGroup;
    }

    public void setAutoCreateSubscriptionGroup(boolean autoCreateSubscriptionGroup) {
        this.autoCreateSubscriptionGroup = autoCreateSubscriptionGroup;
    }

    public String getBrokerConfigPath() {
        return brokerConfigPath;
    }

    public void setBrokerConfigPath(String brokerConfigPath) {
        this.brokerConfigPath = brokerConfigPath;
    }

    public String getRocketmqHome() {
        return rocketmqHome;
    }

    public void setRocketmqHome(String rocketmqHome) {
        this.rocketmqHome = rocketmqHome;
    }

    public int getListenPort() {
        return listenPort;
    }

    public void setListenPort(int listenPort) {
        this.listenPort = listenPort;
    }

    public int getLitePullMessageThreadPoolNums() {
        return litePullMessageThreadPoolNums;
    }

    public void setLitePullMessageThreadPoolNums(int litePullMessageThreadPoolNums) {
        this.litePullMessageThreadPoolNums = litePullMessageThreadPoolNums;
    }

    public int getLitePullThreadPoolQueueCapacity() {
        return litePullThreadPoolQueueCapacity;
    }

    public void setLitePullThreadPoolQueueCapacity(int litePullThreadPoolQueueCapacity) {
        this.litePullThreadPoolQueueCapacity = litePullThreadPoolQueueCapacity;
    }

    public int getAdminBrokerThreadPoolQueueCapacity() {
        return adminBrokerThreadPoolQueueCapacity;
    }

    public void setAdminBrokerThreadPoolQueueCapacity(int adminBrokerThreadPoolQueueCapacity) {
        this.adminBrokerThreadPoolQueueCapacity = adminBrokerThreadPoolQueueCapacity;
    }

    public int getLoadBalanceThreadPoolQueueCapacity() {
        return loadBalanceThreadPoolQueueCapacity;
    }

    public void setLoadBalanceThreadPoolQueueCapacity(int loadBalanceThreadPoolQueueCapacity) {
        this.loadBalanceThreadPoolQueueCapacity = loadBalanceThreadPoolQueueCapacity;
    }

    public int getSendHeartbeatTimeoutMillis() {
        return sendHeartbeatTimeoutMillis;
    }

    public void setSendHeartbeatTimeoutMillis(int sendHeartbeatTimeoutMillis) {
        this.sendHeartbeatTimeoutMillis = sendHeartbeatTimeoutMillis;
    }

    public long getWaitTimeMillsInLitePullQueue() {
        return waitTimeMillsInLitePullQueue;
    }

    public void setWaitTimeMillsInLitePullQueue(long waitTimeMillsInLitePullQueue) {
        this.waitTimeMillsInLitePullQueue = waitTimeMillsInLitePullQueue;
    }

    public boolean isLitePullMessageEnable() {
        return litePullMessageEnable;
    }

    public void setLitePullMessageEnable(boolean litePullMessageEnable) {
        this.litePullMessageEnable = litePullMessageEnable;
    }

    public int getSyncBrokerMemberGroupPeriod() {
        return syncBrokerMemberGroupPeriod;
    }

    public void setSyncBrokerMemberGroupPeriod(int syncBrokerMemberGroupPeriod) {
        this.syncBrokerMemberGroupPeriod = syncBrokerMemberGroupPeriod;
    }

    public boolean isRejectTransactionMessage() {
        return rejectTransactionMessage;
    }

    public void setRejectTransactionMessage(boolean rejectTransactionMessage) {
        this.rejectTransactionMessage = rejectTransactionMessage;
    }

    public boolean isFetchNamesrvAddrByAddressServer() {
        return fetchNamesrvAddrByAddressServer;
    }

    public void setFetchNamesrvAddrByAddressServer(boolean fetchNamesrvAddrByAddressServer) {
        this.fetchNamesrvAddrByAddressServer = fetchNamesrvAddrByAddressServer;
    }

    public int getSendThreadPoolQueueCapacity() {
        return sendThreadPoolQueueCapacity;
    }

    public void setSendThreadPoolQueueCapacity(int sendThreadPoolQueueCapacity) {
        this.sendThreadPoolQueueCapacity = sendThreadPoolQueueCapacity;
    }

    public int getPutThreadPoolQueueCapacity() {
        return putThreadPoolQueueCapacity;
    }

    public void setPutThreadPoolQueueCapacity(int putThreadPoolQueueCapacity) {
        this.putThreadPoolQueueCapacity = putThreadPoolQueueCapacity;
    }

    public int getPullThreadPoolQueueCapacity() {
        return pullThreadPoolQueueCapacity;
    }

    public void setPullThreadPoolQueueCapacity(int pullThreadPoolQueueCapacity) {
        this.pullThreadPoolQueueCapacity = pullThreadPoolQueueCapacity;
    }

    public int getAckThreadPoolQueueCapacity() {
        return ackThreadPoolQueueCapacity;
    }

    public void setAckThreadPoolQueueCapacity(int ackThreadPoolQueueCapacity) {
        this.ackThreadPoolQueueCapacity = ackThreadPoolQueueCapacity;
    }

    public int getReplyThreadPoolQueueCapacity() {
        return replyThreadPoolQueueCapacity;
    }

    public void setReplyThreadPoolQueueCapacity(int replyThreadPoolQueueCapacity) {
        this.replyThreadPoolQueueCapacity = replyThreadPoolQueueCapacity;
    }

    public int getQueryThreadPoolQueueCapacity() {
        return queryThreadPoolQueueCapacity;
    }

    public void setQueryThreadPoolQueueCapacity(final int queryThreadPoolQueueCapacity) {
        this.queryThreadPoolQueueCapacity = queryThreadPoolQueueCapacity;
    }

    public boolean isBrokerTopicEnable() {
        return brokerTopicEnable;
    }

    public void setBrokerTopicEnable(boolean brokerTopicEnable) {
        this.brokerTopicEnable = brokerTopicEnable;
    }

    public boolean isLongPollingEnable() {
        return longPollingEnable;
    }

    public void setLongPollingEnable(boolean longPollingEnable) {
        this.longPollingEnable = longPollingEnable;
    }

    public boolean isNotifyConsumerIdsChangedEnable() {
        return notifyConsumerIdsChangedEnable;
    }

    public void setNotifyConsumerIdsChangedEnable(boolean notifyConsumerIdsChangedEnable) {
        this.notifyConsumerIdsChangedEnable = notifyConsumerIdsChangedEnable;
    }

    public long getShortPollingTimeMills() {
        return shortPollingTimeMills;
    }

    public void setShortPollingTimeMills(long shortPollingTimeMills) {
        this.shortPollingTimeMills = shortPollingTimeMills;
    }

    public int getClientManageThreadPoolNums() {
        return clientManageThreadPoolNums;
    }

    public void setClientManageThreadPoolNums(int clientManageThreadPoolNums) {
        this.clientManageThreadPoolNums = clientManageThreadPoolNums;
    }

    public int getClientManagerThreadPoolQueueCapacity() {
        return clientManagerThreadPoolQueueCapacity;
    }

    public void setClientManagerThreadPoolQueueCapacity(int clientManagerThreadPoolQueueCapacity) {
        this.clientManagerThreadPoolQueueCapacity = clientManagerThreadPoolQueueCapacity;
    }

    public int getConsumerManagerThreadPoolQueueCapacity() {
        return consumerManagerThreadPoolQueueCapacity;
    }

    public void setConsumerManagerThreadPoolQueueCapacity(int consumerManagerThreadPoolQueueCapacity) {
        this.consumerManagerThreadPoolQueueCapacity = consumerManagerThreadPoolQueueCapacity;
    }

    public int getConsumerManageThreadPoolNums() {
        return consumerManageThreadPoolNums;
    }

    public void setConsumerManageThreadPoolNums(int consumerManageThreadPoolNums) {
        this.consumerManageThreadPoolNums = consumerManageThreadPoolNums;
    }

    public int getCommercialBaseCount() {
        return commercialBaseCount;
    }

    public void setCommercialBaseCount(int commercialBaseCount) {
        this.commercialBaseCount = commercialBaseCount;
    }

    public boolean isEnableCalcFilterBitMap() {
        return enableCalcFilterBitMap;
    }

    public void setEnableCalcFilterBitMap(boolean enableCalcFilterBitMap) {
        this.enableCalcFilterBitMap = enableCalcFilterBitMap;
    }

    public int getExpectConsumerNumUseFilter() {
        return expectConsumerNumUseFilter;
    }

    public void setExpectConsumerNumUseFilter(int expectConsumerNumUseFilter) {
        this.expectConsumerNumUseFilter = expectConsumerNumUseFilter;
    }

    public int getMaxErrorRateOfBloomFilter() {
        return maxErrorRateOfBloomFilter;
    }

    public void setMaxErrorRateOfBloomFilter(int maxErrorRateOfBloomFilter) {
        this.maxErrorRateOfBloomFilter = maxErrorRateOfBloomFilter;
    }

    public long getFilterDataCleanTimeSpan() {
        return filterDataCleanTimeSpan;
    }

    public void setFilterDataCleanTimeSpan(long filterDataCleanTimeSpan) {
        this.filterDataCleanTimeSpan = filterDataCleanTimeSpan;
    }

    public boolean isFilterSupportRetry() {
        return filterSupportRetry;
    }

    public void setFilterSupportRetry(boolean filterSupportRetry) {
        this.filterSupportRetry = filterSupportRetry;
    }

    public boolean isEnablePropertyFilter() {
        return enablePropertyFilter;
    }

    public void setEnablePropertyFilter(boolean enablePropertyFilter) {
        this.enablePropertyFilter = enablePropertyFilter;
    }

    public boolean isCompressedRegister() {
        return compressedRegister;
    }

    public void setCompressedRegister(boolean compressedRegister) {
        this.compressedRegister = compressedRegister;
    }

    public boolean isForceRegister() {
        return forceRegister;
    }

    public void setForceRegister(boolean forceRegister) {
        this.forceRegister = forceRegister;
    }

    public int getHeartbeatThreadPoolQueueCapacity() {
        return heartbeatThreadPoolQueueCapacity;
    }

    public void setHeartbeatThreadPoolQueueCapacity(int heartbeatThreadPoolQueueCapacity) {
        this.heartbeatThreadPoolQueueCapacity = heartbeatThreadPoolQueueCapacity;
    }

    public int getHeartbeatThreadPoolNums() {
        return heartbeatThreadPoolNums;
    }

    public void setHeartbeatThreadPoolNums(int heartbeatThreadPoolNums) {
        this.heartbeatThreadPoolNums = heartbeatThreadPoolNums;
    }

    public long getWaitTimeMillsInHeartbeatQueue() {
        return waitTimeMillsInHeartbeatQueue;
    }

    public void setWaitTimeMillsInHeartbeatQueue(long waitTimeMillsInHeartbeatQueue) {
        this.waitTimeMillsInHeartbeatQueue = waitTimeMillsInHeartbeatQueue;
    }

    public int getRegisterNameServerPeriod() {
        return registerNameServerPeriod;
    }

    public void setRegisterNameServerPeriod(int registerNameServerPeriod) {
        this.registerNameServerPeriod = registerNameServerPeriod;
    }

    public long getTransactionTimeOut() {
        return transactionTimeOut;
    }

    public void setTransactionTimeOut(long transactionTimeOut) {
        this.transactionTimeOut = transactionTimeOut;
    }

    public int getTransactionCheckMax() {
        return transactionCheckMax;
    }

    public void setTransactionCheckMax(int transactionCheckMax) {
        this.transactionCheckMax = transactionCheckMax;
    }

    public long getTransactionCheckInterval() {
        return transactionCheckInterval;
    }

    public void setTransactionCheckInterval(long transactionCheckInterval) {
        this.transactionCheckInterval = transactionCheckInterval;
    }

    public int getEndTransactionThreadPoolNums() {
        return endTransactionThreadPoolNums;
    }

    public void setEndTransactionThreadPoolNums(int endTransactionThreadPoolNums) {
        this.endTransactionThreadPoolNums = endTransactionThreadPoolNums;
    }

    public int getEndTransactionPoolQueueCapacity() {
        return endTransactionPoolQueueCapacity;
    }

    public void setEndTransactionPoolQueueCapacity(int endTransactionPoolQueueCapacity) {
        this.endTransactionPoolQueueCapacity = endTransactionPoolQueueCapacity;
    }

    public long getWaitTimeMillsInTransactionQueue() {
        return waitTimeMillsInTransactionQueue;
    }

    public void setWaitTimeMillsInTransactionQueue(long waitTimeMillsInTransactionQueue) {
        this.waitTimeMillsInTransactionQueue = waitTimeMillsInTransactionQueue;
    }

    public String getMsgTraceTopicName() {
        return msgTraceTopicName;
    }

    public void setMsgTraceTopicName(String msgTraceTopicName) {
        this.msgTraceTopicName = msgTraceTopicName;
    }

    public boolean isTraceTopicEnable() {
        return traceTopicEnable;
    }

    public void setTraceTopicEnable(boolean traceTopicEnable) {
        this.traceTopicEnable = traceTopicEnable;
    }

    public boolean isAclEnable() {
        return aclEnable;
    }

    public void setAclEnable(boolean aclEnable) {
        this.aclEnable = aclEnable;
    }

    public boolean isStoreReplyMessageEnable() {
        return storeReplyMessageEnable;
    }

    public void setStoreReplyMessageEnable(boolean storeReplyMessageEnable) {
        this.storeReplyMessageEnable = storeReplyMessageEnable;
    }

    public boolean isEnableDetailStat() {
        return enableDetailStat;
    }

    public void setEnableDetailStat(boolean enableDetailStat) {
        this.enableDetailStat = enableDetailStat;
    }

    public boolean isAutoDeleteUnusedStats() {
        return autoDeleteUnusedStats;
    }

    public void setAutoDeleteUnusedStats(boolean autoDeleteUnusedStats) {
        this.autoDeleteUnusedStats = autoDeleteUnusedStats;
    }

    public long getLoadBalancePollNameServerInterval() {
        return loadBalancePollNameServerInterval;
    }

    public void setLoadBalancePollNameServerInterval(long loadBalancePollNameServerInterval) {
        this.loadBalancePollNameServerInterval = loadBalancePollNameServerInterval;
    }

    public int getCleanOfflineBrokerInterval() {
        return cleanOfflineBrokerInterval;
    }

    public void setCleanOfflineBrokerInterval(int cleanOfflineBrokerInterval) {
        this.cleanOfflineBrokerInterval = cleanOfflineBrokerInterval;
    }

    public int getLoadBalanceProcessorThreadPoolNums() {
        return loadBalanceProcessorThreadPoolNums;
    }

    public void setLoadBalanceProcessorThreadPoolNums(int loadBalanceProcessorThreadPoolNums) {
        this.loadBalanceProcessorThreadPoolNums = loadBalanceProcessorThreadPoolNums;
    }

    public boolean isServerLoadBalancerEnable() {
        return serverLoadBalancerEnable;
    }

    public void setServerLoadBalancerEnable(boolean serverLoadBalancerEnable) {
        this.serverLoadBalancerEnable = serverLoadBalancerEnable;
    }

    public MessageRequestMode getDefaultMessageRequestMode() {
        return defaultMessageRequestMode;
    }

    public void setDefaultMessageRequestMode(String defaultMessageRequestMode) {
        this.defaultMessageRequestMode = MessageRequestMode.valueOf(defaultMessageRequestMode);
    }

    public int getDefaultPopShareQueueNum() {
        return defaultPopShareQueueNum;
    }

    public void setDefaultPopShareQueueNum(int defaultPopShareQueueNum) {
        this.defaultPopShareQueueNum = defaultPopShareQueueNum;
    }

    public long getForwardTimeout() {
        return forwardTimeout;
    }

    public void setForwardTimeout(long timeout) {
        this.forwardTimeout = timeout;
    }

    public int getBrokerHeartbeatInterval() {
        return brokerHeartbeatInterval;
    }

    public void setBrokerHeartbeatInterval(int brokerHeartbeatInterval) {
        this.brokerHeartbeatInterval = brokerHeartbeatInterval;
    }

    public long getBrokerNotActiveTimeoutMillis() {
        return brokerNotActiveTimeoutMillis;
    }

    public void setBrokerNotActiveTimeoutMillis(long brokerNotActiveTimeoutMillis) {
        this.brokerNotActiveTimeoutMillis = brokerNotActiveTimeoutMillis;
    }

    public boolean isEnableNetWorkFlowControl() {
        return enableNetWorkFlowControl;
    }

    public void setEnableNetWorkFlowControl(boolean enableNetWorkFlowControl) {
        this.enableNetWorkFlowControl = enableNetWorkFlowControl;
    }

    public boolean isEnableNotifyAfterPopOrderLockRelease() {
        return enableNotifyAfterPopOrderLockRelease;
    }

    public void setEnableNotifyAfterPopOrderLockRelease(boolean enableNotifyAfterPopOrderLockRelease) {
        this.enableNotifyAfterPopOrderLockRelease = enableNotifyAfterPopOrderLockRelease;
    }

    public boolean isInitPopOffsetByCheckMsgInMem() {
        return initPopOffsetByCheckMsgInMem;
    }

    public void setInitPopOffsetByCheckMsgInMem(boolean initPopOffsetByCheckMsgInMem) {
        this.initPopOffsetByCheckMsgInMem = initPopOffsetByCheckMsgInMem;
    }

    public boolean isRetrieveMessageFromPopRetryTopicV1() {
        return retrieveMessageFromPopRetryTopicV1;
    }

    public void setRetrieveMessageFromPopRetryTopicV1(boolean retrieveMessageFromPopRetryTopicV1) {
        this.retrieveMessageFromPopRetryTopicV1 = retrieveMessageFromPopRetryTopicV1;
    }

    public boolean isEnableRetryTopicV2() {
        return enableRetryTopicV2;
    }

    public void setEnableRetryTopicV2(boolean enableRetryTopicV2) {
        this.enableRetryTopicV2 = enableRetryTopicV2;
    }

    public boolean isRealTimeNotifyConsumerChange() {
        return realTimeNotifyConsumerChange;
    }

    public void setRealTimeNotifyConsumerChange(boolean realTimeNotifyConsumerChange) {
        this.realTimeNotifyConsumerChange = realTimeNotifyConsumerChange;
    }

    public boolean isEnableSlaveActingMaster() {
        return enableSlaveActingMaster;
    }

    public void setEnableSlaveActingMaster(boolean enableSlaveActingMaster) {
        this.enableSlaveActingMaster = enableSlaveActingMaster;
    }

    public boolean isEnableRemoteEscape() {
        return enableRemoteEscape;
    }

    public void setEnableRemoteEscape(boolean enableRemoteEscape) {
        this.enableRemoteEscape = enableRemoteEscape;
    }

    public boolean isSkipPreOnline() {
        return skipPreOnline;
    }

    public void setSkipPreOnline(boolean skipPreOnline) {
        this.skipPreOnline = skipPreOnline;
    }

    public boolean isAsyncSendEnable() {
        return asyncSendEnable;
    }

    public void setAsyncSendEnable(boolean asyncSendEnable) {
        this.asyncSendEnable = asyncSendEnable;
    }

    public long getConsumerOffsetUpdateVersionStep() {
        return consumerOffsetUpdateVersionStep;
    }

    public void setConsumerOffsetUpdateVersionStep(long consumerOffsetUpdateVersionStep) {
        this.consumerOffsetUpdateVersionStep = consumerOffsetUpdateVersionStep;
    }

    public long getDelayOffsetUpdateVersionStep() {
        return delayOffsetUpdateVersionStep;
    }

    public void setDelayOffsetUpdateVersionStep(long delayOffsetUpdateVersionStep) {
        this.delayOffsetUpdateVersionStep = delayOffsetUpdateVersionStep;
    }

    public int getCommercialSizePerMsg() {
        return commercialSizePerMsg;
    }

    public void setCommercialSizePerMsg(int commercialSizePerMsg) {
        this.commercialSizePerMsg = commercialSizePerMsg;
    }

    public long getWaitTimeMillsInAckQueue() {
        return waitTimeMillsInAckQueue;
    }

    public void setWaitTimeMillsInAckQueue(long waitTimeMillsInAckQueue) {
        this.waitTimeMillsInAckQueue = waitTimeMillsInAckQueue;
    }

    public boolean isRejectPullConsumerEnable() {
        return rejectPullConsumerEnable;
    }

    public void setRejectPullConsumerEnable(boolean rejectPullConsumerEnable) {
        this.rejectPullConsumerEnable = rejectPullConsumerEnable;
    }

    public boolean isAccountStatsEnable() {
        return accountStatsEnable;
    }

    public void setAccountStatsEnable(boolean accountStatsEnable) {
        this.accountStatsEnable = accountStatsEnable;
    }

    public boolean isAccountStatsPrintZeroValues() {
        return accountStatsPrintZeroValues;
    }

    public void setAccountStatsPrintZeroValues(boolean accountStatsPrintZeroValues) {
        this.accountStatsPrintZeroValues = accountStatsPrintZeroValues;
    }

    public boolean isLockInStrictMode() {
        return lockInStrictMode;
    }

    public void setLockInStrictMode(boolean lockInStrictMode) {
        this.lockInStrictMode = lockInStrictMode;
    }

    public boolean isIsolateLogEnable() {
        return isolateLogEnable;
    }

    public void setIsolateLogEnable(boolean isolateLogEnable) {
        this.isolateLogEnable = isolateLogEnable;
    }

    public boolean isCompatibleWithOldNameSrv() {
        return compatibleWithOldNameSrv;
    }

    public void setCompatibleWithOldNameSrv(boolean compatibleWithOldNameSrv) {
        this.compatibleWithOldNameSrv = compatibleWithOldNameSrv;
    }

    public boolean isEnableControllerMode() {
        return enableControllerMode;
    }

    public void setEnableControllerMode(boolean enableControllerMode) {
        this.enableControllerMode = enableControllerMode;
    }

    public String getControllerAddr() {
        return controllerAddr;
    }

    public void setControllerAddr(String controllerAddr) {
        this.controllerAddr = controllerAddr;
    }

    public boolean isFetchControllerAddrByDnsLookup() {
        return fetchControllerAddrByDnsLookup;
    }

    public void setFetchControllerAddrByDnsLookup(boolean fetchControllerAddrByDnsLookup) {
        this.fetchControllerAddrByDnsLookup = fetchControllerAddrByDnsLookup;
    }

    public long getSyncBrokerMetadataPeriod() {
        return syncBrokerMetadataPeriod;
    }

    public void setSyncBrokerMetadataPeriod(long syncBrokerMetadataPeriod) {
        this.syncBrokerMetadataPeriod = syncBrokerMetadataPeriod;
    }

    public long getCheckSyncStateSetPeriod() {
        return checkSyncStateSetPeriod;
    }

    public void setCheckSyncStateSetPeriod(long checkSyncStateSetPeriod) {
        this.checkSyncStateSetPeriod = checkSyncStateSetPeriod;
    }

    public long getSyncControllerMetadataPeriod() {
        return syncControllerMetadataPeriod;
    }

    public void setSyncControllerMetadataPeriod(long syncControllerMetadataPeriod) {
        this.syncControllerMetadataPeriod = syncControllerMetadataPeriod;
    }

    public int getBrokerElectionPriority() {
        return brokerElectionPriority;
    }

    public void setBrokerElectionPriority(int brokerElectionPriority) {
        this.brokerElectionPriority = brokerElectionPriority;
    }

    public long getControllerHeartBeatTimeoutMills() {
        return controllerHeartBeatTimeoutMills;
    }

    public void setControllerHeartBeatTimeoutMills(long controllerHeartBeatTimeoutMills) {
        this.controllerHeartBeatTimeoutMills = controllerHeartBeatTimeoutMills;
    }

    public boolean isRecoverConcurrently() {
        return recoverConcurrently;
    }

    public void setRecoverConcurrently(boolean recoverConcurrently) {
        this.recoverConcurrently = recoverConcurrently;
    }

    public int getRecoverThreadPoolNums() {
        return recoverThreadPoolNums;
    }

    public void setRecoverThreadPoolNums(int recoverThreadPoolNums) {
        this.recoverThreadPoolNums = recoverThreadPoolNums;
    }

    public boolean isFetchNameSrvAddrByDnsLookup() {
        return fetchNameSrvAddrByDnsLookup;
    }

    public void setFetchNameSrvAddrByDnsLookup(boolean fetchNameSrvAddrByDnsLookup) {
        this.fetchNameSrvAddrByDnsLookup = fetchNameSrvAddrByDnsLookup;
    }

    public boolean isUseServerSideResetOffset() {
        return useServerSideResetOffset;
    }

    public void setUseServerSideResetOffset(boolean useServerSideResetOffset) {
        this.useServerSideResetOffset = useServerSideResetOffset;
    }

    public boolean isEnableBroadcastOffsetStore() {
        return enableBroadcastOffsetStore;
    }

    public void setEnableBroadcastOffsetStore(boolean enableBroadcastOffsetStore) {
        this.enableBroadcastOffsetStore = enableBroadcastOffsetStore;
    }

    public long getBroadcastOffsetExpireSecond() {
        return broadcastOffsetExpireSecond;
    }

    public void setBroadcastOffsetExpireSecond(long broadcastOffsetExpireSecond) {
        this.broadcastOffsetExpireSecond = broadcastOffsetExpireSecond;
    }

    public long getBroadcastOffsetExpireMaxSecond() {
        return broadcastOffsetExpireMaxSecond;
    }

    public void setBroadcastOffsetExpireMaxSecond(long broadcastOffsetExpireMaxSecond) {
        this.broadcastOffsetExpireMaxSecond = broadcastOffsetExpireMaxSecond;
    }

    public MetricsExporterType getMetricsExporterType() {
        return metricsExporterType;
    }

    public void setMetricsExporterType(MetricsExporterType metricsExporterType) {
        this.metricsExporterType = metricsExporterType;
    }

    public void setMetricsExporterType(int metricsExporterType) {
        this.metricsExporterType = MetricsExporterType.valueOf(metricsExporterType);
    }

    public void setMetricsExporterType(String metricsExporterType) {
        this.metricsExporterType = MetricsExporterType.valueOf(metricsExporterType);
    }

    public int getMetricsOtelCardinalityLimit() {
        return metricsOtelCardinalityLimit;
    }

    public void setMetricsOtelCardinalityLimit(int metricsOtelCardinalityLimit) {
        this.metricsOtelCardinalityLimit = metricsOtelCardinalityLimit;
    }

    public String getMetricsGrpcExporterTarget() {
        return metricsGrpcExporterTarget;
    }

    public void setMetricsGrpcExporterTarget(String metricsGrpcExporterTarget) {
        this.metricsGrpcExporterTarget = metricsGrpcExporterTarget;
    }

    public String getMetricsGrpcExporterHeader() {
        return metricsGrpcExporterHeader;
    }

    public void setMetricsGrpcExporterHeader(String metricsGrpcExporterHeader) {
        this.metricsGrpcExporterHeader = metricsGrpcExporterHeader;
    }

    public long getMetricGrpcExporterTimeOutInMills() {
        return metricGrpcExporterTimeOutInMills;
    }

    public void setMetricGrpcExporterTimeOutInMills(long metricGrpcExporterTimeOutInMills) {
        this.metricGrpcExporterTimeOutInMills = metricGrpcExporterTimeOutInMills;
    }

    public long getMetricGrpcExporterIntervalInMills() {
        return metricGrpcExporterIntervalInMills;
    }

    public void setMetricGrpcExporterIntervalInMills(long metricGrpcExporterIntervalInMills) {
        this.metricGrpcExporterIntervalInMills = metricGrpcExporterIntervalInMills;
    }

    public long getMetricLoggingExporterIntervalInMills() {
        return metricLoggingExporterIntervalInMills;
    }

    public void setMetricLoggingExporterIntervalInMills(long metricLoggingExporterIntervalInMills) {
        this.metricLoggingExporterIntervalInMills = metricLoggingExporterIntervalInMills;
    }

    public String getMetricsLabel() {
        return metricsLabel;
    }

    public void setMetricsLabel(String metricsLabel) {
        this.metricsLabel = metricsLabel;
    }

    public boolean isMetricsInDelta() {
        return metricsInDelta;
    }

    public void setMetricsInDelta(boolean metricsInDelta) {
        this.metricsInDelta = metricsInDelta;
    }

    public int getMetricsPromExporterPort() {
        return metricsPromExporterPort;
    }

    public void setMetricsPromExporterPort(int metricsPromExporterPort) {
        this.metricsPromExporterPort = metricsPromExporterPort;
    }

    public String getMetricsPromExporterHost() {
        return metricsPromExporterHost;
    }

    public void setMetricsPromExporterHost(String metricsPromExporterHost) {
        this.metricsPromExporterHost = metricsPromExporterHost;
    }

    public int getTransactionOpMsgMaxSize() {
        return transactionOpMsgMaxSize;
    }

    public void setTransactionOpMsgMaxSize(int transactionOpMsgMaxSize) {
        this.transactionOpMsgMaxSize = transactionOpMsgMaxSize;
    }

    public int getTransactionOpBatchInterval() {
        return transactionOpBatchInterval;
    }

    public void setTransactionOpBatchInterval(int transactionOpBatchInterval) {
        this.transactionOpBatchInterval = transactionOpBatchInterval;
    }

    public long getChannelExpiredTimeout() {
        return channelExpiredTimeout;
    }

    public void setChannelExpiredTimeout(long channelExpiredTimeout) {
        this.channelExpiredTimeout = channelExpiredTimeout;
    }

    public long getSubscriptionExpiredTimeout() {
        return subscriptionExpiredTimeout;
    }

    public void setSubscriptionExpiredTimeout(long subscriptionExpiredTimeout) {
        this.subscriptionExpiredTimeout = subscriptionExpiredTimeout;
    }

    public boolean isValidateSystemTopicWhenUpdateTopic() {
        return validateSystemTopicWhenUpdateTopic;
    }

    public void setValidateSystemTopicWhenUpdateTopic(boolean validateSystemTopicWhenUpdateTopic) {
        this.validateSystemTopicWhenUpdateTopic = validateSystemTopicWhenUpdateTopic;
    }

    public boolean isEstimateAccumulation() {
        return estimateAccumulation;
    }

    public void setEstimateAccumulation(boolean estimateAccumulation) {
        this.estimateAccumulation = estimateAccumulation;
    }

    public boolean isColdCtrStrategyEnable() {
        return coldCtrStrategyEnable;
    }

    public void setColdCtrStrategyEnable(boolean coldCtrStrategyEnable) {
        this.coldCtrStrategyEnable = coldCtrStrategyEnable;
    }

    public boolean isUsePIDColdCtrStrategy() {
        return usePIDColdCtrStrategy;
    }

    public void setUsePIDColdCtrStrategy(boolean usePIDColdCtrStrategy) {
        this.usePIDColdCtrStrategy = usePIDColdCtrStrategy;
    }

    public long getCgColdReadThreshold() {
        return cgColdReadThreshold;
    }

    public void setCgColdReadThreshold(long cgColdReadThreshold) {
        this.cgColdReadThreshold = cgColdReadThreshold;
    }

    public long getGlobalColdReadThreshold() {
        return globalColdReadThreshold;
    }

    public void setGlobalColdReadThreshold(long globalColdReadThreshold) {
        this.globalColdReadThreshold = globalColdReadThreshold;
    }

    public boolean isUseStaticSubscription() {
        return useStaticSubscription;
    }

    public void setUseStaticSubscription(boolean useStaticSubscription) {
        this.useStaticSubscription = useStaticSubscription;
    }
    
    public long getFetchNamesrvAddrInterval() {
        return fetchNamesrvAddrInterval;
    }
    
    public void setFetchNamesrvAddrInterval(final long fetchNamesrvAddrInterval) {
        this.fetchNamesrvAddrInterval = fetchNamesrvAddrInterval;
    }

    public boolean isPopResponseReturnActualRetryTopic() {
        return popResponseReturnActualRetryTopic;
    }

    public void setPopResponseReturnActualRetryTopic(boolean popResponseReturnActualRetryTopic) {
        this.popResponseReturnActualRetryTopic = popResponseReturnActualRetryTopic;
    }

    public boolean isEnableSingleTopicRegister() {
        return enableSingleTopicRegister;
    }

    public void setEnableSingleTopicRegister(boolean enableSingleTopicRegister) {
        this.enableSingleTopicRegister = enableSingleTopicRegister;
    }

    public boolean isEnableMixedMessageType() {
        return enableMixedMessageType;
    }

    public void setEnableMixedMessageType(boolean enableMixedMessageType) {
        this.enableMixedMessageType = enableMixedMessageType;
    }

    public boolean isEnableSplitRegistration() {
        return enableSplitRegistration;
    }

    public void setEnableSplitRegistration(boolean enableSplitRegistration) {
        this.enableSplitRegistration = enableSplitRegistration;
    }

    public int getSplitRegistrationSize() {
        return splitRegistrationSize;
    }

    public void setSplitRegistrationSize(int splitRegistrationSize) {
        this.splitRegistrationSize = splitRegistrationSize;
    }

<<<<<<< HEAD
    public long getPopInflightMessageThreadhold() {
        return popInflightMessageThreadhold;
    }

    public void setPopInflightMessageThreadhold(long popInflightMessageThreadhold) {
        this.popInflightMessageThreadhold = popInflightMessageThreadhold;
    }

    public boolean isEnablePopMessageThreadhold() {
        return enablePopMessageThreadhold;
    }

    public void setEnablePopMessageThreadhold(boolean enablePopMessageThreadhold) {
        this.enablePopMessageThreadhold = enablePopMessageThreadhold;
=======
    public long getTransactionMetricFlushInterval() {
        return transactionMetricFlushInterval;
    }

    public void setTransactionMetricFlushInterval(long transactionMetricFlushInterval) {
        this.transactionMetricFlushInterval = transactionMetricFlushInterval;
>>>>>>> 6d751342
    }
}<|MERGE_RESOLUTION|>--- conflicted
+++ resolved
@@ -1795,7 +1795,14 @@
         this.splitRegistrationSize = splitRegistrationSize;
     }
 
-<<<<<<< HEAD
+    public long getTransactionMetricFlushInterval() {
+        return transactionMetricFlushInterval;
+    }
+
+    public void setTransactionMetricFlushInterval(long transactionMetricFlushInterval) {
+        this.transactionMetricFlushInterval = transactionMetricFlushInterval;
+    }
+
     public long getPopInflightMessageThreadhold() {
         return popInflightMessageThreadhold;
     }
@@ -1810,13 +1817,5 @@
 
     public void setEnablePopMessageThreadhold(boolean enablePopMessageThreadhold) {
         this.enablePopMessageThreadhold = enablePopMessageThreadhold;
-=======
-    public long getTransactionMetricFlushInterval() {
-        return transactionMetricFlushInterval;
-    }
-
-    public void setTransactionMetricFlushInterval(long transactionMetricFlushInterval) {
-        this.transactionMetricFlushInterval = transactionMetricFlushInterval;
->>>>>>> 6d751342
     }
 }