/*
 * Licensed to the Apache Software Foundation (ASF) under one or more
 * contributor license agreements.  See the NOTICE file distributed with
 * this work for additional information regarding copyright ownership.
 * The ASF licenses this file to You under the Apache License, Version 2.0
 * (the "License"); you may not use this file except in compliance with
 * the License.  You may obtain a copy of the License at
 *
 *     http://www.apache.org/licenses/LICENSE-2.0
 *
 * Unless required by applicable law or agreed to in writing, software
 * distributed under the License is distributed on an "AS IS" BASIS,
 * WITHOUT WARRANTIES OR CONDITIONS OF ANY KIND, either express or implied.
 * See the License for the specific language governing permissions and
 * limitations under the License.
 */

package org.apache.rocketmq.common.message;

import org.junit.Test;

import java.net.InetAddress;
import java.net.InetSocketAddress;
import java.net.UnknownHostException;
import java.nio.ByteBuffer;
import java.util.Map;

import static org.apache.rocketmq.common.message.MessageDecoder.createMessageId;
import static org.assertj.core.api.Assertions.assertThat;

public class MessageDecoderTest {

    @Test
    public void testDecodeProperties() {
        MessageExt messageExt = new MessageExt();

        messageExt.setMsgId("645100FA00002A9F000000489A3AA09E");
        messageExt.setTopic("abc");
        messageExt.setBody("hello!q!".getBytes());
        try {
            messageExt.setBornHost(new InetSocketAddress(InetAddress.getByName("127.0.0.1"), 0));
        } catch (UnknownHostException e) {
            e.printStackTrace();
            assertThat(Boolean.FALSE).isTrue();
        }
        messageExt.setBornTimestamp(System.currentTimeMillis());
        messageExt.setCommitLogOffset(123456);
        messageExt.setPreparedTransactionOffset(0);
        messageExt.setQueueId(0);
        messageExt.setQueueOffset(123);
        messageExt.setReconsumeTimes(0);
        try {
            messageExt.setStoreHost(new InetSocketAddress(InetAddress.getLocalHost(), 0));
        } catch (UnknownHostException e) {
            e.printStackTrace();
            assertThat(Boolean.FALSE).isTrue();
        }

        messageExt.putUserProperty("a", "123");
        messageExt.putUserProperty("b", "hello");
        messageExt.putUserProperty("c", "3.14");

        byte[] msgBytes = new byte[0];
        try {
            msgBytes = MessageDecoder.encode(messageExt, false);
        } catch (Exception e) {
            e.printStackTrace();
            assertThat(Boolean.FALSE).isTrue();
        }

        ByteBuffer byteBuffer = ByteBuffer.allocate(msgBytes.length);
        byteBuffer.put(msgBytes);

        Map<String, String> properties = MessageDecoder.decodeProperties(byteBuffer);

        assertThat(properties).isNotNull();
        assertThat("123").isEqualTo(properties.get("a"));
        assertThat("hello").isEqualTo(properties.get("b"));
        assertThat("3.14").isEqualTo(properties.get("c"));
    }

    @Test
<<<<<<< HEAD
    public void testNullValueProperty() throws Exception {
        MessageExt msg = new MessageExt();
        msg.setBody("x".getBytes());
        msg.setTopic("x");
        msg.setBornHost(new InetSocketAddress("127.0.0.1", 9000));
        msg.setStoreHost(new InetSocketAddress("127.0.0.1", 9000));
        String key = "NullValueKey";
        msg.putProperty(key, null);
        try {
            byte[] encode = MessageDecoder.encode(msg, false);
            MessageExt decode = MessageDecoder.decode(ByteBuffer.wrap(encode));
            assertThat(decode.getProperty(key)).isNull();
=======
    public void testDecodePropertiesOnIPv6Host() {
        MessageExt messageExt = new MessageExt();

        messageExt.setMsgId("24084004018081003FAA1DDE2B3F898A00002A9F0000000000000CA0");
        messageExt.setBornHostV6Flag();
        messageExt.setStoreHostAddressV6Flag();
        messageExt.setTopic("abc");
        messageExt.setBody("hello!q!".getBytes());
        try {
            messageExt.setBornHost(new InetSocketAddress(InetAddress.getByName("1050:0000:0000:0000:0005:0600:300c:326b"), 0));
        } catch (UnknownHostException e) {
            e.printStackTrace();
            assertThat(Boolean.FALSE).isTrue();
        }
        messageExt.setBornTimestamp(System.currentTimeMillis());
        messageExt.setCommitLogOffset(123456);
        messageExt.setPreparedTransactionOffset(0);
        messageExt.setQueueId(0);
        messageExt.setQueueOffset(123);
        messageExt.setReconsumeTimes(0);
        try {
            messageExt.setStoreHost(new InetSocketAddress(InetAddress.getByName("::1"), 0));
        } catch (UnknownHostException e) {
            e.printStackTrace();
            assertThat(Boolean.FALSE).isTrue();
        }

        messageExt.putUserProperty("a", "123");
        messageExt.putUserProperty("b", "hello");
        messageExt.putUserProperty("c", "3.14");

        byte[] msgBytes = new byte[0];
        try {
            msgBytes = MessageDecoder.encode(messageExt, false);
        } catch (Exception e) {
            e.printStackTrace();
            assertThat(Boolean.FALSE).isTrue();
        }

        ByteBuffer byteBuffer = ByteBuffer.allocate(msgBytes.length);
        byteBuffer.put(msgBytes);

        Map<String, String> properties = MessageDecoder.decodeProperties(byteBuffer);

        assertThat(properties).isNotNull();
        assertThat("123").isEqualTo(properties.get("a"));
        assertThat("hello").isEqualTo(properties.get("b"));
        assertThat("3.14").isEqualTo(properties.get("c"));
    }

    @Test
    public void testEncodeAndDecode() {
        MessageExt messageExt = new MessageExt();

        messageExt.setMsgId("645100FA00002A9F000000489A3AA09E");
        messageExt.setTopic("abc");
        messageExt.setBody("hello!q!".getBytes());
        try {
            messageExt.setBornHost(new InetSocketAddress(InetAddress.getByName("127.0.0.1"), 0));
        } catch (UnknownHostException e) {
            e.printStackTrace();
            assertThat(Boolean.FALSE).isTrue();
        }
        messageExt.setBornTimestamp(System.currentTimeMillis());
        messageExt.setCommitLogOffset(123456);
        messageExt.setPreparedTransactionOffset(0);
        messageExt.setQueueId(1);
        messageExt.setQueueOffset(123);
        messageExt.setReconsumeTimes(0);
        try {
            messageExt.setStoreHost(new InetSocketAddress(InetAddress.getLocalHost(), 0));
        } catch (UnknownHostException e) {
            e.printStackTrace();
            assertThat(Boolean.FALSE).isTrue();
        }

        messageExt.putUserProperty("a", "123");
        messageExt.putUserProperty("b", "hello");
        messageExt.putUserProperty("c", "3.14");

        byte[] msgBytes = new byte[0];
        try {
            msgBytes = MessageDecoder.encode(messageExt, false);
>>>>>>> c5e5f8dd
        } catch (Exception e) {
            e.printStackTrace();
            assertThat(Boolean.FALSE).isTrue();
        }
<<<<<<< HEAD
    }

=======

        ByteBuffer byteBuffer = ByteBuffer.allocate(msgBytes.length);
        byteBuffer.put(msgBytes);

        byteBuffer.clear();
        MessageExt decodedMsg = MessageDecoder.decode(byteBuffer);

        assertThat(decodedMsg).isNotNull();
        assertThat(1).isEqualTo(decodedMsg.getQueueId());
        assertThat(123456L).isEqualTo(decodedMsg.getCommitLogOffset());
        assertThat("hello!q!".getBytes()).isEqualTo(decodedMsg.getBody());

        int msgIDLength = 4 + 4 + 8;
        ByteBuffer byteBufferMsgId = ByteBuffer.allocate(msgIDLength);
        String msgId = createMessageId(byteBufferMsgId, messageExt.getStoreHostBytes(), messageExt.getCommitLogOffset());
        assertThat(msgId).isEqualTo(decodedMsg.getMsgId());

        assertThat("abc").isEqualTo(decodedMsg.getTopic());
    }

    @Test
    public void testEncodeAndDecodeOnIPv6Host() {
        MessageExt messageExt = new MessageExt();

        messageExt.setMsgId("24084004018081003FAA1DDE2B3F898A00002A9F0000000000000CA0");
        messageExt.setBornHostV6Flag();
        messageExt.setStoreHostAddressV6Flag();
        messageExt.setTopic("abc");
        messageExt.setBody("hello!q!".getBytes());
        try {
            messageExt.setBornHost(new InetSocketAddress(InetAddress.getByName("1050:0000:0000:0000:0005:0600:300c:326b"), 0));
        } catch (UnknownHostException e) {
            e.printStackTrace();
            assertThat(Boolean.FALSE).isTrue();
        }
        messageExt.setBornTimestamp(System.currentTimeMillis());
        messageExt.setCommitLogOffset(123456);
        messageExt.setPreparedTransactionOffset(0);
        messageExt.setQueueId(1);
        messageExt.setQueueOffset(123);
        messageExt.setReconsumeTimes(0);
        try {
            messageExt.setStoreHost(new InetSocketAddress(InetAddress.getByName("::1"), 0));
        } catch (UnknownHostException e) {
            e.printStackTrace();
            assertThat(Boolean.FALSE).isTrue();
        }

        messageExt.putUserProperty("a", "123");
        messageExt.putUserProperty("b", "hello");
        messageExt.putUserProperty("c", "3.14");

        byte[] msgBytes = new byte[0];
        try {
            msgBytes = MessageDecoder.encode(messageExt, false);
        } catch (Exception e) {
            e.printStackTrace();
            assertThat(Boolean.FALSE).isTrue();
        }

        ByteBuffer byteBuffer = ByteBuffer.allocate(msgBytes.length);
        byteBuffer.put(msgBytes);

        byteBuffer.clear();
        MessageExt decodedMsg = MessageDecoder.decode(byteBuffer);

        assertThat(decodedMsg).isNotNull();
        assertThat(1).isEqualTo(decodedMsg.getQueueId());
        assertThat(123456L).isEqualTo(decodedMsg.getCommitLogOffset());
        assertThat("hello!q!".getBytes()).isEqualTo(decodedMsg.getBody());
        assertThat(48).isEqualTo(decodedMsg.getSysFlag());

        int msgIDLength = 16 + 4 + 8;
        ByteBuffer byteBufferMsgId = ByteBuffer.allocate(msgIDLength);
        String msgId = createMessageId(byteBufferMsgId, messageExt.getStoreHostBytes(), messageExt.getCommitLogOffset());
        assertThat(msgId).isEqualTo(decodedMsg.getMsgId());

        assertThat("abc").isEqualTo(decodedMsg.getTopic());
    }
>>>>>>> c5e5f8dd
}<|MERGE_RESOLUTION|>--- conflicted
+++ resolved
@@ -80,7 +80,173 @@
     }
 
     @Test
-<<<<<<< HEAD
+    public void testDecodePropertiesOnIPv6Host() {
+        MessageExt messageExt = new MessageExt();
+
+        messageExt.setMsgId("24084004018081003FAA1DDE2B3F898A00002A9F0000000000000CA0");
+        messageExt.setBornHostV6Flag();
+        messageExt.setStoreHostAddressV6Flag();
+        messageExt.setTopic("abc");
+        messageExt.setBody("hello!q!".getBytes());
+        try {
+            messageExt.setBornHost(new InetSocketAddress(InetAddress.getByName("1050:0000:0000:0000:0005:0600:300c:326b"), 0));
+        } catch (UnknownHostException e) {
+            e.printStackTrace();
+            assertThat(Boolean.FALSE).isTrue();
+        }
+        messageExt.setBornTimestamp(System.currentTimeMillis());
+        messageExt.setCommitLogOffset(123456);
+        messageExt.setPreparedTransactionOffset(0);
+        messageExt.setQueueId(0);
+        messageExt.setQueueOffset(123);
+        messageExt.setReconsumeTimes(0);
+        try {
+            messageExt.setStoreHost(new InetSocketAddress(InetAddress.getByName("::1"), 0));
+        } catch (UnknownHostException e) {
+            e.printStackTrace();
+            assertThat(Boolean.FALSE).isTrue();
+        }
+
+        messageExt.putUserProperty("a", "123");
+        messageExt.putUserProperty("b", "hello");
+        messageExt.putUserProperty("c", "3.14");
+
+        byte[] msgBytes = new byte[0];
+        try {
+            msgBytes = MessageDecoder.encode(messageExt, false);
+        } catch (Exception e) {
+            e.printStackTrace();
+            assertThat(Boolean.FALSE).isTrue();
+        }
+
+        ByteBuffer byteBuffer = ByteBuffer.allocate(msgBytes.length);
+        byteBuffer.put(msgBytes);
+
+        Map<String, String> properties = MessageDecoder.decodeProperties(byteBuffer);
+
+        assertThat(properties).isNotNull();
+        assertThat("123").isEqualTo(properties.get("a"));
+        assertThat("hello").isEqualTo(properties.get("b"));
+        assertThat("3.14").isEqualTo(properties.get("c"));
+    }
+
+    @Test
+    public void testEncodeAndDecode() {
+        MessageExt messageExt = new MessageExt();
+
+        messageExt.setMsgId("645100FA00002A9F000000489A3AA09E");
+        messageExt.setTopic("abc");
+        messageExt.setBody("hello!q!".getBytes());
+        try {
+            messageExt.setBornHost(new InetSocketAddress(InetAddress.getByName("127.0.0.1"), 0));
+        } catch (UnknownHostException e) {
+            e.printStackTrace();
+            assertThat(Boolean.FALSE).isTrue();
+        }
+        messageExt.setBornTimestamp(System.currentTimeMillis());
+        messageExt.setCommitLogOffset(123456);
+        messageExt.setPreparedTransactionOffset(0);
+        messageExt.setQueueId(1);
+        messageExt.setQueueOffset(123);
+        messageExt.setReconsumeTimes(0);
+        try {
+            messageExt.setStoreHost(new InetSocketAddress(InetAddress.getLocalHost(), 0));
+        } catch (UnknownHostException e) {
+            e.printStackTrace();
+            assertThat(Boolean.FALSE).isTrue();
+        }
+
+        messageExt.putUserProperty("a", "123");
+        messageExt.putUserProperty("b", "hello");
+        messageExt.putUserProperty("c", "3.14");
+
+        byte[] msgBytes = new byte[0];
+        try {
+            msgBytes = MessageDecoder.encode(messageExt, false);
+        } catch (Exception e) {
+            e.printStackTrace();
+            assertThat(Boolean.FALSE).isTrue();
+        }
+
+        ByteBuffer byteBuffer = ByteBuffer.allocate(msgBytes.length);
+        byteBuffer.put(msgBytes);
+
+        byteBuffer.clear();
+        MessageExt decodedMsg = MessageDecoder.decode(byteBuffer);
+
+        assertThat(decodedMsg).isNotNull();
+        assertThat(1).isEqualTo(decodedMsg.getQueueId());
+        assertThat(123456L).isEqualTo(decodedMsg.getCommitLogOffset());
+        assertThat("hello!q!".getBytes()).isEqualTo(decodedMsg.getBody());
+
+        int msgIDLength = 4 + 4 + 8;
+        ByteBuffer byteBufferMsgId = ByteBuffer.allocate(msgIDLength);
+        String msgId = createMessageId(byteBufferMsgId, messageExt.getStoreHostBytes(), messageExt.getCommitLogOffset());
+        assertThat(msgId).isEqualTo(decodedMsg.getMsgId());
+
+        assertThat("abc").isEqualTo(decodedMsg.getTopic());
+    }
+
+    @Test
+    public void testEncodeAndDecodeOnIPv6Host() {
+        MessageExt messageExt = new MessageExt();
+
+        messageExt.setMsgId("24084004018081003FAA1DDE2B3F898A00002A9F0000000000000CA0");
+        messageExt.setBornHostV6Flag();
+        messageExt.setStoreHostAddressV6Flag();
+        messageExt.setTopic("abc");
+        messageExt.setBody("hello!q!".getBytes());
+        try {
+            messageExt.setBornHost(new InetSocketAddress(InetAddress.getByName("1050:0000:0000:0000:0005:0600:300c:326b"), 0));
+        } catch (UnknownHostException e) {
+            e.printStackTrace();
+            assertThat(Boolean.FALSE).isTrue();
+        }
+        messageExt.setBornTimestamp(System.currentTimeMillis());
+        messageExt.setCommitLogOffset(123456);
+        messageExt.setPreparedTransactionOffset(0);
+        messageExt.setQueueId(1);
+        messageExt.setQueueOffset(123);
+        messageExt.setReconsumeTimes(0);
+        try {
+            messageExt.setStoreHost(new InetSocketAddress(InetAddress.getByName("::1"), 0));
+        } catch (UnknownHostException e) {
+            e.printStackTrace();
+            assertThat(Boolean.FALSE).isTrue();
+        }
+
+        messageExt.putUserProperty("a", "123");
+        messageExt.putUserProperty("b", "hello");
+        messageExt.putUserProperty("c", "3.14");
+
+        byte[] msgBytes = new byte[0];
+        try {
+            msgBytes = MessageDecoder.encode(messageExt, false);
+        } catch (Exception e) {
+            e.printStackTrace();
+            assertThat(Boolean.FALSE).isTrue();
+        }
+
+        ByteBuffer byteBuffer = ByteBuffer.allocate(msgBytes.length);
+        byteBuffer.put(msgBytes);
+
+        byteBuffer.clear();
+        MessageExt decodedMsg = MessageDecoder.decode(byteBuffer);
+
+        assertThat(decodedMsg).isNotNull();
+        assertThat(1).isEqualTo(decodedMsg.getQueueId());
+        assertThat(123456L).isEqualTo(decodedMsg.getCommitLogOffset());
+        assertThat("hello!q!".getBytes()).isEqualTo(decodedMsg.getBody());
+        assertThat(48).isEqualTo(decodedMsg.getSysFlag());
+
+        int msgIDLength = 16 + 4 + 8;
+        ByteBuffer byteBufferMsgId = ByteBuffer.allocate(msgIDLength);
+        String msgId = createMessageId(byteBufferMsgId, messageExt.getStoreHostBytes(), messageExt.getCommitLogOffset());
+        assertThat(msgId).isEqualTo(decodedMsg.getMsgId());
+
+        assertThat("abc").isEqualTo(decodedMsg.getTopic());
+    }
+  
     public void testNullValueProperty() throws Exception {
         MessageExt msg = new MessageExt();
         msg.setBody("x".getBytes());
@@ -93,177 +259,6 @@
             byte[] encode = MessageDecoder.encode(msg, false);
             MessageExt decode = MessageDecoder.decode(ByteBuffer.wrap(encode));
             assertThat(decode.getProperty(key)).isNull();
-=======
-    public void testDecodePropertiesOnIPv6Host() {
-        MessageExt messageExt = new MessageExt();
-
-        messageExt.setMsgId("24084004018081003FAA1DDE2B3F898A00002A9F0000000000000CA0");
-        messageExt.setBornHostV6Flag();
-        messageExt.setStoreHostAddressV6Flag();
-        messageExt.setTopic("abc");
-        messageExt.setBody("hello!q!".getBytes());
-        try {
-            messageExt.setBornHost(new InetSocketAddress(InetAddress.getByName("1050:0000:0000:0000:0005:0600:300c:326b"), 0));
-        } catch (UnknownHostException e) {
-            e.printStackTrace();
-            assertThat(Boolean.FALSE).isTrue();
-        }
-        messageExt.setBornTimestamp(System.currentTimeMillis());
-        messageExt.setCommitLogOffset(123456);
-        messageExt.setPreparedTransactionOffset(0);
-        messageExt.setQueueId(0);
-        messageExt.setQueueOffset(123);
-        messageExt.setReconsumeTimes(0);
-        try {
-            messageExt.setStoreHost(new InetSocketAddress(InetAddress.getByName("::1"), 0));
-        } catch (UnknownHostException e) {
-            e.printStackTrace();
-            assertThat(Boolean.FALSE).isTrue();
-        }
-
-        messageExt.putUserProperty("a", "123");
-        messageExt.putUserProperty("b", "hello");
-        messageExt.putUserProperty("c", "3.14");
-
-        byte[] msgBytes = new byte[0];
-        try {
-            msgBytes = MessageDecoder.encode(messageExt, false);
-        } catch (Exception e) {
-            e.printStackTrace();
-            assertThat(Boolean.FALSE).isTrue();
-        }
-
-        ByteBuffer byteBuffer = ByteBuffer.allocate(msgBytes.length);
-        byteBuffer.put(msgBytes);
-
-        Map<String, String> properties = MessageDecoder.decodeProperties(byteBuffer);
-
-        assertThat(properties).isNotNull();
-        assertThat("123").isEqualTo(properties.get("a"));
-        assertThat("hello").isEqualTo(properties.get("b"));
-        assertThat("3.14").isEqualTo(properties.get("c"));
-    }
-
-    @Test
-    public void testEncodeAndDecode() {
-        MessageExt messageExt = new MessageExt();
-
-        messageExt.setMsgId("645100FA00002A9F000000489A3AA09E");
-        messageExt.setTopic("abc");
-        messageExt.setBody("hello!q!".getBytes());
-        try {
-            messageExt.setBornHost(new InetSocketAddress(InetAddress.getByName("127.0.0.1"), 0));
-        } catch (UnknownHostException e) {
-            e.printStackTrace();
-            assertThat(Boolean.FALSE).isTrue();
-        }
-        messageExt.setBornTimestamp(System.currentTimeMillis());
-        messageExt.setCommitLogOffset(123456);
-        messageExt.setPreparedTransactionOffset(0);
-        messageExt.setQueueId(1);
-        messageExt.setQueueOffset(123);
-        messageExt.setReconsumeTimes(0);
-        try {
-            messageExt.setStoreHost(new InetSocketAddress(InetAddress.getLocalHost(), 0));
-        } catch (UnknownHostException e) {
-            e.printStackTrace();
-            assertThat(Boolean.FALSE).isTrue();
-        }
-
-        messageExt.putUserProperty("a", "123");
-        messageExt.putUserProperty("b", "hello");
-        messageExt.putUserProperty("c", "3.14");
-
-        byte[] msgBytes = new byte[0];
-        try {
-            msgBytes = MessageDecoder.encode(messageExt, false);
->>>>>>> c5e5f8dd
-        } catch (Exception e) {
-            e.printStackTrace();
-            assertThat(Boolean.FALSE).isTrue();
-        }
-<<<<<<< HEAD
-    }
-
-=======
-
-        ByteBuffer byteBuffer = ByteBuffer.allocate(msgBytes.length);
-        byteBuffer.put(msgBytes);
-
-        byteBuffer.clear();
-        MessageExt decodedMsg = MessageDecoder.decode(byteBuffer);
-
-        assertThat(decodedMsg).isNotNull();
-        assertThat(1).isEqualTo(decodedMsg.getQueueId());
-        assertThat(123456L).isEqualTo(decodedMsg.getCommitLogOffset());
-        assertThat("hello!q!".getBytes()).isEqualTo(decodedMsg.getBody());
-
-        int msgIDLength = 4 + 4 + 8;
-        ByteBuffer byteBufferMsgId = ByteBuffer.allocate(msgIDLength);
-        String msgId = createMessageId(byteBufferMsgId, messageExt.getStoreHostBytes(), messageExt.getCommitLogOffset());
-        assertThat(msgId).isEqualTo(decodedMsg.getMsgId());
-
-        assertThat("abc").isEqualTo(decodedMsg.getTopic());
-    }
-
-    @Test
-    public void testEncodeAndDecodeOnIPv6Host() {
-        MessageExt messageExt = new MessageExt();
-
-        messageExt.setMsgId("24084004018081003FAA1DDE2B3F898A00002A9F0000000000000CA0");
-        messageExt.setBornHostV6Flag();
-        messageExt.setStoreHostAddressV6Flag();
-        messageExt.setTopic("abc");
-        messageExt.setBody("hello!q!".getBytes());
-        try {
-            messageExt.setBornHost(new InetSocketAddress(InetAddress.getByName("1050:0000:0000:0000:0005:0600:300c:326b"), 0));
-        } catch (UnknownHostException e) {
-            e.printStackTrace();
-            assertThat(Boolean.FALSE).isTrue();
-        }
-        messageExt.setBornTimestamp(System.currentTimeMillis());
-        messageExt.setCommitLogOffset(123456);
-        messageExt.setPreparedTransactionOffset(0);
-        messageExt.setQueueId(1);
-        messageExt.setQueueOffset(123);
-        messageExt.setReconsumeTimes(0);
-        try {
-            messageExt.setStoreHost(new InetSocketAddress(InetAddress.getByName("::1"), 0));
-        } catch (UnknownHostException e) {
-            e.printStackTrace();
-            assertThat(Boolean.FALSE).isTrue();
-        }
-
-        messageExt.putUserProperty("a", "123");
-        messageExt.putUserProperty("b", "hello");
-        messageExt.putUserProperty("c", "3.14");
-
-        byte[] msgBytes = new byte[0];
-        try {
-            msgBytes = MessageDecoder.encode(messageExt, false);
-        } catch (Exception e) {
-            e.printStackTrace();
-            assertThat(Boolean.FALSE).isTrue();
-        }
-
-        ByteBuffer byteBuffer = ByteBuffer.allocate(msgBytes.length);
-        byteBuffer.put(msgBytes);
-
-        byteBuffer.clear();
-        MessageExt decodedMsg = MessageDecoder.decode(byteBuffer);
-
-        assertThat(decodedMsg).isNotNull();
-        assertThat(1).isEqualTo(decodedMsg.getQueueId());
-        assertThat(123456L).isEqualTo(decodedMsg.getCommitLogOffset());
-        assertThat("hello!q!".getBytes()).isEqualTo(decodedMsg.getBody());
-        assertThat(48).isEqualTo(decodedMsg.getSysFlag());
-
-        int msgIDLength = 16 + 4 + 8;
-        ByteBuffer byteBufferMsgId = ByteBuffer.allocate(msgIDLength);
-        String msgId = createMessageId(byteBufferMsgId, messageExt.getStoreHostBytes(), messageExt.getCommitLogOffset());
-        assertThat(msgId).isEqualTo(decodedMsg.getMsgId());
-
-        assertThat("abc").isEqualTo(decodedMsg.getTopic());
-    }
->>>>>>> c5e5f8dd
+        }
+    }
 }