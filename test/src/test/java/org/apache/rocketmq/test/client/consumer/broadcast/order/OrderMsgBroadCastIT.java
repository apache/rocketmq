--- conflicted
+++ resolved
@@ -66,14 +66,9 @@
         List<MessageQueue> mqs = producer.getMessageQueue();
         MessageQueueMsg mqMsgs = new MessageQueueMsg(mqs, msgSize);
         producer.send(mqMsgs.getMsgsWithMQ());
-
-<<<<<<< HEAD
+      
         consumer1.getListner().waitForMessageConsume(producer.getAllMsgBody(), broadcastConsumeTime);
         consumer2.getListner().waitForMessageConsume(producer.getAllMsgBody(), broadcastConsumeTime);
-=======
-        consumer1.getListener().waitForMessageConsume(producer.getAllMsgBody(), consumeTime);
-        consumer2.getListener().waitForMessageConsume(producer.getAllMsgBody(), consumeTime);
->>>>>>> 9bb6eae4
 
         assertThat(VerifyUtils.verifyOrder(((RMQOrderListener) consumer1.getListener()).getMsgs()))
             .isEqualTo(true);
