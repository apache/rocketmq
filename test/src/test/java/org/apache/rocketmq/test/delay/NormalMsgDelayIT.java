/*
 * Licensed to the Apache Software Foundation (ASF) under one or more
 * contributor license agreements.  See the NOTICE file distributed with
 * this work for additional information regarding copyright ownership.
 * The ASF licenses this file to You under the Apache License, Version 2.0
 * (the "License"); you may not use this file except in compliance with
 * the License.  You may obtain a copy of the License at
 *
 *     http://www.apache.org/licenses/LICENSE-2.0
 *
 *  Unless required by applicable law or agreed to in writing, software
 *  distributed under the License is distributed on an "AS IS" BASIS,
 *  WITHOUT WARRANTIES OR CONDITIONS OF ANY KIND, either express or implied.
 *  See the License for the specific language governing permissions and
 *  limitations under the License.
 */

package org.apache.rocketmq.test.delay;

import java.util.List;
import org.apache.log4j.Logger;
import org.apache.rocketmq.test.client.consumer.balance.NormalMsgStaticBalanceIT;
import org.apache.rocketmq.test.client.rmq.RMQNormalConsumer;
import org.apache.rocketmq.test.client.rmq.RMQNormalProducer;
import org.apache.rocketmq.test.factory.MQMessageFactory;
<<<<<<< HEAD
import org.apache.rocketmq.test.listener.rmq.concurrent.RMQDelayListener;
import org.apache.rocketmq.test.listener.rmq.order.RMQOrderListener;
=======
import org.apache.rocketmq.test.listener.rmq.concurrent.RMQDelayListner;
>>>>>>> 80aac138
import org.apache.rocketmq.test.util.VerifyUtils;
import org.junit.After;
import org.junit.Assert;
import org.junit.Before;
import org.junit.Test;

public class NormalMsgDelayIT extends DelayConf {
    private static Logger logger = Logger.getLogger(NormalMsgStaticBalanceIT.class);
    protected int msgSize = 100;
    private RMQNormalProducer producer = null;
    private RMQNormalConsumer consumer = null;
    private String topic = null;

    @Before
    public void setUp() {
        topic = initTopic();
        logger.info(String.format("use topic: %s;", topic));
        producer = getProducer(nsAddr, topic);
        consumer = getConsumer(nsAddr, topic, "*", new RMQDelayListner());
    }

    @After
    public void tearDown() {
        super.shutDown();
    }

    @Test
    public void testDelayLevell() {
        int delayLevel = 1;
        List<Object> delayMsgs = MQMessageFactory.getDelayMsg(topic, delayLevel, msgSize);
        producer.send(delayMsgs);
        Assert.assertEquals("Not all sent succeeded", msgSize, producer.getAllUndupMsgBody().size());

        consumer.getListener().waitForMessageConsume(producer.getAllMsgBody(), consumeTime);
        Assert.assertEquals("Not all are consumed", 0, VerifyUtils.verify(producer.getAllMsgBody(),
            consumer.getListener().getAllMsgBody()));
        Assert.assertEquals("Timer is not correct", true,
            VerifyUtils.verifyDelay(DELAY_LEVEL[delayLevel - 1] * 1000,
                ((RMQDelayListener) consumer.getListener()).getMsgDelayTimes()));
    }

    @Test
    public void testDelayLevel2() {
        int delayLevel = 2;
        List<Object> delayMsgs = MQMessageFactory.getDelayMsg(topic, delayLevel, msgSize);
        producer.send(delayMsgs);
        Assert.assertEquals("Not all sent succeeded", msgSize, producer.getAllUndupMsgBody().size());

        consumer.getListener().waitForMessageConsume(producer.getAllMsgBody(),
            DELAY_LEVEL[delayLevel - 1] * 1000 * 2);
        Assert.assertEquals("Not all are consumed", 0, VerifyUtils.verify(producer.getAllMsgBody(),
            consumer.getListener().getAllMsgBody()));
        Assert.assertEquals("Timer is not correct", true,
            VerifyUtils.verifyDelay(DELAY_LEVEL[delayLevel - 1] * 1000,
                ((RMQDelayListener) consumer.getListener()).getMsgDelayTimes()));
    }

    @Test
    public void testDelayLevel3() {
        int delayLevel = 3;
        List<Object> delayMsgs = MQMessageFactory.getDelayMsg(topic, delayLevel, msgSize);
        producer.send(delayMsgs);
        Assert.assertEquals("Not all are sent", msgSize, producer.getAllUndupMsgBody().size());

        consumer.getListener().waitForMessageConsume(producer.getAllMsgBody(),
            DELAY_LEVEL[delayLevel - 1] * 1000 * 2);
        Assert.assertEquals("Not all are consumed", 0, VerifyUtils.verify(producer.getAllMsgBody(),
            consumer.getListener().getAllMsgBody()));
        Assert.assertEquals("Timer is not correct", true,
            VerifyUtils.verifyDelay(DELAY_LEVEL[delayLevel - 1] * 1000,
                ((RMQDelayListener) consumer.getListener()).getMsgDelayTimes()));
    }

    @Test
    public void testDelayLevel4() {
        int delayLevel = 4;
        List<Object> delayMsgs = MQMessageFactory.getDelayMsg(topic, delayLevel, msgSize);
        producer.send(delayMsgs);
        Assert.assertEquals("Not all are sent", msgSize, producer.getAllUndupMsgBody().size());

        consumer.getListener().waitForMessageConsume(producer.getAllMsgBody(),
            DELAY_LEVEL[delayLevel - 1] * 1000 * 2);
        Assert.assertEquals("Not all are consumed", 0, VerifyUtils.verify(producer.getAllMsgBody(),
            consumer.getListener().getAllMsgBody()));
        Assert.assertEquals("Timer is not correct", true,
            VerifyUtils.verifyDelay(DELAY_LEVEL[delayLevel - 1] * 1000,
                ((RMQDelayListener) consumer.getListener()).getMsgDelayTimes()));
    }
}<|MERGE_RESOLUTION|>--- conflicted
+++ resolved
@@ -23,12 +23,7 @@
 import org.apache.rocketmq.test.client.rmq.RMQNormalConsumer;
 import org.apache.rocketmq.test.client.rmq.RMQNormalProducer;
 import org.apache.rocketmq.test.factory.MQMessageFactory;
-<<<<<<< HEAD
 import org.apache.rocketmq.test.listener.rmq.concurrent.RMQDelayListener;
-import org.apache.rocketmq.test.listener.rmq.order.RMQOrderListener;
-=======
-import org.apache.rocketmq.test.listener.rmq.concurrent.RMQDelayListner;
->>>>>>> 80aac138
 import org.apache.rocketmq.test.util.VerifyUtils;
 import org.junit.After;
 import org.junit.Assert;
@@ -47,7 +42,7 @@
         topic = initTopic();
         logger.info(String.format("use topic: %s;", topic));
         producer = getProducer(nsAddr, topic);
-        consumer = getConsumer(nsAddr, topic, "*", new RMQDelayListner());
+        consumer = getConsumer(nsAddr, topic, "*", new RMQDelayListener());
     }
 
     @After
