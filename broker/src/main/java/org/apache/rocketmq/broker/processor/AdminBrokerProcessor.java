/*
 * Licensed to the Apache Software Foundation (ASF) under one or more
 * contributor license agreements.  See the NOTICE file distributed with
 * this work for additional information regarding copyright ownership.
 * The ASF licenses this file to You under the Apache License, Version 2.0
 * (the "License"); you may not use this file except in compliance with
 * the License.  You may obtain a copy of the License at
 *
 *     http://www.apache.org/licenses/LICENSE-2.0
 *
 * Unless required by applicable law or agreed to in writing, software
 * distributed under the License is distributed on an "AS IS" BASIS,
 * WITHOUT WARRANTIES OR CONDITIONS OF ANY KIND, either express or implied.
 * See the License for the specific language governing permissions and
 * limitations under the License.
 */
package org.apache.rocketmq.broker.processor;

import com.alibaba.fastjson.JSON;
import com.alibaba.fastjson.JSONObject;
import com.google.common.collect.Sets;
import io.netty.channel.Channel;
import io.netty.channel.ChannelHandlerContext;
import java.io.UnsupportedEncodingException;
import java.net.UnknownHostException;
import java.nio.charset.StandardCharsets;
import java.util.ArrayList;
import java.util.Arrays;
import java.util.HashMap;
import java.util.HashSet;
import java.util.Iterator;
import java.util.List;
import java.util.Map;
import java.util.Properties;
import java.util.Set;
import java.util.concurrent.CompletableFuture;
import java.util.concurrent.ConcurrentHashMap;
import java.util.concurrent.ConcurrentMap;
import java.util.concurrent.CountDownLatch;
import java.util.concurrent.TimeUnit;
import io.opentelemetry.api.common.Attributes;
import org.apache.commons.collections.CollectionUtils;
import org.apache.commons.lang3.StringUtils;
import org.apache.rocketmq.acl.AccessValidator;
import org.apache.rocketmq.acl.plain.PlainAccessValidator;
import org.apache.rocketmq.auth.authentication.enums.UserType;
import org.apache.rocketmq.auth.authentication.exception.AuthenticationException;
import org.apache.rocketmq.auth.authentication.model.Subject;
import org.apache.rocketmq.auth.authentication.model.User;
import org.apache.rocketmq.auth.authorization.enums.PolicyType;
import org.apache.rocketmq.auth.authorization.exception.AuthorizationException;
import org.apache.rocketmq.auth.authorization.model.Acl;
import org.apache.rocketmq.auth.authorization.model.Resource;
import org.apache.rocketmq.broker.BrokerController;
import org.apache.rocketmq.broker.auth.converter.AclConverter;
import org.apache.rocketmq.broker.auth.converter.UserConverter;
import org.apache.rocketmq.broker.client.ClientChannelInfo;
import org.apache.rocketmq.broker.client.ConsumerGroupInfo;
import org.apache.rocketmq.broker.controller.ReplicasManager;
import org.apache.rocketmq.broker.filter.ConsumerFilterData;
import org.apache.rocketmq.broker.filter.ExpressionMessageFilter;
import org.apache.rocketmq.broker.metrics.BrokerMetricsManager;
import org.apache.rocketmq.broker.metrics.InvocationStatus;
import org.apache.rocketmq.broker.plugin.BrokerAttachedPlugin;
import org.apache.rocketmq.broker.subscription.SubscriptionGroupManager;
import org.apache.rocketmq.broker.transaction.queue.TransactionalMessageUtil;
import org.apache.rocketmq.common.BrokerConfig;
import org.apache.rocketmq.common.KeyBuilder;
import org.apache.rocketmq.common.LockCallback;
import org.apache.rocketmq.common.MQVersion;
import org.apache.rocketmq.common.MixAll;
import org.apache.rocketmq.common.PlainAccessConfig;
import org.apache.rocketmq.common.TopicConfig;
import org.apache.rocketmq.common.UnlockCallback;
import org.apache.rocketmq.common.UtilAll;
import org.apache.rocketmq.common.attribute.AttributeParser;
import org.apache.rocketmq.common.attribute.TopicMessageType;
import org.apache.rocketmq.common.constant.ConsumeInitMode;
import org.apache.rocketmq.common.constant.FIleReadaheadMode;
import org.apache.rocketmq.common.constant.LoggerName;
import org.apache.rocketmq.common.constant.PermName;
import org.apache.rocketmq.common.message.MessageAccessor;
import org.apache.rocketmq.common.message.MessageConst;
import org.apache.rocketmq.common.message.MessageDecoder;
import org.apache.rocketmq.common.message.MessageExt;
import org.apache.rocketmq.common.message.MessageExtBrokerInner;
import org.apache.rocketmq.common.message.MessageId;
import org.apache.rocketmq.common.message.MessageQueue;
import org.apache.rocketmq.common.stats.StatsItem;
import org.apache.rocketmq.common.stats.StatsSnapshot;
import org.apache.rocketmq.common.topic.TopicValidator;
import org.apache.rocketmq.common.utils.ExceptionUtils;
import org.apache.rocketmq.filter.util.BitsArray;
import org.apache.rocketmq.logging.org.slf4j.Logger;
import org.apache.rocketmq.logging.org.slf4j.LoggerFactory;
import org.apache.rocketmq.remoting.common.RemotingHelper;
import org.apache.rocketmq.remoting.exception.RemotingCommandException;
import org.apache.rocketmq.remoting.exception.RemotingTimeoutException;
import org.apache.rocketmq.remoting.netty.NettyRemotingAbstract;
import org.apache.rocketmq.remoting.netty.NettyRequestProcessor;
import org.apache.rocketmq.remoting.protocol.LanguageCode;
import org.apache.rocketmq.remoting.protocol.RemotingCommand;
import org.apache.rocketmq.remoting.protocol.RemotingSerializable;
import org.apache.rocketmq.remoting.protocol.RemotingSysResponseCode;
import org.apache.rocketmq.remoting.protocol.RequestCode;
import org.apache.rocketmq.remoting.protocol.ResponseCode;
import org.apache.rocketmq.remoting.protocol.admin.ConsumeStats;
import org.apache.rocketmq.remoting.protocol.admin.OffsetWrapper;
import org.apache.rocketmq.remoting.protocol.admin.TopicOffset;
import org.apache.rocketmq.remoting.protocol.admin.TopicStatsTable;
import org.apache.rocketmq.remoting.protocol.body.AclInfo;
import org.apache.rocketmq.remoting.protocol.body.BrokerMemberGroup;
import org.apache.rocketmq.remoting.protocol.body.BrokerStatsData;
import org.apache.rocketmq.remoting.protocol.body.BrokerStatsItem;
import org.apache.rocketmq.remoting.protocol.body.Connection;
import org.apache.rocketmq.remoting.protocol.body.ConsumeQueueData;
import org.apache.rocketmq.remoting.protocol.body.ConsumeStatsList;
import org.apache.rocketmq.remoting.protocol.body.ConsumerConnection;
import org.apache.rocketmq.remoting.protocol.body.EpochEntryCache;
import org.apache.rocketmq.remoting.protocol.body.GroupList;
import org.apache.rocketmq.remoting.protocol.body.HARuntimeInfo;
import org.apache.rocketmq.remoting.protocol.body.KVTable;
import org.apache.rocketmq.remoting.protocol.body.LockBatchRequestBody;
import org.apache.rocketmq.remoting.protocol.body.LockBatchResponseBody;
import org.apache.rocketmq.remoting.protocol.body.ProducerConnection;
import org.apache.rocketmq.remoting.protocol.body.ProducerTableInfo;
import org.apache.rocketmq.remoting.protocol.body.QueryConsumeQueueResponseBody;
import org.apache.rocketmq.remoting.protocol.body.QueryConsumeTimeSpanBody;
import org.apache.rocketmq.remoting.protocol.body.QueryCorrectionOffsetBody;
import org.apache.rocketmq.remoting.protocol.body.QuerySubscriptionResponseBody;
import org.apache.rocketmq.remoting.protocol.body.QueueTimeSpan;
import org.apache.rocketmq.remoting.protocol.body.ResetOffsetBody;
import org.apache.rocketmq.remoting.protocol.body.SyncStateSet;
import org.apache.rocketmq.remoting.protocol.body.TopicConfigAndMappingSerializeWrapper;
import org.apache.rocketmq.remoting.protocol.body.TopicList;
import org.apache.rocketmq.remoting.protocol.body.UnlockBatchRequestBody;
import org.apache.rocketmq.remoting.protocol.body.UserInfo;
import org.apache.rocketmq.remoting.protocol.header.CloneGroupOffsetRequestHeader;
import org.apache.rocketmq.remoting.protocol.header.ConsumeMessageDirectlyResultRequestHeader;
import org.apache.rocketmq.remoting.protocol.header.CreateAccessConfigRequestHeader;
import org.apache.rocketmq.remoting.protocol.header.CreateAclRequestHeader;
import org.apache.rocketmq.remoting.protocol.header.CreateTopicRequestHeader;
import org.apache.rocketmq.remoting.protocol.header.CreateUserRequestHeader;
import org.apache.rocketmq.remoting.protocol.header.DeleteAccessConfigRequestHeader;
import org.apache.rocketmq.remoting.protocol.header.DeleteAclRequestHeader;
import org.apache.rocketmq.remoting.protocol.header.DeleteSubscriptionGroupRequestHeader;
import org.apache.rocketmq.remoting.protocol.header.DeleteTopicRequestHeader;
import org.apache.rocketmq.remoting.protocol.header.DeleteUserRequestHeader;
import org.apache.rocketmq.remoting.protocol.header.ExchangeHAInfoRequestHeader;
import org.apache.rocketmq.remoting.protocol.header.ExchangeHAInfoResponseHeader;
import org.apache.rocketmq.remoting.protocol.header.GetAclRequestHeader;
import org.apache.rocketmq.remoting.protocol.header.GetAllProducerInfoRequestHeader;
import org.apache.rocketmq.remoting.protocol.header.GetAllTopicConfigResponseHeader;
import org.apache.rocketmq.remoting.protocol.header.GetBrokerAclConfigResponseHeader;
import org.apache.rocketmq.remoting.protocol.header.GetBrokerConfigResponseHeader;
import org.apache.rocketmq.remoting.protocol.header.GetConsumeStatsInBrokerHeader;
import org.apache.rocketmq.remoting.protocol.header.GetConsumeStatsRequestHeader;
import org.apache.rocketmq.remoting.protocol.header.GetConsumerConnectionListRequestHeader;
import org.apache.rocketmq.remoting.protocol.header.GetConsumerRunningInfoRequestHeader;
import org.apache.rocketmq.remoting.protocol.header.GetConsumerStatusRequestHeader;
import org.apache.rocketmq.remoting.protocol.header.GetEarliestMsgStoretimeRequestHeader;
import org.apache.rocketmq.remoting.protocol.header.GetEarliestMsgStoretimeResponseHeader;
import org.apache.rocketmq.remoting.protocol.header.GetMaxOffsetRequestHeader;
import org.apache.rocketmq.remoting.protocol.header.GetMaxOffsetResponseHeader;
import org.apache.rocketmq.remoting.protocol.header.GetMinOffsetRequestHeader;
import org.apache.rocketmq.remoting.protocol.header.GetMinOffsetResponseHeader;
import org.apache.rocketmq.remoting.protocol.header.GetProducerConnectionListRequestHeader;
import org.apache.rocketmq.remoting.protocol.header.GetSubscriptionGroupConfigRequestHeader;
import org.apache.rocketmq.remoting.protocol.header.GetTopicConfigRequestHeader;
import org.apache.rocketmq.remoting.protocol.header.GetTopicStatsInfoRequestHeader;
import org.apache.rocketmq.remoting.protocol.header.GetUserRequestHeader;
import org.apache.rocketmq.remoting.protocol.header.ListAclsRequestHeader;
import org.apache.rocketmq.remoting.protocol.header.ListUsersRequestHeader;
import org.apache.rocketmq.remoting.protocol.header.NotifyBrokerRoleChangedRequestHeader;
import org.apache.rocketmq.remoting.protocol.header.NotifyMinBrokerIdChangeRequestHeader;
import org.apache.rocketmq.remoting.protocol.header.QueryConsumeQueueRequestHeader;
import org.apache.rocketmq.remoting.protocol.header.QueryConsumeTimeSpanRequestHeader;
import org.apache.rocketmq.remoting.protocol.header.QueryCorrectionOffsetHeader;
import org.apache.rocketmq.remoting.protocol.header.QuerySubscriptionByConsumerRequestHeader;
import org.apache.rocketmq.remoting.protocol.header.QueryTopicConsumeByWhoRequestHeader;
import org.apache.rocketmq.remoting.protocol.header.QueryTopicsByConsumerRequestHeader;
import org.apache.rocketmq.remoting.protocol.header.ResetMasterFlushOffsetHeader;
import org.apache.rocketmq.remoting.protocol.header.ResetOffsetRequestHeader;
import org.apache.rocketmq.remoting.protocol.header.ResumeCheckHalfMessageRequestHeader;
import org.apache.rocketmq.remoting.protocol.header.SearchOffsetRequestHeader;
import org.apache.rocketmq.remoting.protocol.header.SearchOffsetResponseHeader;
import org.apache.rocketmq.remoting.protocol.header.UpdateAclRequestHeader;
import org.apache.rocketmq.remoting.protocol.header.UpdateGlobalWhiteAddrsConfigRequestHeader;
import org.apache.rocketmq.remoting.protocol.header.UpdateGroupForbiddenRequestHeader;
import org.apache.rocketmq.remoting.protocol.header.UpdateUserRequestHeader;
import org.apache.rocketmq.remoting.protocol.header.ViewBrokerStatsDataRequestHeader;
import org.apache.rocketmq.remoting.protocol.heartbeat.SubscriptionData;
import org.apache.rocketmq.remoting.protocol.statictopic.LogicQueueMappingItem;
import org.apache.rocketmq.remoting.protocol.statictopic.TopicConfigAndQueueMapping;
import org.apache.rocketmq.remoting.protocol.statictopic.TopicQueueMappingContext;
import org.apache.rocketmq.remoting.protocol.statictopic.TopicQueueMappingDetail;
import org.apache.rocketmq.remoting.protocol.statictopic.TopicQueueMappingUtils;
import org.apache.rocketmq.remoting.protocol.subscription.GroupForbidden;
import org.apache.rocketmq.remoting.protocol.subscription.SubscriptionGroupConfig;
import org.apache.rocketmq.remoting.rpc.RpcClientUtils;
import org.apache.rocketmq.remoting.rpc.RpcException;
import org.apache.rocketmq.remoting.rpc.RpcRequest;
import org.apache.rocketmq.remoting.rpc.RpcResponse;
import org.apache.rocketmq.store.ConsumeQueueExt;
import org.apache.rocketmq.store.DefaultMessageStore;
import org.apache.rocketmq.store.MessageFilter;
import org.apache.rocketmq.store.MessageStore;
import org.apache.rocketmq.store.PutMessageResult;
import org.apache.rocketmq.store.PutMessageStatus;
import org.apache.rocketmq.store.SelectMappedBufferResult;
import org.apache.rocketmq.store.config.BrokerRole;
import org.apache.rocketmq.store.queue.ConsumeQueueInterface;
import org.apache.rocketmq.store.queue.CqUnit;
import org.apache.rocketmq.store.queue.ReferredIterator;
import org.apache.rocketmq.store.timer.TimerCheckpoint;
import org.apache.rocketmq.store.timer.TimerMessageStore;
import org.apache.rocketmq.store.util.LibC;
import static org.apache.rocketmq.broker.metrics.BrokerMetricsConstant.LABEL_IS_SYSTEM;
<<<<<<< HEAD
import static org.apache.rocketmq.broker.metrics.BrokerMetricsConstant.LABEL_REQUEST_IS_SUCCESS;
=======
import static org.apache.rocketmq.broker.metrics.BrokerMetricsConstant.LABEL_NODE_ID;
import static org.apache.rocketmq.broker.metrics.BrokerMetricsConstant.LABEL_INVOCATION_STATUS;
>>>>>>> 2f3cd2be
import static org.apache.rocketmq.remoting.protocol.RemotingCommand.buildErrorResponse;

public class AdminBrokerProcessor implements NettyRequestProcessor {
    private static final Logger LOGGER = LoggerFactory.getLogger(LoggerName.BROKER_LOGGER_NAME);
    protected final BrokerController brokerController;
    protected Set<String> configBlackList = new HashSet<>();

    public AdminBrokerProcessor(final BrokerController brokerController) {
        this.brokerController = brokerController;
        initConfigBlackList();
    }

    private void initConfigBlackList() {
        configBlackList.add("brokerConfigPath");
        configBlackList.add("rocketmqHome");
        configBlackList.add("configBlackList");
        String[] configArray = brokerController.getBrokerConfig().getConfigBlackList().split(";");
        configBlackList.addAll(Arrays.asList(configArray));
    }

    @Override
    public RemotingCommand processRequest(ChannelHandlerContext ctx,
        RemotingCommand request) throws RemotingCommandException {
        switch (request.getCode()) {
            case RequestCode.UPDATE_AND_CREATE_TOPIC:
                return this.updateAndCreateTopic(ctx, request);
            case RequestCode.DELETE_TOPIC_IN_BROKER:
                return this.deleteTopic(ctx, request);
            case RequestCode.GET_ALL_TOPIC_CONFIG:
                return this.getAllTopicConfig(ctx, request);
            case RequestCode.GET_TIMER_CHECK_POINT:
                return this.getTimerCheckPoint(ctx, request);
            case RequestCode.GET_TIMER_METRICS:
                return this.getTimerMetrics(ctx, request);
            case RequestCode.UPDATE_BROKER_CONFIG:
                return this.updateBrokerConfig(ctx, request);
            case RequestCode.GET_BROKER_CONFIG:
                return this.getBrokerConfig(ctx, request);
            case RequestCode.UPDATE_COLD_DATA_FLOW_CTR_CONFIG:
                return this.updateColdDataFlowCtrGroupConfig(ctx, request);
            case RequestCode.REMOVE_COLD_DATA_FLOW_CTR_CONFIG:
                return this.removeColdDataFlowCtrGroupConfig(ctx, request);
            case RequestCode.GET_COLD_DATA_FLOW_CTR_INFO:
                return this.getColdDataFlowCtrInfo(ctx);
            case RequestCode.SET_COMMITLOG_READ_MODE:
                return this.setCommitLogReadaheadMode(ctx, request);
            case RequestCode.SEARCH_OFFSET_BY_TIMESTAMP:
                return this.searchOffsetByTimestamp(ctx, request);
            case RequestCode.GET_MAX_OFFSET:
                return this.getMaxOffset(ctx, request);
            case RequestCode.GET_MIN_OFFSET:
                return this.getMinOffset(ctx, request);
            case RequestCode.GET_EARLIEST_MSG_STORETIME:
                return this.getEarliestMsgStoretime(ctx, request);
            case RequestCode.GET_BROKER_RUNTIME_INFO:
                return this.getBrokerRuntimeInfo(ctx, request);
            case RequestCode.LOCK_BATCH_MQ:
                return this.lockBatchMQ(ctx, request);
            case RequestCode.UNLOCK_BATCH_MQ:
                return this.unlockBatchMQ(ctx, request);
            case RequestCode.UPDATE_AND_CREATE_SUBSCRIPTIONGROUP:
                return this.updateAndCreateSubscriptionGroup(ctx, request);
            case RequestCode.GET_ALL_SUBSCRIPTIONGROUP_CONFIG:
                return this.getAllSubscriptionGroup(ctx, request);
            case RequestCode.DELETE_SUBSCRIPTIONGROUP:
                return this.deleteSubscriptionGroup(ctx, request);
            case RequestCode.GET_TOPIC_STATS_INFO:
                return this.getTopicStatsInfo(ctx, request);
            case RequestCode.GET_CONSUMER_CONNECTION_LIST:
                return this.getConsumerConnectionList(ctx, request);
            case RequestCode.GET_PRODUCER_CONNECTION_LIST:
                return this.getProducerConnectionList(ctx, request);
            case RequestCode.GET_ALL_PRODUCER_INFO:
                return this.getAllProducerInfo(ctx, request);
            case RequestCode.GET_CONSUME_STATS:
                return this.getConsumeStats(ctx, request);
            case RequestCode.GET_ALL_CONSUMER_OFFSET:
                return this.getAllConsumerOffset(ctx, request);
            case RequestCode.GET_ALL_DELAY_OFFSET:
                return this.getAllDelayOffset(ctx, request);
            case RequestCode.GET_ALL_MESSAGE_REQUEST_MODE:
                return this.getAllMessageRequestMode(ctx, request);
            case RequestCode.INVOKE_BROKER_TO_RESET_OFFSET:
                return this.resetOffset(ctx, request);
            case RequestCode.INVOKE_BROKER_TO_GET_CONSUMER_STATUS:
                return this.getConsumerStatus(ctx, request);
            case RequestCode.QUERY_TOPIC_CONSUME_BY_WHO:
                return this.queryTopicConsumeByWho(ctx, request);
            case RequestCode.QUERY_TOPICS_BY_CONSUMER:
                return this.queryTopicsByConsumer(ctx, request);
            case RequestCode.QUERY_SUBSCRIPTION_BY_CONSUMER:
                return this.querySubscriptionByConsumer(ctx, request);
            case RequestCode.QUERY_CONSUME_TIME_SPAN:
                return this.queryConsumeTimeSpan(ctx, request);
            case RequestCode.GET_SYSTEM_TOPIC_LIST_FROM_BROKER:
                return this.getSystemTopicListFromBroker(ctx, request);
            case RequestCode.CLEAN_EXPIRED_CONSUMEQUEUE:
                return this.cleanExpiredConsumeQueue();
            case RequestCode.DELETE_EXPIRED_COMMITLOG:
                return this.deleteExpiredCommitLog();
            case RequestCode.CLEAN_UNUSED_TOPIC:
                return this.cleanUnusedTopic();
            case RequestCode.GET_CONSUMER_RUNNING_INFO:
                return this.getConsumerRunningInfo(ctx, request);
            case RequestCode.QUERY_CORRECTION_OFFSET:
                return this.queryCorrectionOffset(ctx, request);
            case RequestCode.CONSUME_MESSAGE_DIRECTLY:
                return this.consumeMessageDirectly(ctx, request);
            case RequestCode.CLONE_GROUP_OFFSET:
                return this.cloneGroupOffset(ctx, request);
            case RequestCode.VIEW_BROKER_STATS_DATA:
                return ViewBrokerStatsData(ctx, request);
            case RequestCode.GET_BROKER_CONSUME_STATS:
                return fetchAllConsumeStatsInBroker(ctx, request);
            case RequestCode.QUERY_CONSUME_QUEUE:
                return queryConsumeQueue(ctx, request);
            case RequestCode.UPDATE_AND_GET_GROUP_FORBIDDEN:
                return this.updateAndGetGroupForbidden(ctx, request);
            case RequestCode.GET_SUBSCRIPTIONGROUP_CONFIG:
                return this.getSubscriptionGroup(ctx, request);
            case RequestCode.UPDATE_AND_CREATE_ACL_CONFIG:
                return updateAndCreateAccessConfig(ctx, request);
            case RequestCode.DELETE_ACL_CONFIG:
                return deleteAccessConfig(ctx, request);
            case RequestCode.GET_BROKER_CLUSTER_ACL_INFO:
                return getBrokerAclConfigVersion(ctx, request);
            case RequestCode.UPDATE_GLOBAL_WHITE_ADDRS_CONFIG:
                return updateGlobalWhiteAddrsConfig(ctx, request);
            case RequestCode.RESUME_CHECK_HALF_MESSAGE:
                return resumeCheckHalfMessage(ctx, request);
            case RequestCode.GET_TOPIC_CONFIG:
                return getTopicConfig(ctx, request);
            case RequestCode.UPDATE_AND_CREATE_STATIC_TOPIC:
                return this.updateAndCreateStaticTopic(ctx, request);
            case RequestCode.NOTIFY_MIN_BROKER_ID_CHANGE:
                return this.notifyMinBrokerIdChange(ctx, request);
            case RequestCode.EXCHANGE_BROKER_HA_INFO:
                return this.updateBrokerHaInfo(ctx, request);
            case RequestCode.GET_BROKER_HA_STATUS:
                return this.getBrokerHaStatus(ctx, request);
            case RequestCode.RESET_MASTER_FLUSH_OFFSET:
                return this.resetMasterFlushOffset(ctx, request);
            case RequestCode.GET_BROKER_EPOCH_CACHE:
                return this.getBrokerEpochCache(ctx, request);
            case RequestCode.NOTIFY_BROKER_ROLE_CHANGED:
                return this.notifyBrokerRoleChanged(ctx, request);
            case RequestCode.AUTH_CREATE_USER:
                return this.createUser(ctx, request);
            case RequestCode.AUTH_UPDATE_USER:
                return this.updateUser(ctx, request);
            case RequestCode.AUTH_DELETE_USER:
                return this.deleteUser(ctx, request);
            case RequestCode.AUTH_GET_USER:
                return this.getUser(ctx, request);
            case RequestCode.AUTH_LIST_USER:
                return this.listUser(ctx, request);
            case RequestCode.AUTH_CREATE_ACL:
                return this.createAcl(ctx, request);
            case RequestCode.AUTH_UPDATE_ACL:
                return this.updateAcl(ctx, request);
            case RequestCode.AUTH_DELETE_ACL:
                return this.deleteAcl(ctx, request);
            case RequestCode.AUTH_GET_ACL:
                return this.getAcl(ctx, request);
            case RequestCode.AUTH_LIST_ACL:
                return this.listAcl(ctx, request);
            default:
                return getUnknownCmdResponse(ctx, request);
        }
    }

    /**
     * @param ctx
     * @param request
     * @return
     * @throws RemotingCommandException
     */
    private RemotingCommand getSubscriptionGroup(ChannelHandlerContext ctx,
        RemotingCommand request) throws RemotingCommandException {
        GetSubscriptionGroupConfigRequestHeader requestHeader = (GetSubscriptionGroupConfigRequestHeader) request.decodeCommandCustomHeader(GetSubscriptionGroupConfigRequestHeader.class);
        final RemotingCommand response = RemotingCommand.createResponseCommand(null);

        SubscriptionGroupConfig groupConfig = this.brokerController.getSubscriptionGroupManager().getSubscriptionGroupTable().get(requestHeader.getGroup());
        if (groupConfig == null) {
            LOGGER.error("No group in this broker, client: {} group: {}", ctx.channel().remoteAddress(), requestHeader.getGroup());
            response.setCode(ResponseCode.SYSTEM_ERROR);
            response.setRemark("No group in this broker");
            return response;
        }
        String content = JSONObject.toJSONString(groupConfig);
        try {
            response.setBody(content.getBytes(MixAll.DEFAULT_CHARSET));
        } catch (UnsupportedEncodingException e) {
            LOGGER.error("UnsupportedEncodingException getSubscriptionGroup: group=" + groupConfig.getGroupName(), e);

            response.setCode(ResponseCode.SYSTEM_ERROR);
            response.setRemark("UnsupportedEncodingException " + e.getMessage());
            return response;
        }
        response.setCode(ResponseCode.SUCCESS);
        response.setRemark(null);

        return response;
    }

    /**
     * @param ctx
     * @param request
     * @return
     */
    private RemotingCommand updateAndGetGroupForbidden(ChannelHandlerContext ctx, RemotingCommand request)
        throws RemotingCommandException {
        final RemotingCommand response = RemotingCommand.createResponseCommand(null);
        UpdateGroupForbiddenRequestHeader requestHeader = (UpdateGroupForbiddenRequestHeader) //
            request.decodeCommandCustomHeader(UpdateGroupForbiddenRequestHeader.class);
        String group = requestHeader.getGroup();
        String topic = requestHeader.getTopic();
        LOGGER.info("updateAndGetGroupForbidden called by {} for object {}@{} readable={}",//
            RemotingHelper.parseChannelRemoteAddr(ctx.channel()), group, //
            topic, requestHeader.getReadable());
        SubscriptionGroupManager groupManager = this.brokerController.getSubscriptionGroupManager();
        if (requestHeader.getReadable() != null) {
            groupManager.updateForbidden(group, topic, PermName.INDEX_PERM_READ, !requestHeader.getReadable());
        }

        response.setCode(ResponseCode.SUCCESS);
        response.setRemark("");
        GroupForbidden groupForbidden = new GroupForbidden();
        groupForbidden.setGroup(group);
        groupForbidden.setTopic(topic);
        groupForbidden.setReadable(!groupManager.getForbidden(group, topic, PermName.INDEX_PERM_READ));
        response.setBody(groupForbidden.toJson().getBytes(StandardCharsets.UTF_8));
        return response;
    }

    @Override
    public boolean rejectRequest() {
        return false;
    }

    private synchronized RemotingCommand updateAndCreateTopic(ChannelHandlerContext ctx,
        RemotingCommand request) throws RemotingCommandException {
        long startTime = System.currentTimeMillis();
        final RemotingCommand response = RemotingCommand.createResponseCommand(null);
        final CreateTopicRequestHeader requestHeader =
            (CreateTopicRequestHeader) request.decodeCommandCustomHeader(CreateTopicRequestHeader.class);

        LOGGER.info("Broker receive request to update or create topic={}, caller address={}",
            requestHeader.getTopic(), RemotingHelper.parseChannelRemoteAddr(ctx.channel()));

        String topic = requestHeader.getTopic();

        long executionTime;
        try {
            TopicValidator.ValidateTopicResult result = TopicValidator.validateTopic(topic);
            if (!result.isValid()) {
                response.setCode(ResponseCode.SYSTEM_ERROR);
                response.setRemark(result.getRemark());
                return response;
            }
            if (brokerController.getBrokerConfig().isValidateSystemTopicWhenUpdateTopic()) {
                if (TopicValidator.isSystemTopic(topic)) {
                    response.setCode(ResponseCode.SYSTEM_ERROR);
                    response.setRemark("The topic[" + topic + "] is conflict with system topic.");
                    return response;
                }
            }

            TopicConfig topicConfig = new TopicConfig(topic);
            topicConfig.setReadQueueNums(requestHeader.getReadQueueNums());
            topicConfig.setWriteQueueNums(requestHeader.getWriteQueueNums());
            topicConfig.setTopicFilterType(requestHeader.getTopicFilterTypeEnum());
            topicConfig.setPerm(requestHeader.getPerm());
            topicConfig.setTopicSysFlag(requestHeader.getTopicSysFlag() == null ? 0 : requestHeader.getTopicSysFlag());
            topicConfig.setOrder(requestHeader.getOrder());
            String attributesModification = requestHeader.getAttributes();
            topicConfig.setAttributes(AttributeParser.parseToMap(attributesModification));

            if (topicConfig.getTopicMessageType() == TopicMessageType.MIXED
                && !brokerController.getBrokerConfig().isEnableMixedMessageType()) {
                response.setCode(ResponseCode.SYSTEM_ERROR);
                response.setRemark("MIXED message type is not supported.");
                return response;
            }

            if (topicConfig.equals(this.brokerController.getTopicConfigManager().getTopicConfigTable().get(topic))) {
                LOGGER.info("Broker receive request to update or create topic={}, but topicConfig has  no changes , so idempotent, caller address={}",
                    requestHeader.getTopic(), RemotingHelper.parseChannelRemoteAddr(ctx.channel()));
                response.setCode(ResponseCode.SUCCESS);
                return response;
            }

            this.brokerController.getTopicConfigManager().updateTopicConfig(topicConfig);
            if (brokerController.getBrokerConfig().isEnableSingleTopicRegister()) {
                this.brokerController.registerSingleTopicAll(topicConfig);
            } else {
                this.brokerController.registerIncrementBrokerData(topicConfig, this.brokerController.getTopicConfigManager().getDataVersion());
            }
            response.setCode(ResponseCode.SUCCESS);
        } catch (Exception e) {
            LOGGER.error("Update / create topic failed for [{}]", request, e);
            response.setCode(ResponseCode.SYSTEM_ERROR);
            response.setRemark(e.getMessage());
            return response;
        }
        finally {
            executionTime = System.currentTimeMillis() - startTime;
            InvocationStatus status = response.getCode() == ResponseCode.SUCCESS ?
                    InvocationStatus.SUCCESS : InvocationStatus.FAILURE;
            Attributes attributes = BrokerMetricsManager.newAttributesBuilder()
<<<<<<< HEAD
                    .put(LABEL_REQUEST_IS_SUCCESS, response.getCode() == ResponseCode.SUCCESS)
=======
                    .put(LABEL_INVOCATION_STATUS, status.getName())
                    .put(LABEL_NODE_ID, brokerController.getBrokerConfig().getBrokerName())
>>>>>>> 2f3cd2be
                    .put(LABEL_IS_SYSTEM, TopicValidator.isSystemTopic(topic))
                    .build();
            BrokerMetricsManager.topicCreateExecuteTime.record(executionTime, attributes);
        }
        LOGGER.info("executionTime of create topic:{} is {} ms" , topic, executionTime);
        return response;
    }

    private synchronized RemotingCommand updateAndCreateStaticTopic(ChannelHandlerContext ctx,
        RemotingCommand request) throws RemotingCommandException {
        final RemotingCommand response = RemotingCommand.createResponseCommand(null);
        final CreateTopicRequestHeader requestHeader =
            (CreateTopicRequestHeader) request.decodeCommandCustomHeader(CreateTopicRequestHeader.class);
        LOGGER.info("Broker receive request to update or create static topic={}, caller address={}", requestHeader.getTopic(), RemotingHelper.parseChannelRemoteAddr(ctx.channel()));

        final TopicQueueMappingDetail topicQueueMappingDetail = RemotingSerializable.decode(request.getBody(), TopicQueueMappingDetail.class);

        String topic = requestHeader.getTopic();

        TopicValidator.ValidateTopicResult result = TopicValidator.validateTopic(topic);
        if (!result.isValid()) {
            response.setCode(ResponseCode.SYSTEM_ERROR);
            response.setRemark(result.getRemark());
            return response;
        }
        if (brokerController.getBrokerConfig().isValidateSystemTopicWhenUpdateTopic()) {
            if (TopicValidator.isSystemTopic(topic)) {
                response.setCode(ResponseCode.SYSTEM_ERROR);
                response.setRemark("The topic[" + topic + "] is conflict with system topic.");
                return response;
            }
        }
        boolean force = false;
        if (requestHeader.getForce() != null && requestHeader.getForce()) {
            force = true;
        }

        TopicConfig topicConfig = new TopicConfig(topic);
        topicConfig.setReadQueueNums(requestHeader.getReadQueueNums());
        topicConfig.setWriteQueueNums(requestHeader.getWriteQueueNums());
        topicConfig.setTopicFilterType(requestHeader.getTopicFilterTypeEnum());
        topicConfig.setPerm(requestHeader.getPerm());
        topicConfig.setTopicSysFlag(requestHeader.getTopicSysFlag() == null ? 0 : requestHeader.getTopicSysFlag());

        try {
            this.brokerController.getTopicConfigManager().updateTopicConfig(topicConfig);

            this.brokerController.getTopicQueueMappingManager().updateTopicQueueMapping(topicQueueMappingDetail, force, false, true);

            this.brokerController.registerIncrementBrokerData(topicConfig, this.brokerController.getTopicConfigManager().getDataVersion());
            response.setCode(ResponseCode.SUCCESS);
        } catch (Exception e) {
            LOGGER.error("Update static topic failed for [{}]", request, e);
            response.setCode(ResponseCode.SYSTEM_ERROR);
            response.setRemark(e.getMessage());
        }
        return response;
    }

    private synchronized RemotingCommand deleteTopic(ChannelHandlerContext ctx,
        RemotingCommand request) throws RemotingCommandException {
        final RemotingCommand response = RemotingCommand.createResponseCommand(null);
        DeleteTopicRequestHeader requestHeader =
            (DeleteTopicRequestHeader) request.decodeCommandCustomHeader(DeleteTopicRequestHeader.class);

        LOGGER.info("AdminBrokerProcessor#deleteTopic: broker receive request to delete topic={}, caller={}",
            requestHeader.getTopic(), RemotingHelper.parseChannelRemoteAddr(ctx.channel()));

        String topic = requestHeader.getTopic();

        if (UtilAll.isBlank(topic)) {
            response.setCode(ResponseCode.SYSTEM_ERROR);
            response.setRemark("The specified topic is blank.");
            return response;
        }

        if (brokerController.getBrokerConfig().isValidateSystemTopicWhenUpdateTopic()) {
            if (TopicValidator.isSystemTopic(topic)) {
                response.setCode(ResponseCode.SYSTEM_ERROR);
                response.setRemark("The topic[" + topic + "] is conflict with system topic.");
                return response;
            }
        }

        final Set<String> groups = this.brokerController.getConsumerOffsetManager().whichGroupByTopic(topic);
        // delete pop retry topics first
        try {
            for (String group : groups) {
                final String popRetryTopicV2 = KeyBuilder.buildPopRetryTopic(topic, group, true);
                if (brokerController.getTopicConfigManager().selectTopicConfig(popRetryTopicV2) != null) {
                    deleteTopicInBroker(popRetryTopicV2);
                }
                final String popRetryTopicV1 = KeyBuilder.buildPopRetryTopicV1(topic, group);
                if (brokerController.getTopicConfigManager().selectTopicConfig(popRetryTopicV1) != null) {
                    deleteTopicInBroker(popRetryTopicV1);
                }
            }
            // delete topic
            deleteTopicInBroker(topic);
        } catch (Throwable t) {
            return buildErrorResponse(ResponseCode.SYSTEM_ERROR, t.getMessage());
        }
        response.setCode(ResponseCode.SUCCESS);
        response.setRemark(null);
        return response;
    }

    private void deleteTopicInBroker(String topic) {
        this.brokerController.getTopicConfigManager().deleteTopicConfig(topic);
        this.brokerController.getTopicQueueMappingManager().delete(topic);
        this.brokerController.getConsumerOffsetManager().cleanOffsetByTopic(topic);
        this.brokerController.getPopInflightMessageCounter().clearInFlightMessageNumByTopicName(topic);
        this.brokerController.getMessageStore().deleteTopics(Sets.newHashSet(topic));
    }

    private synchronized RemotingCommand updateAndCreateAccessConfig(ChannelHandlerContext ctx,
        RemotingCommand request) throws RemotingCommandException {
        final RemotingCommand response = RemotingCommand.createResponseCommand(null);

        final CreateAccessConfigRequestHeader requestHeader =
            (CreateAccessConfigRequestHeader) request.decodeCommandCustomHeader(CreateAccessConfigRequestHeader.class);

        PlainAccessConfig accessConfig = new PlainAccessConfig();
        accessConfig.setAccessKey(requestHeader.getAccessKey());
        accessConfig.setSecretKey(requestHeader.getSecretKey());
        accessConfig.setWhiteRemoteAddress(requestHeader.getWhiteRemoteAddress());
        accessConfig.setDefaultTopicPerm(requestHeader.getDefaultTopicPerm());
        accessConfig.setDefaultGroupPerm(requestHeader.getDefaultGroupPerm());
        accessConfig.setTopicPerms(UtilAll.split(requestHeader.getTopicPerms(), ","));
        accessConfig.setGroupPerms(UtilAll.split(requestHeader.getGroupPerms(), ","));
        accessConfig.setAdmin(requestHeader.isAdmin());
        try {

            AccessValidator accessValidator = this.brokerController.getAccessValidatorMap().get(PlainAccessValidator.class);
            if (accessValidator.updateAccessConfig(accessConfig)) {
                response.setCode(ResponseCode.SUCCESS);
                response.setOpaque(request.getOpaque());
                response.markResponseType();
                response.setRemark(null);
                NettyRemotingAbstract.writeResponse(ctx.channel(), request, response);
            } else {
                String errorMsg = "The accessKey[" + requestHeader.getAccessKey() + "] corresponding to accessConfig has been updated failed.";
                LOGGER.warn(errorMsg);
                response.setCode(ResponseCode.UPDATE_AND_CREATE_ACL_CONFIG_FAILED);
                response.setRemark(errorMsg);
                return response;
            }
        } catch (Exception e) {
            LOGGER.error("Failed to generate a proper update accessValidator response", e);
            response.setCode(ResponseCode.UPDATE_AND_CREATE_ACL_CONFIG_FAILED);
            response.setRemark(e.getMessage());
            return response;
        }

        return null;
    }

    private synchronized RemotingCommand deleteAccessConfig(ChannelHandlerContext ctx,
        RemotingCommand request) throws RemotingCommandException {
        final RemotingCommand response = RemotingCommand.createResponseCommand(null);

        final DeleteAccessConfigRequestHeader requestHeader =
            (DeleteAccessConfigRequestHeader) request.decodeCommandCustomHeader(DeleteAccessConfigRequestHeader.class);
        LOGGER.info("DeleteAccessConfig called by {}", RemotingHelper.parseChannelRemoteAddr(ctx.channel()));

        try {
            String accessKey = requestHeader.getAccessKey();
            AccessValidator accessValidator = this.brokerController.getAccessValidatorMap().get(PlainAccessValidator.class);
            if (accessValidator.deleteAccessConfig(accessKey)) {
                response.setCode(ResponseCode.SUCCESS);
                response.setOpaque(request.getOpaque());
                response.markResponseType();
                response.setRemark(null);
                NettyRemotingAbstract.writeResponse(ctx.channel(), request, response);
            } else {
                String errorMsg = "The accessKey[" + requestHeader.getAccessKey() + "] corresponding to accessConfig has been deleted failed.";
                LOGGER.warn(errorMsg);
                response.setCode(ResponseCode.DELETE_ACL_CONFIG_FAILED);
                response.setRemark(errorMsg);
                return response;
            }

        } catch (Exception e) {
            LOGGER.error("Failed to generate a proper delete accessValidator response", e);
            response.setCode(ResponseCode.DELETE_ACL_CONFIG_FAILED);
            response.setRemark(e.getMessage());
            return response;
        }

        return null;
    }

    private synchronized RemotingCommand updateGlobalWhiteAddrsConfig(ChannelHandlerContext ctx,
        RemotingCommand request) throws RemotingCommandException {

        final RemotingCommand response = RemotingCommand.createResponseCommand(null);

        final UpdateGlobalWhiteAddrsConfigRequestHeader requestHeader =
            (UpdateGlobalWhiteAddrsConfigRequestHeader) request.decodeCommandCustomHeader(UpdateGlobalWhiteAddrsConfigRequestHeader.class);

        try {
            AccessValidator accessValidator = this.brokerController.getAccessValidatorMap().get(PlainAccessValidator.class);
            if (accessValidator.updateGlobalWhiteAddrsConfig(UtilAll.split(requestHeader.getGlobalWhiteAddrs(), ","),
                requestHeader.getAclFileFullPath())) {
                response.setCode(ResponseCode.SUCCESS);
                response.setOpaque(request.getOpaque());
                response.markResponseType();
                response.setRemark(null);
                NettyRemotingAbstract.writeResponse(ctx.channel(), request, response);
            } else {
                String errorMsg = "The globalWhiteAddresses[" + requestHeader.getGlobalWhiteAddrs() + "] has been updated failed.";
                LOGGER.warn(errorMsg);
                response.setCode(ResponseCode.UPDATE_GLOBAL_WHITE_ADDRS_CONFIG_FAILED);
                response.setRemark(errorMsg);
                return response;
            }
        } catch (Exception e) {
            LOGGER.error("Failed to generate a proper update globalWhiteAddresses response", e);
            response.setCode(ResponseCode.UPDATE_GLOBAL_WHITE_ADDRS_CONFIG_FAILED);
            response.setRemark(e.getMessage());
            return response;
        }

        return null;
    }

    private RemotingCommand getBrokerAclConfigVersion(ChannelHandlerContext ctx, RemotingCommand request) {

        final RemotingCommand response = RemotingCommand.createResponseCommand(GetBrokerAclConfigResponseHeader.class);

        final GetBrokerAclConfigResponseHeader responseHeader = (GetBrokerAclConfigResponseHeader) response.readCustomHeader();

        try {
            AccessValidator accessValidator = this.brokerController.getAccessValidatorMap().get(PlainAccessValidator.class);

            responseHeader.setVersion(accessValidator.getAclConfigVersion());
            responseHeader.setBrokerAddr(this.brokerController.getBrokerAddr());
            responseHeader.setBrokerName(this.brokerController.getBrokerConfig().getBrokerName());
            responseHeader.setClusterName(this.brokerController.getBrokerConfig().getBrokerClusterName());

            response.setCode(ResponseCode.SUCCESS);
            response.setRemark(null);
            return response;
        } catch (Exception e) {
            LOGGER.error("Failed to generate a proper getBrokerAclConfigVersion response", e);
        }

        return null;
    }

    private RemotingCommand getUnknownCmdResponse(ChannelHandlerContext ctx, RemotingCommand request) {
        String error = " request type " + request.getCode() + " not supported";
        final RemotingCommand response =
            RemotingCommand.createResponseCommand(RemotingSysResponseCode.REQUEST_CODE_NOT_SUPPORTED, error);
        return response;
    }

    private RemotingCommand getAllTopicConfig(ChannelHandlerContext ctx, RemotingCommand request) {
        final RemotingCommand response = RemotingCommand.createResponseCommand(GetAllTopicConfigResponseHeader.class);
        // final GetAllTopicConfigResponseHeader responseHeader =
        // (GetAllTopicConfigResponseHeader) response.readCustomHeader();

        TopicConfigAndMappingSerializeWrapper topicConfigAndMappingSerializeWrapper = new TopicConfigAndMappingSerializeWrapper();

        topicConfigAndMappingSerializeWrapper.setDataVersion(this.brokerController.getTopicConfigManager().getDataVersion());
        topicConfigAndMappingSerializeWrapper.setTopicConfigTable(this.brokerController.getTopicConfigManager().getTopicConfigTable());

        topicConfigAndMappingSerializeWrapper.setMappingDataVersion(this.brokerController.getTopicQueueMappingManager().getDataVersion());
        topicConfigAndMappingSerializeWrapper.setTopicQueueMappingDetailMap(this.brokerController.getTopicQueueMappingManager().getTopicQueueMappingTable());

        String content = topicConfigAndMappingSerializeWrapper.toJson();
        if (content != null && content.length() > 0) {
            try {
                response.setBody(content.getBytes(MixAll.DEFAULT_CHARSET));
            } catch (UnsupportedEncodingException e) {
                LOGGER.error("", e);

                response.setCode(ResponseCode.SYSTEM_ERROR);
                response.setRemark("UnsupportedEncodingException " + e.getMessage());
                return response;
            }
        } else {
            LOGGER.error("No topic in this broker, client: {}", ctx.channel().remoteAddress());
            response.setCode(ResponseCode.SYSTEM_ERROR);
            response.setRemark("No topic in this broker");
            return response;
        }

        response.setCode(ResponseCode.SUCCESS);
        response.setRemark(null);

        return response;
    }

    private RemotingCommand getTimerCheckPoint(ChannelHandlerContext ctx, RemotingCommand request) {
        final RemotingCommand response = RemotingCommand.createResponseCommand(ResponseCode.SYSTEM_ERROR, "Unknown");
        TimerCheckpoint timerCheckpoint = this.brokerController.getTimerCheckpoint();
        if (null == timerCheckpoint) {
            LOGGER.error("AdminBrokerProcessor#getTimerCheckPoint: checkpoint is null, caller={}", ctx.channel().remoteAddress());
            response.setCode(ResponseCode.SYSTEM_ERROR);
            response.setRemark("The checkpoint is null");
            return response;
        }
        response.setBody(TimerCheckpoint.encode(timerCheckpoint).array());
        response.setCode(ResponseCode.SUCCESS);
        response.setRemark(null);
        return response;
    }

    private RemotingCommand getTimerMetrics(ChannelHandlerContext ctx, RemotingCommand request) {
        final RemotingCommand response = RemotingCommand.createResponseCommand(ResponseCode.SYSTEM_ERROR, "Unknown");
        TimerMessageStore timerMessageStore = this.brokerController.getMessageStore().getTimerMessageStore();
        if (null == timerMessageStore) {
            LOGGER.error("The timer message store is null, client: {}", ctx.channel().remoteAddress());
            response.setCode(ResponseCode.SYSTEM_ERROR);
            response.setRemark("The timer message store is null");
            return response;
        }
        response.setBody(timerMessageStore.getTimerMetrics().encode().getBytes(StandardCharsets.UTF_8));
        response.setCode(ResponseCode.SUCCESS);
        response.setRemark(null);
        return response;
    }

    private synchronized RemotingCommand updateColdDataFlowCtrGroupConfig(ChannelHandlerContext ctx,
        RemotingCommand request) {
        final RemotingCommand response = RemotingCommand.createResponseCommand(null);
        LOGGER.info("updateColdDataFlowCtrGroupConfig called by {}", RemotingHelper.parseChannelRemoteAddr(ctx.channel()));

        byte[] body = request.getBody();
        if (body != null) {
            try {
                String bodyStr = new String(body, MixAll.DEFAULT_CHARSET);
                Properties properties = MixAll.string2Properties(bodyStr);
                if (properties != null) {
                    LOGGER.info("updateColdDataFlowCtrGroupConfig new config: {}, client: {}", properties, ctx.channel().remoteAddress());
                    properties.entrySet().stream().forEach(i -> {
                        try {
                            String consumerGroup = String.valueOf(i.getKey());
                            Long threshold = Long.valueOf(String.valueOf(i.getValue()));
                            this.brokerController.getColdDataCgCtrService().addOrUpdateGroupConfig(consumerGroup, threshold);
                        } catch (Exception e) {
                            LOGGER.error("updateColdDataFlowCtrGroupConfig properties on entry error, key: {}, val: {}", i.getKey(), i.getValue(), e);
                        }
                    });
                } else {
                    LOGGER.error("updateColdDataFlowCtrGroupConfig string2Properties error");
                    response.setCode(ResponseCode.SYSTEM_ERROR);
                    response.setRemark("string2Properties error");
                    return response;
                }
            } catch (UnsupportedEncodingException e) {
                LOGGER.error("updateColdDataFlowCtrGroupConfig UnsupportedEncodingException", e);
                response.setCode(ResponseCode.SYSTEM_ERROR);
                response.setRemark("UnsupportedEncodingException " + e);
                return response;
            }
        }
        response.setCode(ResponseCode.SUCCESS);
        response.setRemark(null);
        return response;
    }

    private synchronized RemotingCommand removeColdDataFlowCtrGroupConfig(ChannelHandlerContext ctx,
        RemotingCommand request) {
        final RemotingCommand response = RemotingCommand.createResponseCommand(null);
        LOGGER.info("removeColdDataFlowCtrGroupConfig called by {}", RemotingHelper.parseChannelRemoteAddr(ctx.channel()));

        byte[] body = request.getBody();
        if (body != null) {
            try {
                String consumerGroup = new String(body, MixAll.DEFAULT_CHARSET);
                if (consumerGroup != null) {
                    LOGGER.info("removeColdDataFlowCtrGroupConfig, consumerGroup: {} client: {}", consumerGroup, ctx.channel().remoteAddress());
                    this.brokerController.getColdDataCgCtrService().removeGroupConfig(consumerGroup);
                } else {
                    LOGGER.error("removeColdDataFlowCtrGroupConfig string parse error");
                    response.setCode(ResponseCode.SYSTEM_ERROR);
                    response.setRemark("string parse error");
                    return response;
                }
            } catch (UnsupportedEncodingException e) {
                LOGGER.error("removeColdDataFlowCtrGroupConfig UnsupportedEncodingException", e);
                response.setCode(ResponseCode.SYSTEM_ERROR);
                response.setRemark("UnsupportedEncodingException " + e);
                return response;
            }
        }
        response.setCode(ResponseCode.SUCCESS);
        response.setRemark(null);
        return response;
    }

    private RemotingCommand getColdDataFlowCtrInfo(ChannelHandlerContext ctx) {
        final RemotingCommand response = RemotingCommand.createResponseCommand(null);
        LOGGER.info("getColdDataFlowCtrInfo called by {}", RemotingHelper.parseChannelRemoteAddr(ctx.channel()));

        String content = this.brokerController.getColdDataCgCtrService().getColdDataFlowCtrInfo();
        if (content != null) {
            try {
                response.setBody(content.getBytes(MixAll.DEFAULT_CHARSET));
            } catch (UnsupportedEncodingException e) {
                LOGGER.error("getColdDataFlowCtrInfo UnsupportedEncodingException", e);
                response.setCode(ResponseCode.SYSTEM_ERROR);
                response.setRemark("UnsupportedEncodingException " + e);
                return response;
            }
        }
        response.setCode(ResponseCode.SUCCESS);
        response.setRemark(null);
        return response;
    }

    private RemotingCommand setCommitLogReadaheadMode(ChannelHandlerContext ctx, RemotingCommand request) {
        final RemotingCommand response = RemotingCommand.createResponseCommand(null);
        LOGGER.info("setCommitLogReadaheadMode called by {}", RemotingHelper.parseChannelRemoteAddr(ctx.channel()));

        try {
            HashMap<String, String> extFields = request.getExtFields();
            if (null == extFields) {
                response.setCode(ResponseCode.SYSTEM_ERROR);
                response.setRemark("set commitlog readahead mode param error");
                return response;
            }
            int mode = Integer.parseInt(extFields.get(FIleReadaheadMode.READ_AHEAD_MODE));
            if (mode != LibC.MADV_RANDOM && mode != LibC.MADV_NORMAL) {
                response.setCode(ResponseCode.SYSTEM_ERROR);
                response.setRemark("set commitlog readahead mode param value error");
                return response;
            }
            MessageStore messageStore = this.brokerController.getMessageStore();
            if (messageStore instanceof DefaultMessageStore) {
                DefaultMessageStore defaultMessageStore = (DefaultMessageStore) messageStore;
                if (mode == LibC.MADV_NORMAL) {
                    defaultMessageStore.getMessageStoreConfig().setDataReadAheadEnable(true);
                } else {
                    defaultMessageStore.getMessageStoreConfig().setDataReadAheadEnable(false);
                }
                defaultMessageStore.getCommitLog().scanFileAndSetReadMode(mode);
            }
            response.setCode(ResponseCode.SUCCESS);
            response.setRemark("set commitlog readahead mode success, mode: " + mode);
        } catch (Exception e) {
            LOGGER.error("set commitlog readahead mode failed", e);
            response.setCode(ResponseCode.SYSTEM_ERROR);
            response.setRemark("set commitlog readahead mode failed");
        }
        return response;
    }

    private synchronized RemotingCommand updateBrokerConfig(ChannelHandlerContext ctx, RemotingCommand request) {
        final RemotingCommand response = RemotingCommand.createResponseCommand(null);

        final String callerAddress = RemotingHelper.parseChannelRemoteAddr(ctx.channel());
        LOGGER.info("Broker receive request to update config, caller address={}", callerAddress);

        byte[] body = request.getBody();
        if (body != null) {
            try {
                String bodyStr = new String(body, MixAll.DEFAULT_CHARSET);
                Properties properties = MixAll.string2Properties(bodyStr);
                if (properties != null) {
                    LOGGER.info("updateBrokerConfig, new config: [{}] client: {} ", properties, callerAddress);
                    if (validateBlackListConfigExist(properties)) {
                        response.setCode(ResponseCode.NO_PERMISSION);
                        response.setRemark("Can not update config in black list.");
                        return response;
                    }

                    this.brokerController.getConfiguration().update(properties);
                    if (properties.containsKey("brokerPermission")) {
                        long stateMachineVersion = brokerController.getMessageStore() != null ? brokerController.getMessageStore().getStateMachineVersion() : 0;
                        this.brokerController.getTopicConfigManager().getDataVersion().nextVersion(stateMachineVersion);
                        this.brokerController.registerBrokerAll(false, false, true);
                    }

                } else {
                    LOGGER.error("string2Properties error");
                    response.setCode(ResponseCode.SYSTEM_ERROR);
                    response.setRemark("string2Properties error");
                    return response;
                }
            } catch (UnsupportedEncodingException e) {
                LOGGER.error("AdminBrokerProcessor#updateBrokerConfig: unexpected error, caller={}",
                    callerAddress, e);
                response.setCode(ResponseCode.SYSTEM_ERROR);
                response.setRemark("UnsupportedEncodingException " + e);
                return response;
            }
        }

        response.setCode(ResponseCode.SUCCESS);
        response.setRemark(null);
        return response;
    }

    private RemotingCommand getBrokerConfig(ChannelHandlerContext ctx, RemotingCommand request) {

        final RemotingCommand response = RemotingCommand.createResponseCommand(GetBrokerConfigResponseHeader.class);
        final GetBrokerConfigResponseHeader responseHeader = (GetBrokerConfigResponseHeader) response.readCustomHeader();

        String content = this.brokerController.getConfiguration().getAllConfigsFormatString();
        if (content != null && content.length() > 0) {
            try {
                response.setBody(content.getBytes(MixAll.DEFAULT_CHARSET));
            } catch (UnsupportedEncodingException e) {
                LOGGER.error("AdminBrokerProcessor#getBrokerConfig: unexpected error, caller={}",
                    RemotingHelper.parseChannelRemoteAddr(ctx.channel()), e);

                response.setCode(ResponseCode.SYSTEM_ERROR);
                response.setRemark("UnsupportedEncodingException " + e);
                return response;
            }
        }

        responseHeader.setVersion(this.brokerController.getConfiguration().getDataVersionJson());

        response.setCode(ResponseCode.SUCCESS);
        response.setRemark(null);
        return response;
    }

    private RemotingCommand rewriteRequestForStaticTopic(SearchOffsetRequestHeader requestHeader,
        TopicQueueMappingContext mappingContext) {
        try {
            if (mappingContext.getMappingDetail() == null) {
                return null;
            }

            TopicQueueMappingDetail mappingDetail = mappingContext.getMappingDetail();
            List<LogicQueueMappingItem> mappingItems = mappingContext.getMappingItemList();
            if (!mappingContext.isLeader()) {
                return buildErrorResponse(ResponseCode.NOT_LEADER_FOR_QUEUE, String.format("%s-%d does not exit in request process of current broker %s", mappingContext.getTopic(), mappingContext.getGlobalId(), mappingDetail.getBname()));
            }
            //TO DO should make sure the timestampOfOffset is equal or bigger than the searched timestamp
            Long timestamp = requestHeader.getTimestamp();
            long offset = -1;
            for (int i = 0; i < mappingItems.size(); i++) {
                LogicQueueMappingItem item = mappingItems.get(i);
                if (!item.checkIfLogicoffsetDecided()) {
                    continue;
                }
                if (mappingDetail.getBname().equals(item.getBname())) {
                    offset = this.brokerController.getMessageStore().getOffsetInQueueByTime(mappingContext.getTopic(), item.getQueueId(), timestamp, requestHeader.getBoundaryType());
                    if (offset > 0) {
                        offset = item.computeStaticQueueOffsetStrictly(offset);
                        break;
                    }
                } else {
                    requestHeader.setLo(false);
                    requestHeader.setTimestamp(timestamp);
                    requestHeader.setQueueId(item.getQueueId());
                    requestHeader.setBrokerName(item.getBname());
                    RpcRequest rpcRequest = new RpcRequest(RequestCode.SEARCH_OFFSET_BY_TIMESTAMP, requestHeader, null);
                    RpcResponse rpcResponse = this.brokerController.getBrokerOuterAPI().getRpcClient().invoke(rpcRequest, this.brokerController.getBrokerConfig().getForwardTimeout()).get();
                    if (rpcResponse.getException() != null) {
                        throw rpcResponse.getException();
                    }
                    SearchOffsetResponseHeader offsetResponseHeader = (SearchOffsetResponseHeader) rpcResponse.getHeader();
                    if (offsetResponseHeader.getOffset() < 0
                        || item.checkIfEndOffsetDecided() && offsetResponseHeader.getOffset() >= item.getEndOffset()) {
                        continue;
                    } else {
                        offset = item.computeStaticQueueOffsetStrictly(offsetResponseHeader.getOffset());
                    }

                }
            }
            final RemotingCommand response = RemotingCommand.createResponseCommand(SearchOffsetResponseHeader.class);
            final SearchOffsetResponseHeader responseHeader = (SearchOffsetResponseHeader) response.readCustomHeader();
            responseHeader.setOffset(offset);
            response.setCode(ResponseCode.SUCCESS);
            response.setRemark(null);
            return response;
        } catch (Throwable t) {
            return buildErrorResponse(ResponseCode.SYSTEM_ERROR, t.getMessage());
        }
    }

    private RemotingCommand searchOffsetByTimestamp(ChannelHandlerContext ctx,
        RemotingCommand request) throws RemotingCommandException {
        final RemotingCommand response = RemotingCommand.createResponseCommand(SearchOffsetResponseHeader.class);
        final SearchOffsetResponseHeader responseHeader = (SearchOffsetResponseHeader) response.readCustomHeader();
        final SearchOffsetRequestHeader requestHeader =
            (SearchOffsetRequestHeader) request.decodeCommandCustomHeader(SearchOffsetRequestHeader.class);

        TopicQueueMappingContext mappingContext = this.brokerController.getTopicQueueMappingManager().buildTopicQueueMappingContext(requestHeader);

        RemotingCommand rewriteResult = rewriteRequestForStaticTopic(requestHeader, mappingContext);
        if (rewriteResult != null) {
            return rewriteResult;
        }

        long offset = this.brokerController.getMessageStore().getOffsetInQueueByTime(requestHeader.getTopic(), requestHeader.getQueueId(),
            requestHeader.getTimestamp(), requestHeader.getBoundaryType());

        responseHeader.setOffset(offset);

        response.setCode(ResponseCode.SUCCESS);
        response.setRemark(null);
        return response;
    }

    private RemotingCommand rewriteRequestForStaticTopic(GetMaxOffsetRequestHeader requestHeader,
        TopicQueueMappingContext mappingContext) {
        if (mappingContext.getMappingDetail() == null) {
            return null;
        }

        TopicQueueMappingDetail mappingDetail = mappingContext.getMappingDetail();
        LogicQueueMappingItem mappingItem = mappingContext.getLeaderItem();
        if (!mappingContext.isLeader()) {
            return buildErrorResponse(ResponseCode.NOT_LEADER_FOR_QUEUE, String.format("%s-%d does not exit in request process of current broker %s", mappingContext.getTopic(), mappingContext.getGlobalId(), mappingDetail.getBname()));
        }

        try {
            LogicQueueMappingItem maxItem = TopicQueueMappingUtils.findLogicQueueMappingItem(mappingContext.getMappingItemList(), Long.MAX_VALUE, true);
            assert maxItem != null;
            assert maxItem.getLogicOffset() >= 0;
            requestHeader.setBrokerName(maxItem.getBname());
            requestHeader.setLo(false);
            requestHeader.setQueueId(mappingItem.getQueueId());

            long maxPhysicalOffset = Long.MAX_VALUE;
            if (maxItem.getBname().equals(mappingDetail.getBname())) {
                //current broker
                maxPhysicalOffset = this.brokerController.getMessageStore().getMaxOffsetInQueue(mappingContext.getTopic(), mappingItem.getQueueId());
            } else {
                RpcRequest rpcRequest = new RpcRequest(RequestCode.GET_MAX_OFFSET, requestHeader, null);
                RpcResponse rpcResponse = this.brokerController.getBrokerOuterAPI().getRpcClient().invoke(rpcRequest, this.brokerController.getBrokerConfig().getForwardTimeout()).get();
                if (rpcResponse.getException() != null) {
                    throw rpcResponse.getException();
                }
                GetMaxOffsetResponseHeader offsetResponseHeader = (GetMaxOffsetResponseHeader) rpcResponse.getHeader();
                maxPhysicalOffset = offsetResponseHeader.getOffset();
            }

            final RemotingCommand response = RemotingCommand.createResponseCommand(GetMaxOffsetResponseHeader.class);
            final GetMaxOffsetResponseHeader responseHeader = (GetMaxOffsetResponseHeader) response.readCustomHeader();
            responseHeader.setOffset(maxItem.computeStaticQueueOffsetStrictly(maxPhysicalOffset));
            response.setCode(ResponseCode.SUCCESS);
            response.setRemark(null);
            return response;
        } catch (Throwable t) {
            return buildErrorResponse(ResponseCode.SYSTEM_ERROR, t.getMessage());
        }
    }

    private RemotingCommand getMaxOffset(ChannelHandlerContext ctx,
        RemotingCommand request) throws RemotingCommandException {
        final RemotingCommand response = RemotingCommand.createResponseCommand(GetMaxOffsetResponseHeader.class);
        final GetMaxOffsetResponseHeader responseHeader = (GetMaxOffsetResponseHeader) response.readCustomHeader();
        final GetMaxOffsetRequestHeader requestHeader =
            (GetMaxOffsetRequestHeader) request.decodeCommandCustomHeader(GetMaxOffsetRequestHeader.class);

        TopicQueueMappingContext mappingContext = this.brokerController.getTopicQueueMappingManager().buildTopicQueueMappingContext(requestHeader);
        RemotingCommand rewriteResult = rewriteRequestForStaticTopic(requestHeader, mappingContext);
        if (rewriteResult != null) {
            return rewriteResult;
        }

        long offset = this.brokerController.getMessageStore().getMaxOffsetInQueue(requestHeader.getTopic(), requestHeader.getQueueId());

        responseHeader.setOffset(offset);

        response.setCode(ResponseCode.SUCCESS);
        response.setRemark(null);
        return response;
    }

    private CompletableFuture<RpcResponse> handleGetMinOffsetForStaticTopic(RpcRequest request,
        TopicQueueMappingContext mappingContext) {
        if (mappingContext.getMappingDetail() == null) {
            return null;
        }
        TopicQueueMappingDetail mappingDetail = mappingContext.getMappingDetail();
        if (!mappingContext.isLeader()) {
            //this may not
            return CompletableFuture.completedFuture(new RpcResponse(new RpcException(ResponseCode.NOT_LEADER_FOR_QUEUE,
                String.format("%s-%d is not leader in broker %s, request code %d", mappingContext.getTopic(), mappingContext.getGlobalId(), mappingDetail.getBname(), request.getCode()))));
        }
        GetMinOffsetRequestHeader requestHeader = (GetMinOffsetRequestHeader) request.getHeader();
        LogicQueueMappingItem mappingItem = TopicQueueMappingUtils.findLogicQueueMappingItem(mappingContext.getMappingItemList(), 0L, true);
        assert mappingItem != null;
        try {
            requestHeader.setBrokerName(mappingItem.getBname());
            requestHeader.setLo(false);
            requestHeader.setQueueId(mappingItem.getQueueId());
            long physicalOffset;
            //run in local
            if (mappingItem.getBname().equals(mappingDetail.getBname())) {
                physicalOffset = this.brokerController.getMessageStore().getMinOffsetInQueue(mappingDetail.getTopic(), mappingItem.getQueueId());
            } else {
                RpcRequest rpcRequest = new RpcRequest(RequestCode.GET_MIN_OFFSET, requestHeader, null);
                RpcResponse rpcResponse = this.brokerController.getBrokerOuterAPI().getRpcClient().invoke(rpcRequest, this.brokerController.getBrokerConfig().getForwardTimeout()).get();
                if (rpcResponse.getException() != null) {
                    throw rpcResponse.getException();
                }
                GetMinOffsetResponseHeader offsetResponseHeader = (GetMinOffsetResponseHeader) rpcResponse.getHeader();
                physicalOffset = offsetResponseHeader.getOffset();
            }
            long offset = mappingItem.computeStaticQueueOffsetLoosely(physicalOffset);

            final GetMinOffsetResponseHeader responseHeader = new GetMinOffsetResponseHeader();
            responseHeader.setOffset(offset);
            return CompletableFuture.completedFuture(new RpcResponse(ResponseCode.SUCCESS, responseHeader, null));
        } catch (Throwable t) {
            LOGGER.error("rewriteRequestForStaticTopic failed", t);
            return CompletableFuture.completedFuture(new RpcResponse(new RpcException(ResponseCode.SYSTEM_ERROR, t.getMessage(), t)));
        }
    }

    private CompletableFuture<RpcResponse> handleGetMinOffset(RpcRequest request) {
        assert request.getCode() == RequestCode.GET_MIN_OFFSET;
        GetMinOffsetRequestHeader requestHeader = (GetMinOffsetRequestHeader) request.getHeader();
        TopicQueueMappingContext mappingContext = this.brokerController.getTopicQueueMappingManager().buildTopicQueueMappingContext(requestHeader, false);
        CompletableFuture<RpcResponse> rewriteResult = handleGetMinOffsetForStaticTopic(request, mappingContext);
        if (rewriteResult != null) {
            return rewriteResult;
        }
        final GetMinOffsetResponseHeader responseHeader = new GetMinOffsetResponseHeader();
        long offset = this.brokerController.getMessageStore().getMinOffsetInQueue(requestHeader.getTopic(), requestHeader.getQueueId());
        responseHeader.setOffset(offset);
        return CompletableFuture.completedFuture(new RpcResponse(ResponseCode.SUCCESS, responseHeader, null));
    }

    private RemotingCommand getMinOffset(ChannelHandlerContext ctx,
        RemotingCommand request) throws RemotingCommandException {
        final GetMinOffsetRequestHeader requestHeader =
            (GetMinOffsetRequestHeader) request.decodeCommandCustomHeader(GetMinOffsetRequestHeader.class);
        try {
            CompletableFuture<RpcResponse> responseFuture = handleGetMinOffset(new RpcRequest(RequestCode.GET_MIN_OFFSET, requestHeader, null));
            RpcResponse rpcResponse = responseFuture.get();
            return RpcClientUtils.createCommandForRpcResponse(rpcResponse);
        } catch (Throwable t) {
            return buildErrorResponse(ResponseCode.SYSTEM_ERROR, t.getMessage());
        }
    }

    private RemotingCommand rewriteRequestForStaticTopic(GetEarliestMsgStoretimeRequestHeader requestHeader,
        TopicQueueMappingContext mappingContext) {
        if (mappingContext.getMappingDetail() == null) {
            return null;
        }

        TopicQueueMappingDetail mappingDetail = mappingContext.getMappingDetail();
        if (!mappingContext.isLeader()) {
            return buildErrorResponse(ResponseCode.NOT_LEADER_FOR_QUEUE, String.format("%s-%d does not exit in request process of current broker %s", mappingContext.getTopic(), mappingContext.getGlobalId(), mappingDetail.getBname()));
        }
        LogicQueueMappingItem mappingItem = TopicQueueMappingUtils.findLogicQueueMappingItem(mappingContext.getMappingItemList(), 0L, true);
        assert mappingItem != null;
        try {
            requestHeader.setBrokerName(mappingItem.getBname());
            requestHeader.setLo(false);
            RpcRequest rpcRequest = new RpcRequest(RequestCode.GET_EARLIEST_MSG_STORETIME, requestHeader, null);
            //TO DO check if it is in current broker
            RpcResponse rpcResponse = this.brokerController.getBrokerOuterAPI().getRpcClient().invoke(rpcRequest, this.brokerController.getBrokerConfig().getForwardTimeout()).get();
            if (rpcResponse.getException() != null) {
                throw rpcResponse.getException();
            }
            GetEarliestMsgStoretimeResponseHeader offsetResponseHeader = (GetEarliestMsgStoretimeResponseHeader) rpcResponse.getHeader();

            final RemotingCommand response = RemotingCommand.createResponseCommand(GetEarliestMsgStoretimeResponseHeader.class);
            final GetEarliestMsgStoretimeResponseHeader responseHeader = (GetEarliestMsgStoretimeResponseHeader) response.readCustomHeader();
            responseHeader.setTimestamp(offsetResponseHeader.getTimestamp());
            response.setCode(ResponseCode.SUCCESS);
            response.setRemark(null);
            return response;
        } catch (Throwable t) {
            return buildErrorResponse(ResponseCode.SYSTEM_ERROR, t.getMessage());
        }
    }

    private RemotingCommand getEarliestMsgStoretime(ChannelHandlerContext ctx,
        RemotingCommand request) throws RemotingCommandException {
        final RemotingCommand response = RemotingCommand.createResponseCommand(GetEarliestMsgStoretimeResponseHeader.class);
        final GetEarliestMsgStoretimeResponseHeader responseHeader = (GetEarliestMsgStoretimeResponseHeader) response.readCustomHeader();
        final GetEarliestMsgStoretimeRequestHeader requestHeader =
            (GetEarliestMsgStoretimeRequestHeader) request.decodeCommandCustomHeader(GetEarliestMsgStoretimeRequestHeader.class);

        TopicQueueMappingContext mappingContext = this.brokerController.getTopicQueueMappingManager().buildTopicQueueMappingContext(requestHeader, false);
        RemotingCommand rewriteResult = rewriteRequestForStaticTopic(requestHeader, mappingContext);
        if (rewriteResult != null) {
            return rewriteResult;
        }

        long timestamp =
            this.brokerController.getMessageStore().getEarliestMessageTime(requestHeader.getTopic(), requestHeader.getQueueId());

        responseHeader.setTimestamp(timestamp);
        response.setCode(ResponseCode.SUCCESS);
        response.setRemark(null);
        return response;
    }

    private RemotingCommand getBrokerRuntimeInfo(ChannelHandlerContext ctx, RemotingCommand request) {
        final RemotingCommand response = RemotingCommand.createResponseCommand(null);

        HashMap<String, String> runtimeInfo = this.prepareRuntimeInfo();
        KVTable kvTable = new KVTable();
        kvTable.setTable(runtimeInfo);

        byte[] body = kvTable.encode();
        response.setBody(body);
        response.setCode(ResponseCode.SUCCESS);
        response.setRemark(null);
        return response;
    }

    private RemotingCommand lockBatchMQ(ChannelHandlerContext ctx,
        RemotingCommand request) throws RemotingCommandException {
        final RemotingCommand response = RemotingCommand.createResponseCommand(null);
        LockBatchRequestBody requestBody = LockBatchRequestBody.decode(request.getBody(), LockBatchRequestBody.class);

        Set<MessageQueue> lockOKMQSet = new HashSet<>();
        Set<MessageQueue> selfLockOKMQSet = this.brokerController.getRebalanceLockManager().tryLockBatch(
            requestBody.getConsumerGroup(),
            requestBody.getMqSet(),
            requestBody.getClientId());
        if (requestBody.isOnlyThisBroker() || !brokerController.getBrokerConfig().isLockInStrictMode()) {
            lockOKMQSet = selfLockOKMQSet;
        } else {
            requestBody.setOnlyThisBroker(true);
            int replicaSize = this.brokerController.getMessageStoreConfig().getTotalReplicas();

            int quorum = replicaSize / 2 + 1;

            if (quorum <= 1) {
                lockOKMQSet = selfLockOKMQSet;
            } else {
                final ConcurrentMap<MessageQueue, Integer> mqLockMap = new ConcurrentHashMap<>();
                for (MessageQueue mq : selfLockOKMQSet) {
                    if (!mqLockMap.containsKey(mq)) {
                        mqLockMap.put(mq, 0);
                    }
                    mqLockMap.put(mq, mqLockMap.get(mq) + 1);
                }

                BrokerMemberGroup memberGroup = this.brokerController.getBrokerMemberGroup();

                if (memberGroup != null) {
                    Map<Long, String> addrMap = new HashMap<>(memberGroup.getBrokerAddrs());
                    addrMap.remove(this.brokerController.getBrokerConfig().getBrokerId());
                    final CountDownLatch countDownLatch = new CountDownLatch(addrMap.size());
                    requestBody.setMqSet(selfLockOKMQSet);
                    requestBody.setOnlyThisBroker(true);
                    for (Long brokerId : addrMap.keySet()) {
                        try {
                            this.brokerController.getBrokerOuterAPI().lockBatchMQAsync(addrMap.get(brokerId),
                                requestBody, 1000, new LockCallback() {
                                    @Override
                                    public void onSuccess(Set<MessageQueue> lockOKMQSet) {
                                        for (MessageQueue mq : lockOKMQSet) {
                                            if (!mqLockMap.containsKey(mq)) {
                                                mqLockMap.put(mq, 0);
                                            }
                                            mqLockMap.put(mq, mqLockMap.get(mq) + 1);
                                        }
                                        countDownLatch.countDown();
                                    }

                                    @Override
                                    public void onException(Throwable e) {
                                        LOGGER.warn("lockBatchMQAsync on {} failed, {}", addrMap.get(brokerId), e);
                                        countDownLatch.countDown();
                                    }
                                });
                        } catch (Exception e) {
                            LOGGER.warn("lockBatchMQAsync on {} failed, {}", addrMap.get(brokerId), e);
                            countDownLatch.countDown();
                        }
                    }
                    try {
                        countDownLatch.await(2000, TimeUnit.MILLISECONDS);
                    } catch (InterruptedException e) {
                        LOGGER.warn("lockBatchMQ exception on {}, {}", this.brokerController.getBrokerConfig().getBrokerName(), e);
                    }
                }

                for (MessageQueue mq : mqLockMap.keySet()) {
                    if (mqLockMap.get(mq) >= quorum) {
                        lockOKMQSet.add(mq);
                    }
                }
            }
        }

        LockBatchResponseBody responseBody = new LockBatchResponseBody();
        responseBody.setLockOKMQSet(lockOKMQSet);

        response.setBody(responseBody.encode());
        response.setCode(ResponseCode.SUCCESS);
        response.setRemark(null);
        return response;
    }

    private RemotingCommand unlockBatchMQ(ChannelHandlerContext ctx,
        RemotingCommand request) throws RemotingCommandException {
        final RemotingCommand response = RemotingCommand.createResponseCommand(null);
        UnlockBatchRequestBody requestBody = UnlockBatchRequestBody.decode(request.getBody(), UnlockBatchRequestBody.class);

        if (requestBody.isOnlyThisBroker() || !this.brokerController.getBrokerConfig().isLockInStrictMode()) {
            this.brokerController.getRebalanceLockManager().unlockBatch(
                requestBody.getConsumerGroup(),
                requestBody.getMqSet(),
                requestBody.getClientId());
        } else {
            requestBody.setOnlyThisBroker(true);
            BrokerMemberGroup memberGroup = this.brokerController.getBrokerMemberGroup();

            if (memberGroup != null) {
                Map<Long, String> addrMap = memberGroup.getBrokerAddrs();
                for (Long brokerId : addrMap.keySet()) {
                    try {
                        this.brokerController.getBrokerOuterAPI().unlockBatchMQAsync(addrMap.get(brokerId), requestBody, 1000, new UnlockCallback() {
                            @Override
                            public void onSuccess() {

                            }

                            @Override
                            public void onException(Throwable e) {
                                LOGGER.warn("unlockBatchMQ exception on {}, {}", addrMap.get(brokerId), e);
                            }
                        });
                    } catch (Exception e) {
                        LOGGER.warn("unlockBatchMQ exception on {}, {}", addrMap.get(brokerId), e);
                    }
                }
            }
        }

        response.setCode(ResponseCode.SUCCESS);
        response.setRemark(null);
        return response;
    }

    private RemotingCommand updateAndCreateSubscriptionGroup(ChannelHandlerContext ctx, RemotingCommand request)
        throws RemotingCommandException {
        long startTime = System.currentTimeMillis();
        final RemotingCommand response = RemotingCommand.createResponseCommand(null);

        LOGGER.info("AdminBrokerProcessor#updateAndCreateSubscriptionGroup called by {}",
            RemotingHelper.parseChannelRemoteAddr(ctx.channel()));

        SubscriptionGroupConfig config = RemotingSerializable.decode(request.getBody(), SubscriptionGroupConfig.class);
        if (config != null) {
            this.brokerController.getSubscriptionGroupManager().updateSubscriptionGroupConfig(config);
        }

        response.setCode(ResponseCode.SUCCESS);
        response.setRemark(null);
        long executionTime = System.currentTimeMillis() - startTime;
        LOGGER.info("executionTime of create subscriptionGroup:{} is {} ms" ,config.getGroupName() ,executionTime);
        InvocationStatus status = response.getCode() == ResponseCode.SUCCESS ?
                InvocationStatus.SUCCESS : InvocationStatus.FAILURE;
        Attributes attributes = BrokerMetricsManager.newAttributesBuilder()
<<<<<<< HEAD
                .put(LABEL_REQUEST_IS_SUCCESS, response.getCode() == ResponseCode.SUCCESS)
=======
                .put(LABEL_INVOCATION_STATUS, status.getName())
                .put(LABEL_NODE_ID, brokerController.getBrokerConfig().getBrokerName())
>>>>>>> 2f3cd2be
                .build();
        BrokerMetricsManager.consumerGroupCreateExecuteTime.record(executionTime, attributes);
        return response;
    }

    private void initConsumerOffset(String clientHost, String groupName, int mode, TopicConfig topicConfig) {
        String topic = topicConfig.getTopicName();
        for (int queueId = 0; queueId < topicConfig.getReadQueueNums(); queueId++) {
            if (this.brokerController.getConsumerOffsetManager().queryOffset(groupName, topic, queueId) > -1) {
                continue;
            }
            long offset = 0;
            if (this.brokerController.getMessageStore().getConsumeQueue(topic, queueId) != null) {
                if (ConsumeInitMode.MAX == mode) {
                    offset = this.brokerController.getMessageStore().getMaxOffsetInQueue(topic, queueId);
                } else if (ConsumeInitMode.MIN == mode) {
                    offset = this.brokerController.getMessageStore().getMinOffsetInQueue(topic, queueId);
                }
            }
            this.brokerController.getConsumerOffsetManager().commitOffset(clientHost, groupName, topic, queueId, offset);
            LOGGER.info("AdminBrokerProcessor#initConsumerOffset: consumerGroup={}, topic={}, queueId={}, offset={}",
                groupName, topic, queueId, offset);
        }
    }

    private RemotingCommand getAllSubscriptionGroup(ChannelHandlerContext ctx,
        RemotingCommand request) throws RemotingCommandException {
        final RemotingCommand response = RemotingCommand.createResponseCommand(null);
        String content = this.brokerController.getSubscriptionGroupManager().encode();
        if (content != null && content.length() > 0) {
            try {
                response.setBody(content.getBytes(MixAll.DEFAULT_CHARSET));
            } catch (UnsupportedEncodingException e) {
                LOGGER.error("UnsupportedEncodingException getAllSubscriptionGroup", e);

                response.setCode(ResponseCode.SYSTEM_ERROR);
                response.setRemark("UnsupportedEncodingException " + e.getMessage());
                return response;
            }
        } else {
            LOGGER.error("No subscription group in this broker, client:{} ", ctx.channel().remoteAddress());
            response.setCode(ResponseCode.SYSTEM_ERROR);
            response.setRemark("No subscription group in this broker");
            return response;
        }

        response.setCode(ResponseCode.SUCCESS);
        response.setRemark(null);

        return response;
    }

    private RemotingCommand deleteSubscriptionGroup(ChannelHandlerContext ctx,
        RemotingCommand request) throws RemotingCommandException {
        final RemotingCommand response = RemotingCommand.createResponseCommand(null);
        DeleteSubscriptionGroupRequestHeader requestHeader =
            (DeleteSubscriptionGroupRequestHeader) request.decodeCommandCustomHeader(DeleteSubscriptionGroupRequestHeader.class);

        LOGGER.info("AdminBrokerProcessor#deleteSubscriptionGroup, caller={}",
            RemotingHelper.parseChannelRemoteAddr(ctx.channel()));

        this.brokerController.getSubscriptionGroupManager().deleteSubscriptionGroupConfig(requestHeader.getGroupName());

        if (requestHeader.isCleanOffset()) {
            this.brokerController.getConsumerOffsetManager().removeOffset(requestHeader.getGroupName());
            this.brokerController.getPopInflightMessageCounter().clearInFlightMessageNumByGroupName(requestHeader.getGroupName());
        }

        if (this.brokerController.getBrokerConfig().isAutoDeleteUnusedStats()) {
            this.brokerController.getBrokerStatsManager().onGroupDeleted(requestHeader.getGroupName());
        }
        response.setCode(ResponseCode.SUCCESS);
        response.setRemark(null);
        return response;
    }

    private RemotingCommand getTopicStatsInfo(ChannelHandlerContext ctx,
        RemotingCommand request) throws RemotingCommandException {
        final RemotingCommand response = RemotingCommand.createResponseCommand(null);
        final GetTopicStatsInfoRequestHeader requestHeader =
            (GetTopicStatsInfoRequestHeader) request.decodeCommandCustomHeader(GetTopicStatsInfoRequestHeader.class);

        final String topic = requestHeader.getTopic();
        TopicConfig topicConfig = this.brokerController.getTopicConfigManager().selectTopicConfig(topic);
        if (null == topicConfig) {
            response.setCode(ResponseCode.TOPIC_NOT_EXIST);
            response.setRemark("topic[" + topic + "] not exist");
            return response;
        }

        TopicStatsTable topicStatsTable = new TopicStatsTable();

        int maxQueueNums = Math.max(topicConfig.getWriteQueueNums(), topicConfig.getReadQueueNums());
        for (int i = 0; i < maxQueueNums; i++) {
            MessageQueue mq = new MessageQueue();
            mq.setTopic(topic);
            mq.setBrokerName(this.brokerController.getBrokerConfig().getBrokerName());
            mq.setQueueId(i);

            TopicOffset topicOffset = new TopicOffset();
            long min = this.brokerController.getMessageStore().getMinOffsetInQueue(topic, i);
            if (min < 0) {
                min = 0;
            }

            long max = this.brokerController.getMessageStore().getMaxOffsetInQueue(topic, i);
            if (max < 0) {
                max = 0;
            }

            long timestamp = 0;
            if (max > 0) {
                timestamp = this.brokerController.getMessageStore().getMessageStoreTimeStamp(topic, i, max - 1);
            }

            topicOffset.setMinOffset(min);
            topicOffset.setMaxOffset(max);
            topicOffset.setLastUpdateTimestamp(timestamp);

            topicStatsTable.getOffsetTable().put(mq, topicOffset);
        }

        byte[] body = topicStatsTable.encode();
        response.setBody(body);
        response.setCode(ResponseCode.SUCCESS);
        response.setRemark(null);
        return response;
    }

    private RemotingCommand getConsumerConnectionList(ChannelHandlerContext ctx,
        RemotingCommand request) throws RemotingCommandException {
        final RemotingCommand response = RemotingCommand.createResponseCommand(null);
        final GetConsumerConnectionListRequestHeader requestHeader =
            (GetConsumerConnectionListRequestHeader) request.decodeCommandCustomHeader(GetConsumerConnectionListRequestHeader.class);

        ConsumerGroupInfo consumerGroupInfo =
            this.brokerController.getConsumerManager().getConsumerGroupInfo(requestHeader.getConsumerGroup());
        if (consumerGroupInfo != null) {
            ConsumerConnection bodydata = new ConsumerConnection();
            bodydata.setConsumeFromWhere(consumerGroupInfo.getConsumeFromWhere());
            bodydata.setConsumeType(consumerGroupInfo.getConsumeType());
            bodydata.setMessageModel(consumerGroupInfo.getMessageModel());
            bodydata.getSubscriptionTable().putAll(consumerGroupInfo.getSubscriptionTable());

            Iterator<Map.Entry<Channel, ClientChannelInfo>> it = consumerGroupInfo.getChannelInfoTable().entrySet().iterator();
            while (it.hasNext()) {
                ClientChannelInfo info = it.next().getValue();
                Connection connection = new Connection();
                connection.setClientId(info.getClientId());
                connection.setLanguage(info.getLanguage());
                connection.setVersion(info.getVersion());
                connection.setClientAddr(RemotingHelper.parseChannelRemoteAddr(info.getChannel()));

                bodydata.getConnectionSet().add(connection);
            }

            byte[] body = bodydata.encode();
            response.setBody(body);
            response.setCode(ResponseCode.SUCCESS);
            response.setRemark(null);

            return response;
        }

        response.setCode(ResponseCode.CONSUMER_NOT_ONLINE);
        response.setRemark("the consumer group[" + requestHeader.getConsumerGroup() + "] not online");
        return response;
    }

    private RemotingCommand getAllProducerInfo(ChannelHandlerContext ctx,
        RemotingCommand request) throws RemotingCommandException {
        final RemotingCommand response = RemotingCommand.createResponseCommand(null);
        final GetAllProducerInfoRequestHeader requestHeader =
            (GetAllProducerInfoRequestHeader) request.decodeCommandCustomHeader(GetAllProducerInfoRequestHeader.class);

        ProducerTableInfo producerTable = this.brokerController.getProducerManager().getProducerTable();
        if (producerTable != null) {
            byte[] body = producerTable.encode();
            response.setBody(body);
            response.setCode(ResponseCode.SUCCESS);
            response.setRemark(null);
            return response;
        }

        response.setCode(ResponseCode.SYSTEM_ERROR);
        return response;
    }

    private RemotingCommand getProducerConnectionList(ChannelHandlerContext ctx,
        RemotingCommand request) throws RemotingCommandException {
        final RemotingCommand response = RemotingCommand.createResponseCommand(null);
        final GetProducerConnectionListRequestHeader requestHeader =
            (GetProducerConnectionListRequestHeader) request.decodeCommandCustomHeader(GetProducerConnectionListRequestHeader.class);

        ProducerConnection bodydata = new ProducerConnection();
        Map<Channel, ClientChannelInfo> channelInfoHashMap =
            this.brokerController.getProducerManager().getGroupChannelTable().get(requestHeader.getProducerGroup());
        if (channelInfoHashMap != null) {
            Iterator<Map.Entry<Channel, ClientChannelInfo>> it = channelInfoHashMap.entrySet().iterator();
            while (it.hasNext()) {
                ClientChannelInfo info = it.next().getValue();
                Connection connection = new Connection();
                connection.setClientId(info.getClientId());
                connection.setLanguage(info.getLanguage());
                connection.setVersion(info.getVersion());
                connection.setClientAddr(RemotingHelper.parseChannelRemoteAddr(info.getChannel()));

                bodydata.getConnectionSet().add(connection);
            }

            byte[] body = bodydata.encode();
            response.setBody(body);
            response.setCode(ResponseCode.SUCCESS);
            response.setRemark(null);
            return response;
        }

        response.setCode(ResponseCode.SYSTEM_ERROR);
        response.setRemark("the producer group[" + requestHeader.getProducerGroup() + "] not exist");
        return response;
    }

    private RemotingCommand getConsumeStats(ChannelHandlerContext ctx,
        RemotingCommand request) throws RemotingCommandException {
        final RemotingCommand response = RemotingCommand.createResponseCommand(null);
        final GetConsumeStatsRequestHeader requestHeader =
            (GetConsumeStatsRequestHeader) request.decodeCommandCustomHeader(GetConsumeStatsRequestHeader.class);

        ConsumeStats consumeStats = new ConsumeStats();

        Set<String> topics = new HashSet<>();
        if (UtilAll.isBlank(requestHeader.getTopic())) {
            topics = this.brokerController.getConsumerOffsetManager().whichTopicByConsumer(requestHeader.getConsumerGroup());
        } else {
            topics.add(requestHeader.getTopic());
        }

        for (String topic : topics) {
            TopicConfig topicConfig = this.brokerController.getTopicConfigManager().selectTopicConfig(topic);
            if (null == topicConfig) {
                LOGGER.warn("AdminBrokerProcessor#getConsumeStats: topic config does not exist, topic={}", topic);
                continue;
            }

            TopicQueueMappingDetail mappingDetail = this.brokerController.getTopicQueueMappingManager().getTopicQueueMapping(topic);

            {
                SubscriptionData findSubscriptionData =
                    this.brokerController.getConsumerManager().findSubscriptionData(requestHeader.getConsumerGroup(), topic);

                if (null == findSubscriptionData
                    && this.brokerController.getConsumerManager().findSubscriptionDataCount(requestHeader.getConsumerGroup()) > 0) {
                    LOGGER.warn(
                        "AdminBrokerProcessor#getConsumeStats: topic does not exist in consumer group's subscription, "
                            + "topic={}, consumer group={}", topic, requestHeader.getConsumerGroup());
                    continue;
                }
            }

            for (int i = 0; i < topicConfig.getReadQueueNums(); i++) {
                MessageQueue mq = new MessageQueue();
                mq.setTopic(topic);
                mq.setBrokerName(this.brokerController.getBrokerConfig().getBrokerName());
                mq.setQueueId(i);

                OffsetWrapper offsetWrapper = new OffsetWrapper();

                long brokerOffset = this.brokerController.getMessageStore().getMaxOffsetInQueue(topic, i);
                if (brokerOffset < 0) {
                    brokerOffset = 0;
                }

                long consumerOffset = this.brokerController.getConsumerOffsetManager().queryOffset(
                    requestHeader.getConsumerGroup(), topic, i);

                // the consumerOffset cannot be zero for static topic because of the "double read check" strategy
                // just remain the logic for dynamic topic
                // maybe we should remove it in the future
                if (mappingDetail == null) {
                    if (consumerOffset < 0) {
                        consumerOffset = 0;
                    }
                }

                long pullOffset = this.brokerController.getConsumerOffsetManager().queryPullOffset(
                    requestHeader.getConsumerGroup(), topic, i);

                offsetWrapper.setBrokerOffset(brokerOffset);
                offsetWrapper.setConsumerOffset(consumerOffset);
                offsetWrapper.setPullOffset(Math.max(consumerOffset, pullOffset));

                long timeOffset = consumerOffset - 1;
                if (timeOffset >= 0) {
                    long lastTimestamp = this.brokerController.getMessageStore().getMessageStoreTimeStamp(topic, i, timeOffset);
                    if (lastTimestamp > 0) {
                        offsetWrapper.setLastTimestamp(lastTimestamp);
                    }
                }

                consumeStats.getOffsetTable().put(mq, offsetWrapper);
            }

            double consumeTps = this.brokerController.getBrokerStatsManager().tpsGroupGetNums(requestHeader.getConsumerGroup(), topic);

            consumeTps += consumeStats.getConsumeTps();
            consumeStats.setConsumeTps(consumeTps);
        }

        byte[] body = consumeStats.encode();
        response.setBody(body);
        response.setCode(ResponseCode.SUCCESS);
        response.setRemark(null);
        return response;
    }

    private RemotingCommand getAllConsumerOffset(ChannelHandlerContext ctx, RemotingCommand request) {
        final RemotingCommand response = RemotingCommand.createResponseCommand(null);

        String content = this.brokerController.getConsumerOffsetManager().encode();
        if (content != null && content.length() > 0) {
            try {
                response.setBody(content.getBytes(MixAll.DEFAULT_CHARSET));
            } catch (UnsupportedEncodingException e) {
                LOGGER.error("get all consumer offset from master error.", e);

                response.setCode(ResponseCode.SYSTEM_ERROR);
                response.setRemark("UnsupportedEncodingException " + e.getMessage());
                return response;
            }
        } else {
            LOGGER.error("No consumer offset in this broker, client: {} ", ctx.channel().remoteAddress());
            response.setCode(ResponseCode.SYSTEM_ERROR);
            response.setRemark("No consumer offset in this broker");
            return response;
        }

        response.setCode(ResponseCode.SUCCESS);
        response.setRemark(null);

        return response;
    }

    private RemotingCommand getAllDelayOffset(ChannelHandlerContext ctx, RemotingCommand request) {
        final RemotingCommand response = RemotingCommand.createResponseCommand(null);

        String content = this.brokerController.getScheduleMessageService().encode();
        if (content != null && content.length() > 0) {
            try {
                response.setBody(content.getBytes(MixAll.DEFAULT_CHARSET));
            } catch (UnsupportedEncodingException e) {
                LOGGER.error("AdminBrokerProcessor#getAllDelayOffset: unexpected error, caller={}.",
                    RemotingHelper.parseChannelRemoteAddr(ctx.channel()), e);

                response.setCode(ResponseCode.SYSTEM_ERROR);
                response.setRemark("UnsupportedEncodingException " + e);
                return response;
            }
        } else {
            LOGGER.error("AdminBrokerProcessor#getAllDelayOffset: no delay offset in this broker, caller={}",
                RemotingHelper.parseChannelRemoteAddr(ctx.channel()));
            response.setCode(ResponseCode.SYSTEM_ERROR);
            response.setRemark("No delay offset in this broker");
            return response;
        }

        response.setCode(ResponseCode.SUCCESS);
        response.setRemark(null);

        return response;
    }

    private RemotingCommand getAllMessageRequestMode(ChannelHandlerContext ctx, RemotingCommand request) {
        final RemotingCommand response = RemotingCommand.createResponseCommand(null);

        String content = this.brokerController.getQueryAssignmentProcessor().getMessageRequestModeManager().encode();
        if (content != null && content.length() > 0) {
            try {
                response.setBody(content.getBytes(MixAll.DEFAULT_CHARSET));
            } catch (UnsupportedEncodingException e) {
                LOGGER.error("get all message request mode from master error.", e);

                response.setCode(ResponseCode.SYSTEM_ERROR);
                response.setRemark("UnsupportedEncodingException " + e);
                return response;
            }
        } else {
            LOGGER.error("No message request mode in this broker, client: {} ", ctx.channel().remoteAddress());
            response.setCode(ResponseCode.SYSTEM_ERROR);
            response.setRemark("No message request mode in this broker");
            return response;
        }

        response.setCode(ResponseCode.SUCCESS);
        response.setRemark(null);

        return response;
    }

    public RemotingCommand resetOffset(ChannelHandlerContext ctx,
        RemotingCommand request) throws RemotingCommandException {
        final ResetOffsetRequestHeader requestHeader =
            (ResetOffsetRequestHeader) request.decodeCommandCustomHeader(ResetOffsetRequestHeader.class);
        LOGGER.info("[reset-offset] reset offset started by {}. topic={}, group={}, timestamp={}, isForce={}",
            RemotingHelper.parseChannelRemoteAddr(ctx.channel()), requestHeader.getTopic(), requestHeader.getGroup(),
            requestHeader.getTimestamp(), requestHeader.isForce());

        if (this.brokerController.getBrokerConfig().isUseServerSideResetOffset()) {
            String topic = requestHeader.getTopic();
            String group = requestHeader.getGroup();
            int queueId = requestHeader.getQueueId();
            long timestamp = requestHeader.getTimestamp();
            Long offset = requestHeader.getOffset();
            return resetOffsetInner(topic, group, queueId, timestamp, offset);
        }

        boolean isC = false;
        LanguageCode language = request.getLanguage();
        switch (language) {
            case CPP:
                isC = true;
                break;
        }
        return this.brokerController.getBroker2Client().resetOffset(requestHeader.getTopic(), requestHeader.getGroup(),
            requestHeader.getTimestamp(), requestHeader.isForce(), isC);
    }

    private Long searchOffsetByTimestamp(String topic, int queueId, long timestamp) {
        if (timestamp < 0) {
            return brokerController.getMessageStore().getMaxOffsetInQueue(topic, queueId);
        } else {
            return brokerController.getMessageStore().getOffsetInQueueByTime(topic, queueId, timestamp);
        }
    }

    /**
     * Reset consumer offset.
     *
     * @param topic     Required, not null.
     * @param group     Required, not null.
     * @param queueId   if target queue ID is negative, all message queues will be reset; otherwise, only the target queue
     *                  would get reset.
     * @param timestamp if timestamp is negative, offset would be reset to broker offset at the time being; otherwise,
     *                  binary search is performed to locate target offset.
     * @param offset    Target offset to reset to if target queue ID is properly provided.
     * @return Affected queues and their new offset
     */
    private RemotingCommand resetOffsetInner(String topic, String group, int queueId, long timestamp, Long offset) {
        RemotingCommand response = RemotingCommand.createResponseCommand(ResponseCode.SUCCESS, null);

        if (BrokerRole.SLAVE == brokerController.getMessageStoreConfig().getBrokerRole()) {
            response.setCode(ResponseCode.SYSTEM_ERROR);
            response.setRemark("Can not reset offset in slave broker");
            return response;
        }

        Map<Integer, Long> queueOffsetMap = new HashMap<>();

        // Reset offset for all queues belonging to the specified topic
        TopicConfig topicConfig = brokerController.getTopicConfigManager().getTopicConfigTable().get(topic);
        if (null == topicConfig) {
            response.setCode(ResponseCode.TOPIC_NOT_EXIST);
            response.setRemark("Topic " + topic + " does not exist");
            LOGGER.warn("Reset offset failed, topic does not exist. topic={}, group={}", topic, group);
            return response;
        }

        if (!brokerController.getSubscriptionGroupManager().containsSubscriptionGroup(group)) {
            response.setCode(ResponseCode.SUBSCRIPTION_GROUP_NOT_EXIST);
            response.setRemark("Group " + group + " does not exist");
            LOGGER.warn("Reset offset failed, group does not exist. topic={}, group={}", topic, group);
            return response;
        }

        if (queueId >= 0) {
            if (null != offset && -1 != offset) {
                long min = brokerController.getMessageStore().getMinOffsetInQueue(topic, queueId);
                long max = brokerController.getMessageStore().getMaxOffsetInQueue(topic, queueId);
                if (min >= 0 && offset < min || offset > max + 1) {
                    response.setCode(ResponseCode.SYSTEM_ERROR);
                    response.setRemark(
                        String.format("Target offset %d not in consume queue range [%d-%d]", offset, min, max));
                    return response;
                }
            } else {
                offset = searchOffsetByTimestamp(topic, queueId, timestamp);
            }
            queueOffsetMap.put(queueId, offset);
        } else {
            for (int index = 0; index < topicConfig.getReadQueueNums(); index++) {
                offset = searchOffsetByTimestamp(topic, index, timestamp);
                queueOffsetMap.put(index, offset);
            }
        }

        if (queueOffsetMap.isEmpty()) {
            response.setCode(ResponseCode.SYSTEM_ERROR);
            response.setRemark("No queues to reset.");
            LOGGER.warn("Reset offset aborted: no queues to reset");
            return response;
        }

        for (Map.Entry<Integer, Long> entry : queueOffsetMap.entrySet()) {
            brokerController.getConsumerOffsetManager()
                .assignResetOffset(topic, group, entry.getKey(), entry.getValue());
        }

        // Prepare reset result.
        ResetOffsetBody body = new ResetOffsetBody();
        String brokerName = brokerController.getBrokerConfig().getBrokerName();
        for (Map.Entry<Integer, Long> entry : queueOffsetMap.entrySet()) {
            brokerController.getPopInflightMessageCounter().clearInFlightMessageNum(topic, group, entry.getKey());
            body.getOffsetTable().put(new MessageQueue(topic, brokerName, entry.getKey()), entry.getValue());
        }

        LOGGER.info("Reset offset, topic={}, group={}, queues={}", topic, group, body.toJson(false));
        response.setBody(body.encode());
        return response;
    }

    public RemotingCommand getConsumerStatus(ChannelHandlerContext ctx,
        RemotingCommand request) throws RemotingCommandException {
        final GetConsumerStatusRequestHeader requestHeader =
            (GetConsumerStatusRequestHeader) request.decodeCommandCustomHeader(GetConsumerStatusRequestHeader.class);

        LOGGER.info("[get-consumer-status] get consumer status by {}. topic={}, group={}",
            RemotingHelper.parseChannelRemoteAddr(ctx.channel()), requestHeader.getTopic(), requestHeader.getGroup());

        return this.brokerController.getBroker2Client().getConsumeStatus(requestHeader.getTopic(), requestHeader.getGroup(),
            requestHeader.getClientAddr());
    }

    private RemotingCommand queryTopicConsumeByWho(ChannelHandlerContext ctx,
        RemotingCommand request) throws RemotingCommandException {
        final RemotingCommand response = RemotingCommand.createResponseCommand(null);
        QueryTopicConsumeByWhoRequestHeader requestHeader =
            (QueryTopicConsumeByWhoRequestHeader) request.decodeCommandCustomHeader(QueryTopicConsumeByWhoRequestHeader.class);

        HashSet<String> groups = this.brokerController.getConsumerManager().queryTopicConsumeByWho(requestHeader.getTopic());

        Set<String> groupInOffset = this.brokerController.getConsumerOffsetManager().whichGroupByTopic(requestHeader.getTopic());
        if (groupInOffset != null && !groupInOffset.isEmpty()) {
            groups.addAll(groupInOffset);
        }

        GroupList groupList = new GroupList();
        groupList.setGroupList(groups);
        byte[] body = groupList.encode();

        response.setBody(body);
        response.setCode(ResponseCode.SUCCESS);
        response.setRemark(null);
        return response;
    }

    private RemotingCommand queryTopicsByConsumer(ChannelHandlerContext ctx,
        RemotingCommand request) throws RemotingCommandException {
        final RemotingCommand response = RemotingCommand.createResponseCommand(null);
        QueryTopicsByConsumerRequestHeader requestHeader =
            (QueryTopicsByConsumerRequestHeader) request.decodeCommandCustomHeader(QueryTopicsByConsumerRequestHeader.class);

        Set<String> topics = this.brokerController.getConsumerOffsetManager().whichTopicByConsumer(requestHeader.getGroup());

        TopicList topicList = new TopicList();
        topicList.setTopicList(topics);
        topicList.setBrokerAddr(brokerController.getBrokerAddr());
        byte[] body = topicList.encode();

        response.setBody(body);
        response.setCode(ResponseCode.SUCCESS);
        response.setRemark(null);
        return response;
    }

    private RemotingCommand querySubscriptionByConsumer(ChannelHandlerContext ctx,
        RemotingCommand request) throws RemotingCommandException {
        final RemotingCommand response = RemotingCommand.createResponseCommand(null);
        QuerySubscriptionByConsumerRequestHeader requestHeader =
            (QuerySubscriptionByConsumerRequestHeader) request.decodeCommandCustomHeader(QuerySubscriptionByConsumerRequestHeader.class);

        SubscriptionData subscriptionData = this.brokerController.getConsumerManager()
            .findSubscriptionData(requestHeader.getGroup(), requestHeader.getTopic());

        QuerySubscriptionResponseBody responseBody = new QuerySubscriptionResponseBody();
        responseBody.setGroup(requestHeader.getGroup());
        responseBody.setTopic(requestHeader.getTopic());
        responseBody.setSubscriptionData(subscriptionData);
        byte[] body = responseBody.encode();

        response.setBody(body);
        response.setCode(ResponseCode.SUCCESS);
        response.setRemark(null);
        return response;

    }

    private RemotingCommand queryConsumeTimeSpan(ChannelHandlerContext ctx,
        RemotingCommand request) throws RemotingCommandException {
        final RemotingCommand response = RemotingCommand.createResponseCommand(null);
        QueryConsumeTimeSpanRequestHeader requestHeader =
            (QueryConsumeTimeSpanRequestHeader) request.decodeCommandCustomHeader(QueryConsumeTimeSpanRequestHeader.class);

        final String topic = requestHeader.getTopic();
        TopicConfig topicConfig = this.brokerController.getTopicConfigManager().selectTopicConfig(topic);
        if (null == topicConfig) {
            response.setCode(ResponseCode.TOPIC_NOT_EXIST);
            response.setRemark("topic[" + topic + "] not exist");
            return response;
        }

        List<QueueTimeSpan> timeSpanSet = new ArrayList<>();
        for (int i = 0; i < topicConfig.getWriteQueueNums(); i++) {
            QueueTimeSpan timeSpan = new QueueTimeSpan();
            MessageQueue mq = new MessageQueue();
            mq.setTopic(topic);
            mq.setBrokerName(this.brokerController.getBrokerConfig().getBrokerName());
            mq.setQueueId(i);
            timeSpan.setMessageQueue(mq);

            long minTime = this.brokerController.getMessageStore().getEarliestMessageTime(topic, i);
            timeSpan.setMinTimeStamp(minTime);

            long max = this.brokerController.getMessageStore().getMaxOffsetInQueue(topic, i);
            long maxTime = this.brokerController.getMessageStore().getMessageStoreTimeStamp(topic, i, max - 1);
            timeSpan.setMaxTimeStamp(maxTime);

            long consumeTime;
            long consumerOffset = this.brokerController.getConsumerOffsetManager().queryOffset(
                requestHeader.getGroup(), topic, i);
            if (consumerOffset > 0) {
                consumeTime = this.brokerController.getMessageStore().getMessageStoreTimeStamp(topic, i, consumerOffset - 1);
            } else {
                consumeTime = minTime;
            }
            timeSpan.setConsumeTimeStamp(consumeTime);

            long maxBrokerOffset = this.brokerController.getMessageStore().getMaxOffsetInQueue(requestHeader.getTopic(), i);
            if (consumerOffset < maxBrokerOffset) {
                long nextTime = this.brokerController.getMessageStore().getMessageStoreTimeStamp(topic, i, consumerOffset);
                timeSpan.setDelayTime(System.currentTimeMillis() - nextTime);
            }
            timeSpanSet.add(timeSpan);
        }

        QueryConsumeTimeSpanBody queryConsumeTimeSpanBody = new QueryConsumeTimeSpanBody();
        queryConsumeTimeSpanBody.setConsumeTimeSpanSet(timeSpanSet);
        response.setBody(queryConsumeTimeSpanBody.encode());
        response.setCode(ResponseCode.SUCCESS);
        response.setRemark(null);
        return response;
    }

    private RemotingCommand getSystemTopicListFromBroker(ChannelHandlerContext ctx, RemotingCommand request)
        throws RemotingCommandException {
        final RemotingCommand response = RemotingCommand.createResponseCommand(null);

        Set<String> topics = TopicValidator.getSystemTopicSet();
        TopicList topicList = new TopicList();
        topicList.setTopicList(topics);
        response.setBody(topicList.encode());
        response.setCode(ResponseCode.SUCCESS);
        response.setRemark(null);
        return response;
    }

    public RemotingCommand cleanExpiredConsumeQueue() {
        LOGGER.info("AdminBrokerProcessor#cleanExpiredConsumeQueue: start.");
        final RemotingCommand response = RemotingCommand.createResponseCommand(null);
        try {
            brokerController.getMessageStore().cleanExpiredConsumerQueue();
        } catch (Throwable t) {
            return buildErrorResponse(ResponseCode.SYSTEM_ERROR, t.getMessage());
        }
        LOGGER.info("AdminBrokerProcessor#cleanExpiredConsumeQueue: end.");
        response.setCode(ResponseCode.SUCCESS);
        response.setRemark(null);
        return response;
    }

    public RemotingCommand deleteExpiredCommitLog() {
        LOGGER.warn("invoke deleteExpiredCommitLog start.");
        final RemotingCommand response = RemotingCommand.createResponseCommand(null);
        brokerController.getMessageStore().executeDeleteFilesManually();
        LOGGER.warn("invoke deleteExpiredCommitLog end.");
        response.setCode(ResponseCode.SUCCESS);
        response.setRemark(null);
        return response;
    }

    public RemotingCommand cleanUnusedTopic() {
        LOGGER.warn("invoke cleanUnusedTopic start.");
        final RemotingCommand response = RemotingCommand.createResponseCommand(null);
        brokerController.getMessageStore().cleanUnusedTopic(brokerController.getTopicConfigManager().getTopicConfigTable().keySet());
        LOGGER.warn("invoke cleanUnusedTopic end.");
        response.setCode(ResponseCode.SUCCESS);
        response.setRemark(null);
        return response;
    }

    private RemotingCommand getConsumerRunningInfo(ChannelHandlerContext ctx,
        RemotingCommand request) throws RemotingCommandException {
        final GetConsumerRunningInfoRequestHeader requestHeader =
            (GetConsumerRunningInfoRequestHeader) request.decodeCommandCustomHeader(GetConsumerRunningInfoRequestHeader.class);

        return this.callConsumer(RequestCode.GET_CONSUMER_RUNNING_INFO, request, requestHeader.getConsumerGroup(),
            requestHeader.getClientId());
    }

    private RemotingCommand queryCorrectionOffset(ChannelHandlerContext ctx,
        RemotingCommand request) throws RemotingCommandException {
        final RemotingCommand response = RemotingCommand.createResponseCommand(null);
        QueryCorrectionOffsetHeader requestHeader =
            (QueryCorrectionOffsetHeader) request.decodeCommandCustomHeader(QueryCorrectionOffsetHeader.class);

        Map<Integer, Long> correctionOffset = this.brokerController.getConsumerOffsetManager()
            .queryMinOffsetInAllGroup(requestHeader.getTopic(), requestHeader.getFilterGroups());

        Map<Integer, Long> compareOffset =
            this.brokerController.getConsumerOffsetManager().queryOffset(requestHeader.getCompareGroup(), requestHeader.getTopic());

        if (compareOffset != null && !compareOffset.isEmpty()) {
            for (Map.Entry<Integer, Long> entry : compareOffset.entrySet()) {
                Integer queueId = entry.getKey();
                correctionOffset.put(queueId,
                    correctionOffset.get(queueId) > entry.getValue() ? Long.MAX_VALUE : correctionOffset.get(queueId));
            }
        }

        QueryCorrectionOffsetBody body = new QueryCorrectionOffsetBody();
        body.setCorrectionOffsets(correctionOffset);
        response.setBody(body.encode());
        response.setCode(ResponseCode.SUCCESS);
        response.setRemark(null);
        return response;
    }

    private RemotingCommand consumeMessageDirectly(ChannelHandlerContext ctx,
        RemotingCommand request) throws RemotingCommandException {
        final ConsumeMessageDirectlyResultRequestHeader requestHeader = (ConsumeMessageDirectlyResultRequestHeader) request
            .decodeCommandCustomHeader(ConsumeMessageDirectlyResultRequestHeader.class);

        // brokerName
        request.getExtFields().put("brokerName", this.brokerController.getBrokerConfig().getBrokerName());
        // topicSysFlag
        if (StringUtils.isNotEmpty(requestHeader.getTopic())) {
            TopicConfig topicConfig = this.brokerController.getTopicConfigManager().getTopicConfigTable().get(requestHeader.getTopic());
            if (topicConfig != null) {
                request.addExtField("topicSysFlag", String.valueOf(topicConfig.getTopicSysFlag()));
            }
        }
        // groupSysFlag
        if (StringUtils.isNotEmpty(requestHeader.getConsumerGroup())) {
            SubscriptionGroupConfig groupConfig = brokerController.getSubscriptionGroupManager().getSubscriptionGroupTable().get(requestHeader.getConsumerGroup());
            if (groupConfig != null) {
                request.addExtField("groupSysFlag", String.valueOf(groupConfig.getGroupSysFlag()));
            }
        }
        SelectMappedBufferResult selectMappedBufferResult = null;
        try {
            MessageId messageId = MessageDecoder.decodeMessageId(requestHeader.getMsgId());
            selectMappedBufferResult = this.brokerController.getMessageStore().selectOneMessageByOffset(messageId.getOffset());

            byte[] body = new byte[selectMappedBufferResult.getSize()];
            selectMappedBufferResult.getByteBuffer().get(body);
            request.setBody(body);
        } catch (UnknownHostException e) {
        } finally {
            if (selectMappedBufferResult != null) {
                selectMappedBufferResult.release();
            }
        }

        return this.callConsumer(RequestCode.CONSUME_MESSAGE_DIRECTLY, request, requestHeader.getConsumerGroup(),
            requestHeader.getClientId());
    }

    private RemotingCommand cloneGroupOffset(ChannelHandlerContext ctx,
        RemotingCommand request) throws RemotingCommandException {
        final RemotingCommand response = RemotingCommand.createResponseCommand(null);
        CloneGroupOffsetRequestHeader requestHeader =
            (CloneGroupOffsetRequestHeader) request.decodeCommandCustomHeader(CloneGroupOffsetRequestHeader.class);

        Set<String> topics;
        if (UtilAll.isBlank(requestHeader.getTopic())) {
            topics = this.brokerController.getConsumerOffsetManager().whichTopicByConsumer(requestHeader.getSrcGroup());
        } else {
            topics = new HashSet<>();
            topics.add(requestHeader.getTopic());
        }

        for (String topic : topics) {
            TopicConfig topicConfig = this.brokerController.getTopicConfigManager().selectTopicConfig(topic);
            if (null == topicConfig) {
                LOGGER.warn("[cloneGroupOffset], topic config not exist, {}", topic);
                continue;
            }

            if (!requestHeader.isOffline()) {

                SubscriptionData findSubscriptionData =
                    this.brokerController.getConsumerManager().findSubscriptionData(requestHeader.getSrcGroup(), topic);
                if (this.brokerController.getConsumerManager().findSubscriptionDataCount(requestHeader.getSrcGroup()) > 0
                    && findSubscriptionData == null) {
                    LOGGER.warn(
                        "AdminBrokerProcessor#cloneGroupOffset: topic does not exist in consumer group's "
                            + "subscription, topic={}, consumer group={}", topic, requestHeader.getSrcGroup());
                    continue;
                }
            }

            this.brokerController.getConsumerOffsetManager().cloneOffset(requestHeader.getSrcGroup(), requestHeader.getDestGroup(),
                requestHeader.getTopic());
        }

        response.setCode(ResponseCode.SUCCESS);
        response.setRemark(null);
        return response;
    }

    private RemotingCommand ViewBrokerStatsData(ChannelHandlerContext ctx,
        RemotingCommand request) throws RemotingCommandException {
        final ViewBrokerStatsDataRequestHeader requestHeader =
            (ViewBrokerStatsDataRequestHeader) request.decodeCommandCustomHeader(ViewBrokerStatsDataRequestHeader.class);
        final RemotingCommand response = RemotingCommand.createResponseCommand(null);
        MessageStore messageStore = this.brokerController.getMessageStore();

        StatsItem statsItem = messageStore.getBrokerStatsManager().getStatsItem(requestHeader.getStatsName(), requestHeader.getStatsKey());
        if (null == statsItem) {
            response.setCode(ResponseCode.SYSTEM_ERROR);
            response.setRemark(String.format("The stats <%s> <%s> not exist", requestHeader.getStatsName(), requestHeader.getStatsKey()));
            return response;
        }

        BrokerStatsData brokerStatsData = new BrokerStatsData();

        {
            BrokerStatsItem it = new BrokerStatsItem();
            StatsSnapshot ss = statsItem.getStatsDataInMinute();
            it.setSum(ss.getSum());
            it.setTps(ss.getTps());
            it.setAvgpt(ss.getAvgpt());
            brokerStatsData.setStatsMinute(it);
        }

        {
            BrokerStatsItem it = new BrokerStatsItem();
            StatsSnapshot ss = statsItem.getStatsDataInHour();
            it.setSum(ss.getSum());
            it.setTps(ss.getTps());
            it.setAvgpt(ss.getAvgpt());
            brokerStatsData.setStatsHour(it);
        }

        {
            BrokerStatsItem it = new BrokerStatsItem();
            StatsSnapshot ss = statsItem.getStatsDataInDay();
            it.setSum(ss.getSum());
            it.setTps(ss.getTps());
            it.setAvgpt(ss.getAvgpt());
            brokerStatsData.setStatsDay(it);
        }

        response.setBody(brokerStatsData.encode());
        response.setCode(ResponseCode.SUCCESS);
        response.setRemark(null);
        return response;
    }

    private RemotingCommand fetchAllConsumeStatsInBroker(ChannelHandlerContext ctx, RemotingCommand request)
        throws RemotingCommandException {
        final RemotingCommand response = RemotingCommand.createResponseCommand(null);
        GetConsumeStatsInBrokerHeader requestHeader =
            (GetConsumeStatsInBrokerHeader) request.decodeCommandCustomHeader(GetConsumeStatsInBrokerHeader.class);
        boolean isOrder = requestHeader.isOrder();
        ConcurrentMap<String, SubscriptionGroupConfig> subscriptionGroups =
            brokerController.getSubscriptionGroupManager().getSubscriptionGroupTable();

        List<Map<String/* subscriptionGroupName */, List<ConsumeStats>>> brokerConsumeStatsList =
            new ArrayList<>();

        long totalDiff = 0L;
        long totalInflightDiff = 0L;
        for (String group : subscriptionGroups.keySet()) {
            Map<String, List<ConsumeStats>> subscripTopicConsumeMap = new HashMap<>();
            Set<String> topics = this.brokerController.getConsumerOffsetManager().whichTopicByConsumer(group);
            List<ConsumeStats> consumeStatsList = new ArrayList<>();
            for (String topic : topics) {
                ConsumeStats consumeStats = new ConsumeStats();
                TopicConfig topicConfig = this.brokerController.getTopicConfigManager().selectTopicConfig(topic);
                if (null == topicConfig) {
                    LOGGER.warn(
                        "AdminBrokerProcessor#fetchAllConsumeStatsInBroker: topic config does not exist, topic={}",
                        topic);
                    continue;
                }

                if (isOrder && !topicConfig.isOrder()) {
                    continue;
                }

                {
                    SubscriptionData findSubscriptionData = this.brokerController.getConsumerManager().findSubscriptionData(group, topic);

                    if (null == findSubscriptionData
                        && this.brokerController.getConsumerManager().findSubscriptionDataCount(group) > 0) {
                        LOGGER.warn(
                            "AdminBrokerProcessor#fetchAllConsumeStatsInBroker: topic does not exist in consumer "
                                + "group's subscription, topic={}, consumer group={}", topic, group);
                        continue;
                    }
                }

                for (int i = 0; i < topicConfig.getWriteQueueNums(); i++) {
                    MessageQueue mq = new MessageQueue();
                    mq.setTopic(topic);
                    mq.setBrokerName(this.brokerController.getBrokerConfig().getBrokerName());
                    mq.setQueueId(i);
                    OffsetWrapper offsetWrapper = new OffsetWrapper();
                    long brokerOffset = this.brokerController.getMessageStore().getMaxOffsetInQueue(topic, i);
                    if (brokerOffset < 0) {
                        brokerOffset = 0;
                    }
                    long consumerOffset = this.brokerController.getConsumerOffsetManager().queryOffset(
                        group,
                        topic,
                        i);
                    if (consumerOffset < 0)
                        consumerOffset = 0;

                    offsetWrapper.setBrokerOffset(brokerOffset);
                    offsetWrapper.setConsumerOffset(consumerOffset);

                    long timeOffset = consumerOffset - 1;
                    if (timeOffset >= 0) {
                        long lastTimestamp = this.brokerController.getMessageStore().getMessageStoreTimeStamp(topic, i, timeOffset);
                        if (lastTimestamp > 0) {
                            offsetWrapper.setLastTimestamp(lastTimestamp);
                        }
                    }
                    consumeStats.getOffsetTable().put(mq, offsetWrapper);
                }
                double consumeTps = this.brokerController.getBrokerStatsManager().tpsGroupGetNums(group, topic);
                consumeTps += consumeStats.getConsumeTps();
                consumeStats.setConsumeTps(consumeTps);
                totalDiff += consumeStats.computeTotalDiff();
                totalInflightDiff += consumeStats.computeInflightTotalDiff();
                consumeStatsList.add(consumeStats);
            }
            subscripTopicConsumeMap.put(group, consumeStatsList);
            brokerConsumeStatsList.add(subscripTopicConsumeMap);
        }
        ConsumeStatsList consumeStats = new ConsumeStatsList();
        consumeStats.setBrokerAddr(brokerController.getBrokerAddr());
        consumeStats.setConsumeStatsList(brokerConsumeStatsList);
        consumeStats.setTotalDiff(totalDiff);
        consumeStats.setTotalInflightDiff(totalInflightDiff);
        response.setBody(consumeStats.encode());
        response.setCode(ResponseCode.SUCCESS);
        response.setRemark(null);
        return response;
    }

    private HashMap<String, String> prepareRuntimeInfo() {
        HashMap<String, String> runtimeInfo = this.brokerController.getMessageStore().getRuntimeInfo();

        for (BrokerAttachedPlugin brokerAttachedPlugin : brokerController.getBrokerAttachedPlugins()) {
            if (brokerAttachedPlugin != null) {
                brokerAttachedPlugin.buildRuntimeInfo(runtimeInfo);
            }
        }

        this.brokerController.getScheduleMessageService().buildRunningStats(runtimeInfo);
        runtimeInfo.put("brokerActive", String.valueOf(this.brokerController.isSpecialServiceRunning()));
        runtimeInfo.put("brokerVersionDesc", MQVersion.getVersionDesc(MQVersion.CURRENT_VERSION));
        runtimeInfo.put("brokerVersion", String.valueOf(MQVersion.CURRENT_VERSION));

        runtimeInfo.put("msgPutTotalYesterdayMorning",
            String.valueOf(this.brokerController.getBrokerStats().getMsgPutTotalYesterdayMorning()));
        runtimeInfo.put("msgPutTotalTodayMorning", String.valueOf(this.brokerController.getBrokerStats().getMsgPutTotalTodayMorning()));
        runtimeInfo.put("msgPutTotalTodayNow", String.valueOf(this.brokerController.getBrokerStats().getMsgPutTotalTodayNow()));

        runtimeInfo.put("msgGetTotalYesterdayMorning",
            String.valueOf(this.brokerController.getBrokerStats().getMsgGetTotalYesterdayMorning()));
        runtimeInfo.put("msgGetTotalTodayMorning", String.valueOf(this.brokerController.getBrokerStats().getMsgGetTotalTodayMorning()));
        runtimeInfo.put("msgGetTotalTodayNow", String.valueOf(this.brokerController.getBrokerStats().getMsgGetTotalTodayNow()));

        runtimeInfo.put("dispatchBehindBytes", String.valueOf(this.brokerController.getMessageStore().dispatchBehindBytes()));
        runtimeInfo.put("pageCacheLockTimeMills", String.valueOf(this.brokerController.getMessageStore().lockTimeMills()));

        runtimeInfo.put("earliestMessageTimeStamp", String.valueOf(this.brokerController.getMessageStore().getEarliestMessageTime()));
        runtimeInfo.put("startAcceptSendRequestTimeStamp", String.valueOf(this.brokerController.getBrokerConfig().getStartAcceptSendRequestTimeStamp()));

        if (this.brokerController.getMessageStoreConfig().isTimerWheelEnable()) {
            runtimeInfo.put("timerReadBehind", String.valueOf(this.brokerController.getMessageStore().getTimerMessageStore().getDequeueBehind()));
            runtimeInfo.put("timerOffsetBehind", String.valueOf(this.brokerController.getMessageStore().getTimerMessageStore().getEnqueueBehindMessages()));
            runtimeInfo.put("timerCongestNum", String.valueOf(this.brokerController.getMessageStore().getTimerMessageStore().getAllCongestNum()));
            runtimeInfo.put("timerEnqueueTps", String.valueOf(this.brokerController.getMessageStore().getTimerMessageStore().getEnqueueTps()));
            runtimeInfo.put("timerDequeueTps", String.valueOf(this.brokerController.getMessageStore().getTimerMessageStore().getDequeueTps()));
        } else {
            runtimeInfo.put("timerReadBehind", "0");
            runtimeInfo.put("timerOffsetBehind", "0");
            runtimeInfo.put("timerCongestNum", "0");
            runtimeInfo.put("timerEnqueueTps", "0.0");
            runtimeInfo.put("timerDequeueTps", "0.0");
        }
        MessageStore messageStore = this.brokerController.getMessageStore();
        runtimeInfo.put("remainTransientStoreBufferNumbs", String.valueOf(messageStore.remainTransientStoreBufferNumbs()));
        if (this.brokerController.getMessageStore() instanceof DefaultMessageStore && ((DefaultMessageStore) this.brokerController.getMessageStore()).isTransientStorePoolEnable()) {
            runtimeInfo.put("remainHowManyDataToCommit", MixAll.humanReadableByteCount(messageStore.remainHowManyDataToCommit(), false));
        }
        runtimeInfo.put("remainHowManyDataToFlush", MixAll.humanReadableByteCount(messageStore.remainHowManyDataToFlush(), false));

        java.io.File commitLogDir = new java.io.File(this.brokerController.getMessageStoreConfig().getStorePathRootDir());
        if (commitLogDir.exists()) {
            runtimeInfo.put("commitLogDirCapacity", String.format("Total : %s, Free : %s.", MixAll.humanReadableByteCount(commitLogDir.getTotalSpace(), false), MixAll.humanReadableByteCount(commitLogDir.getFreeSpace(), false)));
        }

        runtimeInfo.put("sendThreadPoolQueueSize", String.valueOf(this.brokerController.getSendThreadPoolQueue().size()));
        runtimeInfo.put("sendThreadPoolQueueCapacity",
            String.valueOf(this.brokerController.getBrokerConfig().getSendThreadPoolQueueCapacity()));

        runtimeInfo.put("pullThreadPoolQueueSize", String.valueOf(this.brokerController.getPullThreadPoolQueue().size()));
        runtimeInfo.put("pullThreadPoolQueueCapacity",
            String.valueOf(this.brokerController.getBrokerConfig().getPullThreadPoolQueueCapacity()));

        runtimeInfo.put("litePullThreadPoolQueueSize", String.valueOf(brokerController.getLitePullThreadPoolQueue().size()));
        runtimeInfo.put("litePullThreadPoolQueueCapacity",
            String.valueOf(this.brokerController.getBrokerConfig().getLitePullThreadPoolQueueCapacity()));

        runtimeInfo.put("queryThreadPoolQueueSize", String.valueOf(this.brokerController.getQueryThreadPoolQueue().size()));
        runtimeInfo.put("queryThreadPoolQueueCapacity",
            String.valueOf(this.brokerController.getBrokerConfig().getQueryThreadPoolQueueCapacity()));

        runtimeInfo.put("sendThreadPoolQueueHeadWaitTimeMills", String.valueOf(this.brokerController.headSlowTimeMills4SendThreadPoolQueue()));
        runtimeInfo.put("pullThreadPoolQueueHeadWaitTimeMills", String.valueOf(brokerController.headSlowTimeMills4PullThreadPoolQueue()));
        runtimeInfo.put("queryThreadPoolQueueHeadWaitTimeMills", String.valueOf(this.brokerController.headSlowTimeMills4QueryThreadPoolQueue()));
        runtimeInfo.put("litePullThreadPoolQueueHeadWaitTimeMills", String.valueOf(brokerController.headSlowTimeMills4LitePullThreadPoolQueue()));

        runtimeInfo.put("EndTransactionQueueSize", String.valueOf(this.brokerController.getEndTransactionThreadPoolQueue().size()));
        runtimeInfo.put("EndTransactionThreadPoolQueueCapacity",
            String.valueOf(this.brokerController.getBrokerConfig().getEndTransactionPoolQueueCapacity()));

        return runtimeInfo;
    }

    private RemotingCommand callConsumer(
        final int requestCode,
        final RemotingCommand request,
        final String consumerGroup,
        final String clientId) throws RemotingCommandException {
        final RemotingCommand response = RemotingCommand.createResponseCommand(null);
        ClientChannelInfo clientChannelInfo = this.brokerController.getConsumerManager().findChannel(consumerGroup, clientId);

        if (null == clientChannelInfo) {
            response.setCode(ResponseCode.SYSTEM_ERROR);
            response.setRemark(String.format("The Consumer <%s> <%s> not online", consumerGroup, clientId));
            return response;
        }

        if (clientChannelInfo.getVersion() < MQVersion.Version.V3_1_8_SNAPSHOT.ordinal()) {
            response.setCode(ResponseCode.SYSTEM_ERROR);
            response.setRemark(String.format("The Consumer <%s> Version <%s> too low to finish, please upgrade it to V3_1_8_SNAPSHOT",
                clientId,
                MQVersion.getVersionDesc(clientChannelInfo.getVersion())));
            return response;
        }

        try {
            RemotingCommand newRequest = RemotingCommand.createRequestCommand(requestCode, null);
            newRequest.setExtFields(request.getExtFields());
            newRequest.setBody(request.getBody());

            return this.brokerController.getBroker2Client().callClient(clientChannelInfo.getChannel(), newRequest);
        } catch (RemotingTimeoutException e) {
            response.setCode(ResponseCode.CONSUME_MSG_TIMEOUT);
            response
                .setRemark(String.format("consumer <%s> <%s> Timeout: %s", consumerGroup, clientId, UtilAll.exceptionSimpleDesc(e)));
            return response;
        } catch (Exception e) {
            response.setCode(ResponseCode.SYSTEM_ERROR);
            response.setRemark(
                String.format("invoke consumer <%s> <%s> Exception: %s", consumerGroup, clientId, UtilAll.exceptionSimpleDesc(e)));
            return response;
        }
    }

    private RemotingCommand queryConsumeQueue(ChannelHandlerContext ctx,
        RemotingCommand request) throws RemotingCommandException {
        QueryConsumeQueueRequestHeader requestHeader =
            (QueryConsumeQueueRequestHeader) request.decodeCommandCustomHeader(QueryConsumeQueueRequestHeader.class);

        RemotingCommand response = RemotingCommand.createResponseCommand(null);

        ConsumeQueueInterface consumeQueue = this.brokerController.getMessageStore().getConsumeQueue(requestHeader.getTopic(),
            requestHeader.getQueueId());
        if (consumeQueue == null) {
            response.setCode(ResponseCode.SYSTEM_ERROR);
            response.setRemark(String.format("%d@%s is not exist!", requestHeader.getQueueId(), requestHeader.getTopic()));
            return response;
        }
        response.setCode(ResponseCode.SUCCESS);

        QueryConsumeQueueResponseBody body = new QueryConsumeQueueResponseBody();
        body.setMaxQueueIndex(consumeQueue.getMaxOffsetInQueue());
        body.setMinQueueIndex(consumeQueue.getMinOffsetInQueue());

        MessageFilter messageFilter = null;
        if (requestHeader.getConsumerGroup() != null) {
            SubscriptionData subscriptionData = this.brokerController.getConsumerManager().findSubscriptionData(
                requestHeader.getConsumerGroup(), requestHeader.getTopic()
            );
            body.setSubscriptionData(subscriptionData);
            if (subscriptionData == null) {
                body.setFilterData(String.format("%s@%s is not online!", requestHeader.getConsumerGroup(), requestHeader.getTopic()));
            } else {
                ConsumerFilterData filterData = this.brokerController.getConsumerFilterManager()
                    .get(requestHeader.getTopic(), requestHeader.getConsumerGroup());
                body.setFilterData(JSON.toJSONString(filterData, true));

                messageFilter = new ExpressionMessageFilter(subscriptionData, filterData,
                    this.brokerController.getConsumerFilterManager());
            }
        }

        ReferredIterator<CqUnit> result = consumeQueue.iterateFrom(requestHeader.getIndex());
        if (result == null) {
            response.setRemark(String.format("Index %d of %d@%s is not exist!", requestHeader.getIndex(), requestHeader.getQueueId(), requestHeader.getTopic()));
            return response;
        }
        try {
            List<ConsumeQueueData> queues = new ArrayList<>();
            while (result.hasNext()) {
                CqUnit cqUnit = result.next();
                if (cqUnit.getQueueOffset() - requestHeader.getIndex() >= requestHeader.getCount()) {
                    break;
                }

                ConsumeQueueData one = new ConsumeQueueData();
                one.setPhysicOffset(cqUnit.getPos());
                one.setPhysicSize(cqUnit.getSize());
                one.setTagsCode(cqUnit.getTagsCode());

                if (cqUnit.getCqExtUnit() == null && cqUnit.isTagsCodeValid()) {
                    queues.add(one);
                    continue;
                }

                if (cqUnit.getCqExtUnit() != null) {
                    ConsumeQueueExt.CqExtUnit cqExtUnit = cqUnit.getCqExtUnit();
                    one.setExtendDataJson(JSON.toJSONString(cqExtUnit));
                    if (cqExtUnit.getFilterBitMap() != null) {
                        one.setBitMap(BitsArray.create(cqExtUnit.getFilterBitMap()).toString());
                    }
                    if (messageFilter != null) {
                        one.setEval(messageFilter.isMatchedByConsumeQueue(cqExtUnit.getTagsCode(), cqExtUnit));
                    }
                } else {
                    one.setMsg("Cq extend not exist!addr: " + one.getTagsCode());
                }

                queues.add(one);
            }
            body.setQueueData(queues);
        } finally {
            result.release();
        }
        response.setBody(body.encode());
        return response;
    }

    private RemotingCommand resumeCheckHalfMessage(ChannelHandlerContext ctx,
        RemotingCommand request)
        throws RemotingCommandException {
        final ResumeCheckHalfMessageRequestHeader requestHeader = (ResumeCheckHalfMessageRequestHeader) request
            .decodeCommandCustomHeader(ResumeCheckHalfMessageRequestHeader.class);
        final RemotingCommand response = RemotingCommand.createResponseCommand(null);
        SelectMappedBufferResult selectMappedBufferResult = null;
        try {
            MessageId messageId = MessageDecoder.decodeMessageId(requestHeader.getMsgId());
            selectMappedBufferResult = this.brokerController.getMessageStore()
                .selectOneMessageByOffset(messageId.getOffset());
            MessageExt msg = MessageDecoder.decode(selectMappedBufferResult.getByteBuffer());
            msg.putUserProperty(MessageConst.PROPERTY_TRANSACTION_CHECK_TIMES, String.valueOf(0));
            PutMessageResult putMessageResult = this.brokerController.getMessageStore()
                .putMessage(toMessageExtBrokerInner(msg));
            if (putMessageResult != null
                && putMessageResult.getPutMessageStatus() == PutMessageStatus.PUT_OK) {
                LOGGER.info(
                    "Put message back to RMQ_SYS_TRANS_HALF_TOPIC. real topic={}",
                    msg.getUserProperty(MessageConst.PROPERTY_REAL_TOPIC));
                response.setCode(ResponseCode.SUCCESS);
                response.setRemark(null);
            } else {
                LOGGER.error("Put message back to RMQ_SYS_TRANS_HALF_TOPIC failed.");
                response.setCode(ResponseCode.SYSTEM_ERROR);
                response.setRemark("Put message back to RMQ_SYS_TRANS_HALF_TOPIC failed.");
            }
        } catch (Exception e) {
            LOGGER.error("Exception was thrown when putting message back to RMQ_SYS_TRANS_HALF_TOPIC.");
            response.setCode(ResponseCode.SYSTEM_ERROR);
            response.setRemark("Exception was thrown when putting message back to RMQ_SYS_TRANS_HALF_TOPIC.");
        } finally {
            if (selectMappedBufferResult != null) {
                selectMappedBufferResult.release();
            }
        }
        return response;
    }

    private MessageExtBrokerInner toMessageExtBrokerInner(MessageExt msgExt) {
        MessageExtBrokerInner inner = new MessageExtBrokerInner();
        inner.setTopic(TransactionalMessageUtil.buildHalfTopic());
        inner.setBody(msgExt.getBody());
        inner.setFlag(msgExt.getFlag());
        MessageAccessor.setProperties(inner, msgExt.getProperties());
        inner.setPropertiesString(MessageDecoder.messageProperties2String(msgExt.getProperties()));
        inner.setTagsCode(MessageExtBrokerInner.tagsString2tagsCode(msgExt.getTags()));
        inner.setQueueId(0);
        inner.setSysFlag(msgExt.getSysFlag());
        inner.setBornHost(msgExt.getBornHost());
        inner.setBornTimestamp(msgExt.getBornTimestamp());
        inner.setStoreHost(msgExt.getStoreHost());
        inner.setReconsumeTimes(msgExt.getReconsumeTimes());
        inner.setMsgId(msgExt.getMsgId());
        inner.setWaitStoreMsgOK(false);
        return inner;
    }

    private RemotingCommand getTopicConfig(ChannelHandlerContext ctx,
        RemotingCommand request) throws RemotingCommandException {
        GetTopicConfigRequestHeader requestHeader = (GetTopicConfigRequestHeader) request.decodeCommandCustomHeader(GetTopicConfigRequestHeader.class);
        final RemotingCommand response = RemotingCommand.createResponseCommand(null);

        TopicConfig topicConfig = this.brokerController.getTopicConfigManager().getTopicConfigTable().get(requestHeader.getTopic());
        if (topicConfig == null) {
            LOGGER.error("No topic in this broker, client: {} topic: {}", ctx.channel().remoteAddress(), requestHeader.getTopic());
            //be care of the response code, should set "not-exist" explicitly
            response.setCode(ResponseCode.TOPIC_NOT_EXIST);
            response.setRemark("No topic in this broker. topic: " + requestHeader.getTopic());
            return response;
        }
        TopicQueueMappingDetail topicQueueMappingDetail = null;
        if (Boolean.TRUE.equals(requestHeader.getLo())) {
            topicQueueMappingDetail = this.brokerController.getTopicQueueMappingManager().getTopicQueueMapping(requestHeader.getTopic());
        }
        String content = JSONObject.toJSONString(new TopicConfigAndQueueMapping(topicConfig, topicQueueMappingDetail));
        try {
            response.setBody(content.getBytes(MixAll.DEFAULT_CHARSET));
        } catch (UnsupportedEncodingException e) {
            LOGGER.error("UnsupportedEncodingException getTopicConfig: topic=" + topicConfig.getTopicName(), e);

            response.setCode(ResponseCode.SYSTEM_ERROR);
            response.setRemark("UnsupportedEncodingException " + e.getMessage());
            return response;
        }
        response.setCode(ResponseCode.SUCCESS);
        response.setRemark(null);

        return response;
    }

    private RemotingCommand notifyMinBrokerIdChange(ChannelHandlerContext ctx,
        RemotingCommand request) throws RemotingCommandException {
        NotifyMinBrokerIdChangeRequestHeader requestHeader = (NotifyMinBrokerIdChangeRequestHeader) request.decodeCommandCustomHeader(NotifyMinBrokerIdChangeRequestHeader.class);

        RemotingCommand response = RemotingCommand.createResponseCommand(null);

        LOGGER.warn("min broker id changed, prev {}, new {}", this.brokerController.getMinBrokerIdInGroup(), requestHeader.getMinBrokerId());

        this.brokerController.updateMinBroker(requestHeader.getMinBrokerId(), requestHeader.getMinBrokerAddr(),
            requestHeader.getOfflineBrokerAddr(),
            requestHeader.getHaBrokerAddr());

        response.setCode(ResponseCode.SUCCESS);
        response.setRemark(null);

        return response;
    }

    private RemotingCommand updateBrokerHaInfo(ChannelHandlerContext ctx,
        RemotingCommand request) throws RemotingCommandException {
        RemotingCommand response = RemotingCommand.createResponseCommand(ExchangeHAInfoResponseHeader.class);

        ExchangeHAInfoRequestHeader requestHeader = (ExchangeHAInfoRequestHeader) request.decodeCommandCustomHeader(ExchangeHAInfoRequestHeader.class);
        if (requestHeader.getMasterHaAddress() != null) {
            this.brokerController.getMessageStore().updateHaMasterAddress(requestHeader.getMasterHaAddress());
            this.brokerController.getMessageStore().updateMasterAddress(requestHeader.getMasterAddress());
            if (this.brokerController.getMessageStore().getMasterFlushedOffset() == 0
                && this.brokerController.getMessageStoreConfig().isSyncMasterFlushOffsetWhenStartup()) {
                LOGGER.info("Set master flush offset in slave to {}", requestHeader.getMasterFlushOffset());
                this.brokerController.getMessageStore().setMasterFlushedOffset(requestHeader.getMasterFlushOffset());
            }
        } else if (this.brokerController.getBrokerConfig().getBrokerId() == MixAll.MASTER_ID) {
            final ExchangeHAInfoResponseHeader responseHeader = (ExchangeHAInfoResponseHeader) response.readCustomHeader();
            responseHeader.setMasterHaAddress(this.brokerController.getHAServerAddr());
            responseHeader.setMasterFlushOffset(this.brokerController.getMessageStore().getBrokerInitMaxOffset());
            responseHeader.setMasterAddress(this.brokerController.getBrokerAddr());
        }

        response.setCode(ResponseCode.SUCCESS);
        response.setRemark(null);

        return response;
    }

    private RemotingCommand getBrokerHaStatus(ChannelHandlerContext ctx, RemotingCommand request) {
        final RemotingCommand response = RemotingCommand.createResponseCommand(null);

        HARuntimeInfo runtimeInfo = this.brokerController.getMessageStore().getHARuntimeInfo();

        if (runtimeInfo != null) {
            byte[] body = runtimeInfo.encode();
            response.setBody(body);
            response.setCode(ResponseCode.SUCCESS);
            response.setRemark(null);
        } else {
            response.setCode(ResponseCode.SYSTEM_ERROR);
            response.setRemark("Can not get HARuntimeInfo, may be duplicationEnable is true");
        }

        return response;
    }

    private RemotingCommand getBrokerEpochCache(ChannelHandlerContext ctx, RemotingCommand request) {
        final ReplicasManager replicasManager = this.brokerController.getReplicasManager();
        assert replicasManager != null;
        final BrokerConfig brokerConfig = this.brokerController.getBrokerConfig();
        final RemotingCommand response = RemotingCommand.createResponseCommand(null);

        if (!brokerConfig.isEnableControllerMode()) {
            response.setCode(ResponseCode.SYSTEM_ERROR);
            response.setRemark("this request only for controllerMode ");
            return response;
        }
        final EpochEntryCache entryCache = new EpochEntryCache(brokerConfig.getBrokerClusterName(),
            brokerConfig.getBrokerName(), brokerConfig.getBrokerId(), replicasManager.getEpochEntries(), this.brokerController.getMessageStore().getMaxPhyOffset());

        response.setBody(entryCache.encode());
        response.setCode(ResponseCode.SUCCESS);
        response.setRemark(null);
        return response;
    }

    private RemotingCommand resetMasterFlushOffset(ChannelHandlerContext ctx,
        RemotingCommand request) throws RemotingCommandException {
        final RemotingCommand response = RemotingCommand.createResponseCommand(null);

        if (this.brokerController.getBrokerConfig().getBrokerId() != MixAll.MASTER_ID) {

            ResetMasterFlushOffsetHeader requestHeader = (ResetMasterFlushOffsetHeader) request.decodeCommandCustomHeader(ResetMasterFlushOffsetHeader.class);

            if (requestHeader.getMasterFlushOffset() != null) {
                this.brokerController.getMessageStore().setMasterFlushedOffset(requestHeader.getMasterFlushOffset());
            }
        }

        response.setCode(ResponseCode.SUCCESS);
        response.setRemark(null);
        return response;
    }

    private RemotingCommand notifyBrokerRoleChanged(ChannelHandlerContext ctx,
        RemotingCommand request) throws RemotingCommandException {
        NotifyBrokerRoleChangedRequestHeader requestHeader = (NotifyBrokerRoleChangedRequestHeader) request.decodeCommandCustomHeader(NotifyBrokerRoleChangedRequestHeader.class);
        SyncStateSet syncStateSetInfo = RemotingSerializable.decode(request.getBody(), SyncStateSet.class);

        RemotingCommand response = RemotingCommand.createResponseCommand(null);

        LOGGER.info("Receive notifyBrokerRoleChanged request, try to change brokerRole, request:{}", requestHeader);

        final ReplicasManager replicasManager = this.brokerController.getReplicasManager();
        if (replicasManager != null) {
            try {
                replicasManager.changeBrokerRole(requestHeader.getMasterBrokerId(), requestHeader.getMasterAddress(), requestHeader.getMasterEpoch(), requestHeader.getSyncStateSetEpoch(), syncStateSetInfo.getSyncStateSet());
            } catch (Exception e) {
                throw new RemotingCommandException(e.getMessage());
            }
        }
        response.setCode(ResponseCode.SUCCESS);
        response.setRemark(null);

        return response;
    }

    private RemotingCommand createUser(ChannelHandlerContext ctx,
        RemotingCommand request) throws RemotingCommandException {
        RemotingCommand response = RemotingCommand.createResponseCommand(null);

        CreateUserRequestHeader requestHeader = request.decodeCommandCustomHeader(CreateUserRequestHeader.class);
        if (StringUtils.isEmpty(requestHeader.getUsername())) {
            response.setCode(ResponseCode.SYSTEM_ERROR);
            response.setRemark("The username is blank");
            return response;
        }

        UserInfo userInfo = RemotingSerializable.decode(request.getBody(), UserInfo.class);
        userInfo.setUsername(requestHeader.getUsername());
        User user = UserConverter.convertUser(userInfo);

        if (user.getUserType() == UserType.SUPER && isNotSuperUserLogin(request)) {
            response.setCode(ResponseCode.SYSTEM_ERROR);
            response.setRemark("The super user can only be create by super user");
            return response;
        }

        this.brokerController.getAuthenticationMetadataManager().createUser(user)
            .thenAccept(nil -> response.setCode(ResponseCode.SUCCESS))
            .exceptionally(ex -> {
                LOGGER.error("create user {} error", user.getUsername(), ex);
                return handleAuthException(response, ex);
            })
            .join();

        return response;
    }

    private RemotingCommand updateUser(ChannelHandlerContext ctx,
        RemotingCommand request) throws RemotingCommandException {
        RemotingCommand response = RemotingCommand.createResponseCommand(null);

        UpdateUserRequestHeader requestHeader = request.decodeCommandCustomHeader(UpdateUserRequestHeader.class);
        if (StringUtils.isEmpty(requestHeader.getUsername())) {
            response.setCode(ResponseCode.SYSTEM_ERROR);
            response.setRemark("The username is blank");
            return response;
        }

        UserInfo userInfo = RemotingSerializable.decode(request.getBody(), UserInfo.class);
        userInfo.setUsername(requestHeader.getUsername());
        User user = UserConverter.convertUser(userInfo);

        if (user.getUserType() == UserType.SUPER && isNotSuperUserLogin(request)) {
            response.setCode(ResponseCode.SYSTEM_ERROR);
            response.setRemark("The super user can only be update by super user");
            return response;
        }

        this.brokerController.getAuthenticationMetadataManager().getUser(requestHeader.getUsername())
            .thenCompose(old -> {
                if (old == null) {
                    throw new AuthenticationException("The user is not exist");
                }
                if (old.getUserType() == UserType.SUPER && isNotSuperUserLogin(request)) {
                    throw new AuthenticationException("The super user can only be update by super user");
                }
                return this.brokerController.getAuthenticationMetadataManager().updateUser(old);
            }).thenAccept(nil -> response.setCode(ResponseCode.SUCCESS))
            .exceptionally(ex -> {
                LOGGER.error("update user {} error", requestHeader.getUsername(), ex);
                return handleAuthException(response, ex);
            })
            .join();
        return response;
    }

    private RemotingCommand deleteUser(ChannelHandlerContext ctx,
        RemotingCommand request) throws RemotingCommandException {
        final RemotingCommand response = RemotingCommand.createResponseCommand(null);

        DeleteUserRequestHeader requestHeader = request.decodeCommandCustomHeader(DeleteUserRequestHeader.class);

        this.brokerController.getAuthenticationMetadataManager().getUser(requestHeader.getUsername())
            .thenCompose(user -> {
                if (user == null) {
                    return CompletableFuture.completedFuture(null);
                }
                if (user.getUserType() == UserType.SUPER && isNotSuperUserLogin(request)) {
                    throw new AuthenticationException("The super user can only be update by super user");
                }
                return this.brokerController.getAuthenticationMetadataManager().deleteUser(requestHeader.getUsername());
            }).thenAccept(nil -> response.setCode(ResponseCode.SUCCESS))
            .exceptionally(ex -> {
                LOGGER.error("delete user {} error", requestHeader.getUsername(), ex);
                return handleAuthException(response, ex);
            })
            .join();
        return response;
    }

    private RemotingCommand getUser(ChannelHandlerContext ctx,
        RemotingCommand request) throws RemotingCommandException {
        final RemotingCommand response = RemotingCommand.createResponseCommand(null);

        GetUserRequestHeader requestHeader = request.decodeCommandCustomHeader(GetUserRequestHeader.class);

        if (StringUtils.isBlank(requestHeader.getUsername())) {
            response.setCode(ResponseCode.SYSTEM_ERROR);
            response.setRemark("The username is blank");
            return response;
        }

        this.brokerController.getAuthenticationMetadataManager().getUser(requestHeader.getUsername())
            .thenAccept(user -> {
                response.setCode(ResponseCode.SUCCESS);
                if (user != null) {
                    UserInfo userInfo = UserConverter.convertUser(user);
                    response.setBody(JSON.toJSONString(userInfo).getBytes(StandardCharsets.UTF_8));
                }
            })
            .exceptionally(ex -> {
                LOGGER.error("get user {} error", requestHeader.getUsername(), ex);
                return handleAuthException(response, ex);
            })
            .join();

        return response;
    }

    private RemotingCommand listUser(ChannelHandlerContext ctx,
        RemotingCommand request) throws RemotingCommandException {
        final RemotingCommand response = RemotingCommand.createResponseCommand(null);

        ListUsersRequestHeader requestHeader = request.decodeCommandCustomHeader(ListUsersRequestHeader.class);

        this.brokerController.getAuthenticationMetadataManager().listUser(requestHeader.getFilter())
            .thenAccept(users -> {
                response.setCode(ResponseCode.SUCCESS);
                if (CollectionUtils.isNotEmpty(users)) {
                    List<UserInfo> userInfos = UserConverter.convertUsers(users);
                    response.setBody(JSON.toJSONString(userInfos).getBytes(StandardCharsets.UTF_8));
                }
            })
            .exceptionally(ex -> {
                LOGGER.error("list user by {} error", requestHeader.getFilter(), ex);
                return handleAuthException(response, ex);
            })
            .join();

        return response;
    }

    private RemotingCommand createAcl(ChannelHandlerContext ctx,
        RemotingCommand request) throws RemotingCommandException {
        RemotingCommand response = RemotingCommand.createResponseCommand(null);

        CreateAclRequestHeader requestHeader = request.decodeCommandCustomHeader(CreateAclRequestHeader.class);
        Subject subject = Subject.of(requestHeader.getSubject());

        AclInfo aclInfo = RemotingSerializable.decode(request.getBody(), AclInfo.class);
        if (aclInfo == null || CollectionUtils.isEmpty(aclInfo.getPolicies())) {
            throw new AuthorizationException("The body of acl is null");
        }

        Acl acl = AclConverter.convertAcl(aclInfo);
        if (acl != null && acl.getSubject() == null) {
            acl.setSubject(subject);
        }

        this.brokerController.getAuthorizationMetadataManager().createAcl(acl)
            .thenAccept(nil -> response.setCode(ResponseCode.SUCCESS))
            .exceptionally(ex -> {
                LOGGER.error("create acl for {} error", requestHeader.getSubject(), ex);
                return handleAuthException(response, ex);
            })
            .join();
        return response;
    }

    private RemotingCommand updateAcl(ChannelHandlerContext ctx,
        RemotingCommand request) throws RemotingCommandException {
        RemotingCommand response = RemotingCommand.createResponseCommand(null);

        UpdateAclRequestHeader requestHeader = request.decodeCommandCustomHeader(UpdateAclRequestHeader.class);
        Subject subject = Subject.of(requestHeader.getSubject());

        AclInfo aclInfo = RemotingSerializable.decode(request.getBody(), AclInfo.class);
        if (aclInfo == null || CollectionUtils.isEmpty(aclInfo.getPolicies())) {
            throw new AuthorizationException("The body of acl is null");
        }

        Acl acl = AclConverter.convertAcl(aclInfo);
        if (acl != null && acl.getSubject() == null) {
            acl.setSubject(subject);
        }

        this.brokerController.getAuthorizationMetadataManager().updateAcl(acl)
            .thenAccept(nil -> response.setCode(ResponseCode.SUCCESS))
            .exceptionally(ex -> {
                LOGGER.error("update acl for {} error", requestHeader.getSubject(), ex);
                return handleAuthException(response, ex);
            })
            .join();

        return response;
    }

    private RemotingCommand deleteAcl(ChannelHandlerContext ctx,
        RemotingCommand request) throws RemotingCommandException {
        final RemotingCommand response = RemotingCommand.createResponseCommand(null);

        DeleteAclRequestHeader requestHeader = request.decodeCommandCustomHeader(DeleteAclRequestHeader.class);

        Subject subject = Subject.of(requestHeader.getSubject());

        PolicyType policyType = PolicyType.getByName(requestHeader.getPolicyType());

        Resource resource = Resource.of(requestHeader.getResource());

        this.brokerController.getAuthorizationMetadataManager().deleteAcl(subject, policyType, resource)
            .thenAccept(nil -> {
                response.setCode(ResponseCode.SUCCESS);
            })
            .exceptionally(ex -> {
                LOGGER.error("delete acl for {} error", requestHeader.getSubject(), ex);
                return handleAuthException(response, ex);
            })
            .join();

        return response;
    }

    private RemotingCommand getAcl(ChannelHandlerContext ctx, RemotingCommand request) throws RemotingCommandException {
        final RemotingCommand response = RemotingCommand.createResponseCommand(null);

        GetAclRequestHeader requestHeader = request.decodeCommandCustomHeader(GetAclRequestHeader.class);

        Subject subject = Subject.of(requestHeader.getSubject());

        this.brokerController.getAuthorizationMetadataManager().getAcl(subject)
            .thenAccept(acl -> {
                response.setCode(ResponseCode.SUCCESS);
                if (acl != null) {
                    AclInfo aclInfo = AclConverter.convertAcl(acl);
                    String body = JSON.toJSONString(aclInfo);
                    response.setBody(body.getBytes(StandardCharsets.UTF_8));
                }
            })
            .exceptionally(ex -> {
                LOGGER.error("get acl for {} error", requestHeader.getSubject(), ex);
                return handleAuthException(response, ex);
            })
            .join();

        return response;
    }

    private RemotingCommand listAcl(ChannelHandlerContext ctx,
        RemotingCommand request) throws RemotingCommandException {
        final RemotingCommand response = RemotingCommand.createResponseCommand(null);

        ListAclsRequestHeader requestHeader = request.decodeCommandCustomHeader(ListAclsRequestHeader.class);

        this.brokerController.getAuthorizationMetadataManager()
            .listAcl(requestHeader.getSubjectFilter(), requestHeader.getResourceFilter())
            .thenAccept(acls -> {
                response.setCode(ResponseCode.SUCCESS);
                if (CollectionUtils.isNotEmpty(acls)) {
                    List<AclInfo> aclInfos = AclConverter.convertAcls(acls);
                    String body = JSON.toJSONString(aclInfos);
                    response.setBody(body.getBytes(StandardCharsets.UTF_8));
                }
            })
            .exceptionally(ex -> {
                LOGGER.error("list acl error, subjectFilter:{}, resourceFilter:{}", requestHeader.getSubjectFilter(), requestHeader.getResourceFilter(), ex);
                return handleAuthException(response, ex);
            })
            .join();

        return response;
    }

    private boolean isNotSuperUserLogin(RemotingCommand request) {
        String accessKey = request.getExtFields().get("AccessKey");
        // if accessKey is null, it may be authentication is not enabled.
        if (StringUtils.isEmpty(accessKey)) {
            return false;
        }
        return !this.brokerController.getAuthenticationMetadataManager()
            .isSuperUser(accessKey).join();
    }

    private Void handleAuthException(RemotingCommand response, Throwable ex) {
        Throwable throwable = ExceptionUtils.getRealException(ex);
        if (throwable instanceof AuthenticationException || throwable instanceof AuthorizationException) {
            response.setCode(ResponseCode.NO_PERMISSION);
            response.setRemark(throwable.getMessage());
        } else {
            response.setCode(ResponseCode.SYSTEM_ERROR);
            response.setRemark("An system error occurred, please try again later.");
            LOGGER.error("An system error occurred when processing auth admin request.", ex);
        }
        return null;
    }

    private boolean validateSlave(RemotingCommand response) {
        if (this.brokerController.getMessageStoreConfig().getBrokerRole().equals(BrokerRole.SLAVE)) {
            response.setCode(ResponseCode.SYSTEM_ERROR);
            response.setRemark("Can't modify topic or subscription group from slave broker, " +
                "please execute it from master broker.");
            return true;
        }
        return false;
    }

    private boolean validateBlackListConfigExist(Properties properties) {
        for (String blackConfig : configBlackList) {
            if (properties.containsKey(blackConfig)) {
                return true;
            }
        }
        return false;
    }
}<|MERGE_RESOLUTION|>--- conflicted
+++ resolved
@@ -216,12 +216,8 @@
 import org.apache.rocketmq.store.timer.TimerMessageStore;
 import org.apache.rocketmq.store.util.LibC;
 import static org.apache.rocketmq.broker.metrics.BrokerMetricsConstant.LABEL_IS_SYSTEM;
-<<<<<<< HEAD
-import static org.apache.rocketmq.broker.metrics.BrokerMetricsConstant.LABEL_REQUEST_IS_SUCCESS;
-=======
 import static org.apache.rocketmq.broker.metrics.BrokerMetricsConstant.LABEL_NODE_ID;
 import static org.apache.rocketmq.broker.metrics.BrokerMetricsConstant.LABEL_INVOCATION_STATUS;
->>>>>>> 2f3cd2be
 import static org.apache.rocketmq.remoting.protocol.RemotingCommand.buildErrorResponse;
 
 public class AdminBrokerProcessor implements NettyRequestProcessor {
@@ -532,12 +528,7 @@
             InvocationStatus status = response.getCode() == ResponseCode.SUCCESS ?
                     InvocationStatus.SUCCESS : InvocationStatus.FAILURE;
             Attributes attributes = BrokerMetricsManager.newAttributesBuilder()
-<<<<<<< HEAD
-                    .put(LABEL_REQUEST_IS_SUCCESS, response.getCode() == ResponseCode.SUCCESS)
-=======
                     .put(LABEL_INVOCATION_STATUS, status.getName())
-                    .put(LABEL_NODE_ID, brokerController.getBrokerConfig().getBrokerName())
->>>>>>> 2f3cd2be
                     .put(LABEL_IS_SYSTEM, TopicValidator.isSystemTopic(topic))
                     .build();
             BrokerMetricsManager.topicCreateExecuteTime.record(executionTime, attributes);
@@ -1495,12 +1486,7 @@
         InvocationStatus status = response.getCode() == ResponseCode.SUCCESS ?
                 InvocationStatus.SUCCESS : InvocationStatus.FAILURE;
         Attributes attributes = BrokerMetricsManager.newAttributesBuilder()
-<<<<<<< HEAD
-                .put(LABEL_REQUEST_IS_SUCCESS, response.getCode() == ResponseCode.SUCCESS)
-=======
                 .put(LABEL_INVOCATION_STATUS, status.getName())
-                .put(LABEL_NODE_ID, brokerController.getBrokerConfig().getBrokerName())
->>>>>>> 2f3cd2be
                 .build();
         BrokerMetricsManager.consumerGroupCreateExecuteTime.record(executionTime, attributes);
         return response;
