/*
 * Licensed to the Apache Software Foundation (ASF) under one or more
 * contributor license agreements.  See the NOTICE file distributed with
 * this work for additional information regarding copyright ownership.
 * The ASF licenses this file to You under the Apache License, Version 2.0
 * (the "License"); you may not use this file except in compliance with
 * the License.  You may obtain a copy of the License at
 *
 *     http://www.apache.org/licenses/LICENSE-2.0
 *
 * Unless required by applicable law or agreed to in writing, software
 * distributed under the License is distributed on an "AS IS" BASIS,
 * WITHOUT WARRANTIES OR CONDITIONS OF ANY KIND, either express or implied.
 * See the License for the specific language governing permissions and
 * limitations under the License.
 */
package org.apache.rocketmq.broker.processor;

import io.netty.channel.Channel;
import io.netty.channel.ChannelFuture;
import io.netty.channel.ChannelFutureListener;
import io.netty.channel.ChannelHandlerContext;
import io.netty.channel.FileRegion;
import java.nio.ByteBuffer;
import java.util.List;
import org.apache.rocketmq.broker.BrokerController;
import org.apache.rocketmq.broker.client.ConsumerGroupInfo;
import org.apache.rocketmq.broker.longpolling.PullRequest;
import org.apache.rocketmq.broker.mqtrace.ConsumeMessageContext;
import org.apache.rocketmq.broker.mqtrace.ConsumeMessageHook;
import org.apache.rocketmq.broker.pagecache.ManyMessageTransfer;
import org.apache.rocketmq.common.MixAll;
import org.apache.rocketmq.common.TopicConfig;
import org.apache.rocketmq.common.TopicFilterType;
import org.apache.rocketmq.common.constant.LoggerName;
import org.apache.rocketmq.common.constant.PermName;
import org.apache.rocketmq.common.filter.FilterAPI;
import org.apache.rocketmq.common.help.FAQUrl;
import org.apache.rocketmq.common.message.MessageDecoder;
import org.apache.rocketmq.common.message.MessageQueue;
import org.apache.rocketmq.common.protocol.ResponseCode;
import org.apache.rocketmq.common.protocol.header.PullMessageRequestHeader;
import org.apache.rocketmq.common.protocol.header.PullMessageResponseHeader;
import org.apache.rocketmq.common.protocol.heartbeat.MessageModel;
import org.apache.rocketmq.common.protocol.heartbeat.SubscriptionData;
import org.apache.rocketmq.common.protocol.topic.OffsetMovedEvent;
import org.apache.rocketmq.common.subscription.SubscriptionGroupConfig;
import org.apache.rocketmq.common.sysflag.PullSysFlag;
import org.apache.rocketmq.remoting.common.RemotingHelper;
import org.apache.rocketmq.remoting.common.RemotingUtil;
import org.apache.rocketmq.remoting.exception.RemotingCommandException;
import org.apache.rocketmq.remoting.netty.NettyRequestProcessor;
import org.apache.rocketmq.remoting.protocol.RemotingCommand;
import org.apache.rocketmq.store.GetMessageResult;
import org.apache.rocketmq.store.MessageExtBrokerInner;
import org.apache.rocketmq.store.PutMessageResult;
import org.apache.rocketmq.store.config.BrokerRole;
import org.apache.rocketmq.store.stats.BrokerStatsManager;
import org.slf4j.Logger;
import org.slf4j.LoggerFactory;

public class PullMessageProcessor implements NettyRequestProcessor {
    private static final Logger log = LoggerFactory.getLogger(LoggerName.BROKER_LOGGER_NAME);
    private final BrokerController brokerController;
    private List<ConsumeMessageHook> consumeMessageHookList;

    public PullMessageProcessor(final BrokerController brokerController) {
        this.brokerController = brokerController;
    }

    @Override
    public RemotingCommand processRequest(final ChannelHandlerContext ctx, RemotingCommand request) throws RemotingCommandException {
        return this.processRequest(ctx.channel(), request, true);
    }

    @Override
    public boolean rejectRequest() {
        return false;
    }

    private RemotingCommand processRequest(final Channel channel, RemotingCommand request, boolean brokerAllowSuspend)
        throws RemotingCommandException {
        RemotingCommand response = RemotingCommand.createResponseCommand(PullMessageResponseHeader.class);
        final PullMessageResponseHeader responseHeader = (PullMessageResponseHeader) response.readCustomHeader();
        final PullMessageRequestHeader requestHeader =
            (PullMessageRequestHeader) request.decodeCommandCustomHeader(PullMessageRequestHeader.class);

        response.setOpaque(request.getOpaque());

<<<<<<< HEAD
        if (log.isDebugEnabled()) {
            log.debug("receive PullMessage request command, " + request);
=======
        if (LOG.isDebugEnabled()) {
            LOG.debug("receive PullMessage request command, {}", request);
>>>>>>> 1734a449
        }

        if (!PermName.isReadable(this.brokerController.getBrokerConfig().getBrokerPermission())) {
            response.setCode(ResponseCode.NO_PERMISSION);
            response.setRemark(String.format("the broker[%s] pulling message is forbidden", this.brokerController.getBrokerConfig().getBrokerIP1()));
            return response;
        }

        SubscriptionGroupConfig subscriptionGroupConfig =
            this.brokerController.getSubscriptionGroupManager().findSubscriptionGroupConfig(requestHeader.getConsumerGroup());
        if (null == subscriptionGroupConfig) {
            response.setCode(ResponseCode.SUBSCRIPTION_GROUP_NOT_EXIST);
            response.setRemark(String.format("subscription group [%s] does not exist, %s", requestHeader.getConsumerGroup(), FAQUrl.suggestTodo(FAQUrl.SUBSCRIPTION_GROUP_NOT_EXIST)));
            return response;
        }

        if (!subscriptionGroupConfig.isConsumeEnable()) {
            response.setCode(ResponseCode.NO_PERMISSION);
            response.setRemark("subscription group no permission, " + requestHeader.getConsumerGroup());
            return response;
        }

        final boolean hasSuspendFlag = PullSysFlag.hasSuspendFlag(requestHeader.getSysFlag());
        final boolean hasCommitOffsetFlag = PullSysFlag.hasCommitOffsetFlag(requestHeader.getSysFlag());
        final boolean hasSubscriptionFlag = PullSysFlag.hasSubscriptionFlag(requestHeader.getSysFlag());

        final long suspendTimeoutMillisLong = hasSuspendFlag ? requestHeader.getSuspendTimeoutMillis() : 0;

        TopicConfig topicConfig = this.brokerController.getTopicConfigManager().selectTopicConfig(requestHeader.getTopic());
        if (null == topicConfig) {
<<<<<<< HEAD
            log.error("the topic " + requestHeader.getTopic() + " not exist, consumer: " + RemotingHelper.parseChannelRemoteAddr(channel));
=======
            LOG.error("The topic {} not exist, consumer: {} ", requestHeader.getTopic(), RemotingHelper.parseChannelRemoteAddr(channel));
>>>>>>> 1734a449
            response.setCode(ResponseCode.TOPIC_NOT_EXIST);
            response.setRemark(String.format("topic[%s] not exist, apply first please! %s", requestHeader.getTopic(), FAQUrl.suggestTodo(FAQUrl.APPLY_TOPIC_URL)));
            return response;
        }

        if (!PermName.isReadable(topicConfig.getPerm())) {
            response.setCode(ResponseCode.NO_PERMISSION);
            response.setRemark("the topic[" + requestHeader.getTopic() + "] pulling message is forbidden");
            return response;
        }

        if (requestHeader.getQueueId() < 0 || requestHeader.getQueueId() >= topicConfig.getReadQueueNums()) {
<<<<<<< HEAD
            String errorInfo = "queueId[" + requestHeader.getQueueId() + "] is illagal,Topic :" + requestHeader.getTopic()
                    + " topicConfig.readQueueNums: " + topicConfig.getReadQueueNums() + " consumer: " + channel.remoteAddress();
            log.warn(errorInfo);
=======
            String errorInfo = String.format("queueId[%d] is illagal, topic:[%s] topicConfig.readQueueNums:[%d] consumer:[%s]",
                    requestHeader.getQueueId(), requestHeader.getTopic(), topicConfig.getReadQueueNums(), channel.remoteAddress());
            LOG.warn(errorInfo);
>>>>>>> 1734a449
            response.setCode(ResponseCode.SYSTEM_ERROR);
            response.setRemark(errorInfo);
            return response;
        }

        SubscriptionData subscriptionData = null;
        if (hasSubscriptionFlag) {
            try {
                subscriptionData = FilterAPI.buildSubscriptionData(requestHeader.getConsumerGroup(), requestHeader.getTopic(),
                    requestHeader.getSubscription());
            } catch (Exception e) {
<<<<<<< HEAD
                log.warn("parse the consumer's subscription[{}] failed, group: {}", requestHeader.getSubscription(), //
=======
                LOG.warn("Parse the consumer's subscription[{}] failed, group: {}", requestHeader.getSubscription(), //
>>>>>>> 1734a449
                        requestHeader.getConsumerGroup());
                response.setCode(ResponseCode.SUBSCRIPTION_PARSE_FAILED);
                response.setRemark("parse the consumer's subscription failed");
                return response;
            }
        } else {
            ConsumerGroupInfo consumerGroupInfo =
                this.brokerController.getConsumerManager().getConsumerGroupInfo(requestHeader.getConsumerGroup());
            if (null == consumerGroupInfo) {
<<<<<<< HEAD
                log.warn("the consumer's group info not exist, group: {}", requestHeader.getConsumerGroup());
=======
                LOG.warn("The consumer's group info not exist, group: {}", requestHeader.getConsumerGroup());
>>>>>>> 1734a449
                response.setCode(ResponseCode.SUBSCRIPTION_NOT_EXIST);
                response.setRemark("the consumer's group info not exist" + FAQUrl.suggestTodo(FAQUrl.SAME_GROUP_DIFFERENT_TOPIC));
                return response;
            }

            if (!subscriptionGroupConfig.isConsumeBroadcastEnable() //
                && consumerGroupInfo.getMessageModel() == MessageModel.BROADCASTING) {
                response.setCode(ResponseCode.NO_PERMISSION);
                response.setRemark("the consumer group[" + requestHeader.getConsumerGroup() + "] can not consume by broadcast way");
                return response;
            }

            subscriptionData = consumerGroupInfo.findSubscriptionData(requestHeader.getTopic());
            if (null == subscriptionData) {
<<<<<<< HEAD
                log.warn("the consumer's subscription not exist, group: {}, topic:{}", requestHeader.getConsumerGroup(), requestHeader.getTopic());
=======
                LOG.warn("The consumer's subscription not exist, group: {}, topic:{}", requestHeader.getConsumerGroup(), requestHeader.getTopic());
>>>>>>> 1734a449
                response.setCode(ResponseCode.SUBSCRIPTION_NOT_EXIST);
                response.setRemark("the consumer's subscription not exist" + FAQUrl.suggestTodo(FAQUrl.SAME_GROUP_DIFFERENT_TOPIC));
                return response;
            }

            if (subscriptionData.getSubVersion() < requestHeader.getSubVersion()) {
<<<<<<< HEAD
                log.warn("the broker's subscription is not latest, group: {} {}", requestHeader.getConsumerGroup(),
=======
                LOG.warn("The broker's subscription is not latest, group: {} {}", requestHeader.getConsumerGroup(),
>>>>>>> 1734a449
                        subscriptionData.getSubString());
                response.setCode(ResponseCode.SUBSCRIPTION_NOT_LATEST);
                response.setRemark("the consumer's subscription not latest");
                return response;
            }
        }

        final GetMessageResult getMessageResult =
            this.brokerController.getMessageStore().getMessage(requestHeader.getConsumerGroup(), requestHeader.getTopic(),
                requestHeader.getQueueId(), requestHeader.getQueueOffset(), requestHeader.getMaxMsgNums(), subscriptionData);
        if (getMessageResult != null) {
            response.setRemark(getMessageResult.getStatus().name());
            responseHeader.setNextBeginOffset(getMessageResult.getNextBeginOffset());
            responseHeader.setMinOffset(getMessageResult.getMinOffset());
            responseHeader.setMaxOffset(getMessageResult.getMaxOffset());

            if (getMessageResult.isSuggestPullingFromSlave()) {
                responseHeader.setSuggestWhichBrokerId(subscriptionGroupConfig.getWhichBrokerWhenConsumeSlowly());
            } else {
                responseHeader.setSuggestWhichBrokerId(MixAll.MASTER_ID);
            }

            switch (this.brokerController.getMessageStoreConfig().getBrokerRole()) {
                case ASYNC_MASTER:
                case SYNC_MASTER:
                    break;
                case SLAVE:
                    if (!this.brokerController.getBrokerConfig().isSlaveReadEnable()) {
                        response.setCode(ResponseCode.PULL_RETRY_IMMEDIATELY);
                        responseHeader.setSuggestWhichBrokerId(MixAll.MASTER_ID);
                    }
                    break;
            }

            if (this.brokerController.getBrokerConfig().isSlaveReadEnable()) {
                // consume too slow ,redirect to another machine
                if (getMessageResult.isSuggestPullingFromSlave()) {
                    responseHeader.setSuggestWhichBrokerId(subscriptionGroupConfig.getWhichBrokerWhenConsumeSlowly());
                }
                // consume ok
                else {
                    responseHeader.setSuggestWhichBrokerId(subscriptionGroupConfig.getBrokerId());
                }
            } else {
                responseHeader.setSuggestWhichBrokerId(MixAll.MASTER_ID);
            }

            switch (getMessageResult.getStatus()) {
                case FOUND:
                    response.setCode(ResponseCode.SUCCESS);
                    break;
                case MESSAGE_WAS_REMOVING:
                    response.setCode(ResponseCode.PULL_RETRY_IMMEDIATELY);
                    break;
                case NO_MATCHED_LOGIC_QUEUE:
                case NO_MESSAGE_IN_QUEUE:
                    if (0 != requestHeader.getQueueOffset()) {
                        response.setCode(ResponseCode.PULL_OFFSET_MOVED);

                        // XXX: warn and notify me
                        log.info("the broker store no queue data, fix the request offset {} to {}, Topic: {} QueueId: {} Consumer Group: {}", //
                                requestHeader.getQueueOffset(), //
                                getMessageResult.getNextBeginOffset(), //
                                requestHeader.getTopic(), //
                                requestHeader.getQueueId(), //
                                requestHeader.getConsumerGroup()//
                        );
                    } else {
                        response.setCode(ResponseCode.PULL_NOT_FOUND);
                    }
                    break;
                case NO_MATCHED_MESSAGE:
                    response.setCode(ResponseCode.PULL_RETRY_IMMEDIATELY);
                    break;
                case OFFSET_FOUND_NULL:
                    response.setCode(ResponseCode.PULL_NOT_FOUND);
                    break;
                case OFFSET_OVERFLOW_BADLY:
                    response.setCode(ResponseCode.PULL_OFFSET_MOVED);
                    // XXX: warn and notify me
<<<<<<< HEAD
                    log.info("the request offset: " + requestHeader.getQueueOffset() + " over flow badly, broker max offset: "
                            + getMessageResult.getMaxOffset() + ", consumer: " + channel.remoteAddress());
=======
                    LOG.info("The request offset:{} over flow badly, broker max offset:{} , consumer: {}", requestHeader.getQueueOffset(), getMessageResult.getMaxOffset(), channel.remoteAddress());
>>>>>>> 1734a449
                    break;
                case OFFSET_OVERFLOW_ONE:
                    response.setCode(ResponseCode.PULL_NOT_FOUND);
                    break;
                case OFFSET_TOO_SMALL:
                    response.setCode(ResponseCode.PULL_OFFSET_MOVED);
<<<<<<< HEAD
                    log.info("the request offset too small. group={}, topic={}, requestOffset={}, brokerMinOffset={}, clientIp={}",
                            requestHeader.getConsumerGroup(), requestHeader.getTopic(), requestHeader.getQueueOffset(),
                            getMessageResult.getMinOffset(), channel.remoteAddress());
=======
                    LOG.info("The request offset is too small. group={}, topic={}, requestOffset={}, brokerMinOffset={}, clientIp={}",
                        requestHeader.getConsumerGroup(), requestHeader.getTopic(), requestHeader.getQueueOffset(),
                        getMessageResult.getMinOffset(), channel.remoteAddress());
>>>>>>> 1734a449
                    break;
                default:
                    assert false;
                    break;
            }

            if (this.hasConsumeMessageHook()) {
                ConsumeMessageContext context = new ConsumeMessageContext();
                context.setConsumerGroup(requestHeader.getConsumerGroup());
                context.setTopic(requestHeader.getTopic());
                context.setQueueId(requestHeader.getQueueId());

                String owner = request.getExtFields().get(BrokerStatsManager.COMMERCIAL_OWNER);

                switch (response.getCode()) {
                    case ResponseCode.SUCCESS:
                        int commercialBaseCount = brokerController.getBrokerConfig().getCommercialBaseCount();
                        int incValue = getMessageResult.getMsgCount4Commercial() * commercialBaseCount;

                        context.setCommercialRcvStats(BrokerStatsManager.StatsType.RCV_SUCCESS);
                        context.setCommercialRcvTimes(incValue);
                        context.setCommercialRcvSize(getMessageResult.getBufferTotalSize());
                        context.setCommercialOwner(owner);

                        break;
                    case ResponseCode.PULL_NOT_FOUND:
                        if (!brokerAllowSuspend) {

                            context.setCommercialRcvStats(BrokerStatsManager.StatsType.RCV_EPOLLS);
                            context.setCommercialRcvTimes(1);
                            context.setCommercialOwner(owner);

                        }
                        break;
                    case ResponseCode.PULL_RETRY_IMMEDIATELY:
                    case ResponseCode.PULL_OFFSET_MOVED:
                        context.setCommercialRcvStats(BrokerStatsManager.StatsType.RCV_EPOLLS);
                        context.setCommercialRcvTimes(1);
                        context.setCommercialOwner(owner);
                        break;
                    default:
                        assert false;
                        break;
                }

                this.executeConsumeMessageHookBefore(context);
            }

            switch (response.getCode()) {
                case ResponseCode.SUCCESS:

                    this.brokerController.getBrokerStatsManager().incGroupGetNums(requestHeader.getConsumerGroup(), requestHeader.getTopic(),
                        getMessageResult.getMessageCount());

                    this.brokerController.getBrokerStatsManager().incGroupGetSize(requestHeader.getConsumerGroup(), requestHeader.getTopic(),
                        getMessageResult.getBufferTotalSize());

                    this.brokerController.getBrokerStatsManager().incBrokerGetNums(getMessageResult.getMessageCount());
                    if (this.brokerController.getBrokerConfig().isTransferMsgByHeap()) {
                        final long beginTimeMills = this.brokerController.getMessageStore().now();
                        final byte[] r = this.readGetMessageResult(getMessageResult, requestHeader.getConsumerGroup(), requestHeader.getTopic(), requestHeader.getQueueId());
                        this.brokerController.getBrokerStatsManager().incGroupGetLatency(requestHeader.getConsumerGroup(),
                            requestHeader.getTopic(), requestHeader.getQueueId(),
                            (int) (this.brokerController.getMessageStore().now() - beginTimeMills));
                        response.setBody(r);
                    } else {
                        try {
                            FileRegion fileRegion =
                                new ManyMessageTransfer(response.encodeHeader(getMessageResult.getBufferTotalSize()), getMessageResult);
                            channel.writeAndFlush(fileRegion).addListener(new ChannelFutureListener() {
                                @Override
                                public void operationComplete(ChannelFuture future) throws Exception {
                                    getMessageResult.release();
                                    if (!future.isSuccess()) {
<<<<<<< HEAD
                                        log.error("transfer many message by pagecache failed, " + channel.remoteAddress(), future.cause());
=======
                                        LOG.error("Fail to transfer messages from page cache to {}", channel.remoteAddress(), future.cause());
>>>>>>> 1734a449
                                    }
                                }
                            });
                        } catch (Throwable e) {
<<<<<<< HEAD
                            log.error("transfer many message by pagecache exception", e);
=======
                            LOG.error("Error occurred when transferring messages from page cache", e);
>>>>>>> 1734a449
                            getMessageResult.release();
                        }

                        response = null;
                    }
                    break;
                case ResponseCode.PULL_NOT_FOUND:

                    if (brokerAllowSuspend && hasSuspendFlag) {
                        long pollingTimeMills = suspendTimeoutMillisLong;
                        if (!this.brokerController.getBrokerConfig().isLongPollingEnable()) {
                            pollingTimeMills = this.brokerController.getBrokerConfig().getShortPollingTimeMills();
                        }

                        String topic = requestHeader.getTopic();
                        long offset = requestHeader.getQueueOffset();
                        int queueId = requestHeader.getQueueId();
                        PullRequest pullRequest = new PullRequest(request, channel, pollingTimeMills,
                            this.brokerController.getMessageStore().now(), offset, subscriptionData);
                        this.brokerController.getPullRequestHoldService().suspendPullRequest(topic, queueId, pullRequest);
                        response = null;
                        break;
                    }

                case ResponseCode.PULL_RETRY_IMMEDIATELY:
                    break;
                case ResponseCode.PULL_OFFSET_MOVED:
                    if (this.brokerController.getMessageStoreConfig().getBrokerRole() != BrokerRole.SLAVE
                        || this.brokerController.getMessageStoreConfig().isOffsetCheckInSlave()) {
                        MessageQueue mq = new MessageQueue();
                        mq.setTopic(requestHeader.getTopic());
                        mq.setQueueId(requestHeader.getQueueId());
                        mq.setBrokerName(this.brokerController.getBrokerConfig().getBrokerName());

                        OffsetMovedEvent event = new OffsetMovedEvent();
                        event.setConsumerGroup(requestHeader.getConsumerGroup());
                        event.setMessageQueue(mq);
                        event.setOffsetRequest(requestHeader.getQueueOffset());
                        event.setOffsetNew(getMessageResult.getNextBeginOffset());
                        this.generateOffsetMovedEvent(event);
                        log.warn(
                                "PULL_OFFSET_MOVED:correction offset. topic={}, groupId={}, requestOffset={}, newOffset={}, suggestBrokerId={}",
                                requestHeader.getTopic(), requestHeader.getConsumerGroup(), event.getOffsetRequest(), event.getOffsetNew(),
                                responseHeader.getSuggestWhichBrokerId());
                    } else {
                        responseHeader.setSuggestWhichBrokerId(subscriptionGroupConfig.getBrokerId());
                        response.setCode(ResponseCode.PULL_RETRY_IMMEDIATELY);
                        log.warn("PULL_OFFSET_MOVED:none correction. topic={}, groupId={}, requestOffset={}, suggestBrokerId={}",
                                requestHeader.getTopic(), requestHeader.getConsumerGroup(), requestHeader.getQueueOffset(),
                                responseHeader.getSuggestWhichBrokerId());
                    }

                    break;
                default:
                    assert false;
            }
        } else {
            response.setCode(ResponseCode.SYSTEM_ERROR);
            response.setRemark("store getMessage return null");
        }

        boolean storeOffsetEnable = brokerAllowSuspend;
        storeOffsetEnable = storeOffsetEnable && hasCommitOffsetFlag;
        storeOffsetEnable = storeOffsetEnable
            && this.brokerController.getMessageStoreConfig().getBrokerRole() != BrokerRole.SLAVE;
        if (storeOffsetEnable) {
            this.brokerController.getConsumerOffsetManager().commitOffset(RemotingHelper.parseChannelRemoteAddr(channel),
                requestHeader.getConsumerGroup(), requestHeader.getTopic(), requestHeader.getQueueId(), requestHeader.getCommitOffset());
        }
        return response;
    }

    public boolean hasConsumeMessageHook() {
        return consumeMessageHookList != null && !this.consumeMessageHookList.isEmpty();
    }

    public void executeConsumeMessageHookBefore(final ConsumeMessageContext context) {
        if (hasConsumeMessageHook()) {
            for (ConsumeMessageHook hook : this.consumeMessageHookList) {
                try {
                    hook.consumeMessageBefore(context);
                } catch (Throwable e) {
                }
            }
        }
    }

    private byte[] readGetMessageResult(final GetMessageResult getMessageResult, final String group, final String topic, final int queueId) {
        final ByteBuffer byteBuffer = ByteBuffer.allocate(getMessageResult.getBufferTotalSize());

        long storeTimestamp = 0;
        try {
            List<ByteBuffer> messageBufferList = getMessageResult.getMessageBufferList();
            for (ByteBuffer bb : messageBufferList) {

                byteBuffer.put(bb);
                storeTimestamp = bb.getLong(MessageDecoder.MESSAGE_STORE_TIMESTAMP_POSTION);
            }
        } finally {
            getMessageResult.release();
        }

        this.brokerController.getBrokerStatsManager().recordDiskFallBehindTime(group, topic, queueId, this.brokerController.getMessageStore().now() - storeTimestamp);
        return byteBuffer.array();
    }

    private void generateOffsetMovedEvent(final OffsetMovedEvent event) {
        try {
            MessageExtBrokerInner msgInner = new MessageExtBrokerInner();
            msgInner.setTopic(MixAll.OFFSET_MOVED_EVENT);
            msgInner.setTags(event.getConsumerGroup());
            msgInner.setDelayTimeLevel(0);
            msgInner.setKeys(event.getConsumerGroup());
            msgInner.setBody(event.encode());
            msgInner.setFlag(0);
            msgInner.setPropertiesString(MessageDecoder.messageProperties2String(msgInner.getProperties()));
            msgInner.setTagsCode(MessageExtBrokerInner.tagsString2tagsCode(TopicFilterType.SINGLE_TAG, msgInner.getTags()));

            msgInner.setQueueId(0);
            msgInner.setSysFlag(0);
            msgInner.setBornTimestamp(System.currentTimeMillis());
            msgInner.setBornHost(RemotingUtil.string2SocketAddress(this.brokerController.getBrokerAddr()));
            msgInner.setStoreHost(msgInner.getBornHost());

            msgInner.setReconsumeTimes(0);

            PutMessageResult putMessageResult = this.brokerController.getMessageStore().putMessage(msgInner);
        } catch (Exception e) {
<<<<<<< HEAD
            log.warn(String.format("generateOffsetMovedEvent Exception, %s", event.toString()), e);
=======
            LOG.warn(String.format("GenerateOffsetMovedEvent Exception, %s", event.toString()), e);
>>>>>>> 1734a449
        }
    }

    public void excuteRequestWhenWakeup(final Channel channel, final RemotingCommand request) throws RemotingCommandException {
        Runnable run = new Runnable() {
            @Override
            public void run() {
                try {
                    final RemotingCommand response = PullMessageProcessor.this.processRequest(channel, request, false);

                    if (response != null) {
                        response.setOpaque(request.getOpaque());
                        response.markResponseType();
                        try {
                            channel.writeAndFlush(response).addListener(new ChannelFutureListener() {
                                @Override
                                public void operationComplete(ChannelFuture future) throws Exception {
                                    if (!future.isSuccess()) {
<<<<<<< HEAD
                                        log.error("processRequestWrapper response to " + future.channel().remoteAddress() + " failed",
                                                future.cause());
                                        log.error(request.toString());
                                        log.error(response.toString());
=======
                                        LOG.error("ProcessRequestWrapper response to {} failed", future.channel().remoteAddress(), future.cause());
                                        LOG.error(request.toString());
                                        LOG.error(response.toString());
>>>>>>> 1734a449
                                    }
                                }
                            });
                        } catch (Throwable e) {
<<<<<<< HEAD
                            log.error("processRequestWrapper process request over, but response failed", e);
                            log.error(request.toString());
                            log.error(response.toString());
                        }
                    }
                } catch (RemotingCommandException e1) {
                    log.error("excuteRequestWhenWakeup run", e1);
=======
                            LOG.error("ProcessRequestWrapper process request over, but response failed", e);
                            LOG.error(request.toString());
                            LOG.error(response.toString());
                        }
                    }
                } catch (RemotingCommandException e1) {
                    LOG.error("ExecuteRequestWhenWakeup run", e1);
>>>>>>> 1734a449
                }
            }
        };

        this.brokerController.getPullMessageExecutor().submit(run);
    }

    public void registerConsumeMessageHook(List<ConsumeMessageHook> sendMessageHookList) {
        this.consumeMessageHookList = sendMessageHookList;
    }
}<|MERGE_RESOLUTION|>--- conflicted
+++ resolved
@@ -87,13 +87,8 @@
 
         response.setOpaque(request.getOpaque());
 
-<<<<<<< HEAD
         if (log.isDebugEnabled()) {
             log.debug("receive PullMessage request command, " + request);
-=======
-        if (LOG.isDebugEnabled()) {
-            LOG.debug("receive PullMessage request command, {}", request);
->>>>>>> 1734a449
         }
 
         if (!PermName.isReadable(this.brokerController.getBrokerConfig().getBrokerPermission())) {
@@ -124,11 +119,7 @@
 
         TopicConfig topicConfig = this.brokerController.getTopicConfigManager().selectTopicConfig(requestHeader.getTopic());
         if (null == topicConfig) {
-<<<<<<< HEAD
             log.error("the topic " + requestHeader.getTopic() + " not exist, consumer: " + RemotingHelper.parseChannelRemoteAddr(channel));
-=======
-            LOG.error("The topic {} not exist, consumer: {} ", requestHeader.getTopic(), RemotingHelper.parseChannelRemoteAddr(channel));
->>>>>>> 1734a449
             response.setCode(ResponseCode.TOPIC_NOT_EXIST);
             response.setRemark(String.format("topic[%s] not exist, apply first please! %s", requestHeader.getTopic(), FAQUrl.suggestTodo(FAQUrl.APPLY_TOPIC_URL)));
             return response;
@@ -141,15 +132,9 @@
         }
 
         if (requestHeader.getQueueId() < 0 || requestHeader.getQueueId() >= topicConfig.getReadQueueNums()) {
-<<<<<<< HEAD
             String errorInfo = "queueId[" + requestHeader.getQueueId() + "] is illagal,Topic :" + requestHeader.getTopic()
                     + " topicConfig.readQueueNums: " + topicConfig.getReadQueueNums() + " consumer: " + channel.remoteAddress();
             log.warn(errorInfo);
-=======
-            String errorInfo = String.format("queueId[%d] is illagal, topic:[%s] topicConfig.readQueueNums:[%d] consumer:[%s]",
-                    requestHeader.getQueueId(), requestHeader.getTopic(), topicConfig.getReadQueueNums(), channel.remoteAddress());
-            LOG.warn(errorInfo);
->>>>>>> 1734a449
             response.setCode(ResponseCode.SYSTEM_ERROR);
             response.setRemark(errorInfo);
             return response;
@@ -161,11 +146,7 @@
                 subscriptionData = FilterAPI.buildSubscriptionData(requestHeader.getConsumerGroup(), requestHeader.getTopic(),
                     requestHeader.getSubscription());
             } catch (Exception e) {
-<<<<<<< HEAD
                 log.warn("parse the consumer's subscription[{}] failed, group: {}", requestHeader.getSubscription(), //
-=======
-                LOG.warn("Parse the consumer's subscription[{}] failed, group: {}", requestHeader.getSubscription(), //
->>>>>>> 1734a449
                         requestHeader.getConsumerGroup());
                 response.setCode(ResponseCode.SUBSCRIPTION_PARSE_FAILED);
                 response.setRemark("parse the consumer's subscription failed");
@@ -175,11 +156,7 @@
             ConsumerGroupInfo consumerGroupInfo =
                 this.brokerController.getConsumerManager().getConsumerGroupInfo(requestHeader.getConsumerGroup());
             if (null == consumerGroupInfo) {
-<<<<<<< HEAD
                 log.warn("the consumer's group info not exist, group: {}", requestHeader.getConsumerGroup());
-=======
-                LOG.warn("The consumer's group info not exist, group: {}", requestHeader.getConsumerGroup());
->>>>>>> 1734a449
                 response.setCode(ResponseCode.SUBSCRIPTION_NOT_EXIST);
                 response.setRemark("the consumer's group info not exist" + FAQUrl.suggestTodo(FAQUrl.SAME_GROUP_DIFFERENT_TOPIC));
                 return response;
@@ -194,22 +171,14 @@
 
             subscriptionData = consumerGroupInfo.findSubscriptionData(requestHeader.getTopic());
             if (null == subscriptionData) {
-<<<<<<< HEAD
                 log.warn("the consumer's subscription not exist, group: {}, topic:{}", requestHeader.getConsumerGroup(), requestHeader.getTopic());
-=======
-                LOG.warn("The consumer's subscription not exist, group: {}, topic:{}", requestHeader.getConsumerGroup(), requestHeader.getTopic());
->>>>>>> 1734a449
                 response.setCode(ResponseCode.SUBSCRIPTION_NOT_EXIST);
                 response.setRemark("the consumer's subscription not exist" + FAQUrl.suggestTodo(FAQUrl.SAME_GROUP_DIFFERENT_TOPIC));
                 return response;
             }
 
             if (subscriptionData.getSubVersion() < requestHeader.getSubVersion()) {
-<<<<<<< HEAD
                 log.warn("the broker's subscription is not latest, group: {} {}", requestHeader.getConsumerGroup(),
-=======
-                LOG.warn("The broker's subscription is not latest, group: {} {}", requestHeader.getConsumerGroup(),
->>>>>>> 1734a449
                         subscriptionData.getSubString());
                 response.setCode(ResponseCode.SUBSCRIPTION_NOT_LATEST);
                 response.setRemark("the consumer's subscription not latest");
@@ -290,27 +259,17 @@
                 case OFFSET_OVERFLOW_BADLY:
                     response.setCode(ResponseCode.PULL_OFFSET_MOVED);
                     // XXX: warn and notify me
-<<<<<<< HEAD
                     log.info("the request offset: " + requestHeader.getQueueOffset() + " over flow badly, broker max offset: "
                             + getMessageResult.getMaxOffset() + ", consumer: " + channel.remoteAddress());
-=======
-                    LOG.info("The request offset:{} over flow badly, broker max offset:{} , consumer: {}", requestHeader.getQueueOffset(), getMessageResult.getMaxOffset(), channel.remoteAddress());
->>>>>>> 1734a449
                     break;
                 case OFFSET_OVERFLOW_ONE:
                     response.setCode(ResponseCode.PULL_NOT_FOUND);
                     break;
                 case OFFSET_TOO_SMALL:
                     response.setCode(ResponseCode.PULL_OFFSET_MOVED);
-<<<<<<< HEAD
                     log.info("the request offset too small. group={}, topic={}, requestOffset={}, brokerMinOffset={}, clientIp={}",
                             requestHeader.getConsumerGroup(), requestHeader.getTopic(), requestHeader.getQueueOffset(),
                             getMessageResult.getMinOffset(), channel.remoteAddress());
-=======
-                    LOG.info("The request offset is too small. group={}, topic={}, requestOffset={}, brokerMinOffset={}, clientIp={}",
-                        requestHeader.getConsumerGroup(), requestHeader.getTopic(), requestHeader.getQueueOffset(),
-                        getMessageResult.getMinOffset(), channel.remoteAddress());
->>>>>>> 1734a449
                     break;
                 default:
                     assert false;
@@ -385,20 +344,12 @@
                                 public void operationComplete(ChannelFuture future) throws Exception {
                                     getMessageResult.release();
                                     if (!future.isSuccess()) {
-<<<<<<< HEAD
                                         log.error("transfer many message by pagecache failed, " + channel.remoteAddress(), future.cause());
-=======
-                                        LOG.error("Fail to transfer messages from page cache to {}", channel.remoteAddress(), future.cause());
->>>>>>> 1734a449
                                     }
                                 }
                             });
                         } catch (Throwable e) {
-<<<<<<< HEAD
                             log.error("transfer many message by pagecache exception", e);
-=======
-                            LOG.error("Error occurred when transferring messages from page cache", e);
->>>>>>> 1734a449
                             getMessageResult.release();
                         }
 
@@ -527,11 +478,7 @@
 
             PutMessageResult putMessageResult = this.brokerController.getMessageStore().putMessage(msgInner);
         } catch (Exception e) {
-<<<<<<< HEAD
             log.warn(String.format("generateOffsetMovedEvent Exception, %s", event.toString()), e);
-=======
-            LOG.warn(String.format("GenerateOffsetMovedEvent Exception, %s", event.toString()), e);
->>>>>>> 1734a449
         }
     }
 
@@ -550,21 +497,14 @@
                                 @Override
                                 public void operationComplete(ChannelFuture future) throws Exception {
                                     if (!future.isSuccess()) {
-<<<<<<< HEAD
                                         log.error("processRequestWrapper response to " + future.channel().remoteAddress() + " failed",
                                                 future.cause());
                                         log.error(request.toString());
                                         log.error(response.toString());
-=======
-                                        LOG.error("ProcessRequestWrapper response to {} failed", future.channel().remoteAddress(), future.cause());
-                                        LOG.error(request.toString());
-                                        LOG.error(response.toString());
->>>>>>> 1734a449
                                     }
                                 }
                             });
                         } catch (Throwable e) {
-<<<<<<< HEAD
                             log.error("processRequestWrapper process request over, but response failed", e);
                             log.error(request.toString());
                             log.error(response.toString());
@@ -572,15 +512,6 @@
                     }
                 } catch (RemotingCommandException e1) {
                     log.error("excuteRequestWhenWakeup run", e1);
-=======
-                            LOG.error("ProcessRequestWrapper process request over, but response failed", e);
-                            LOG.error(request.toString());
-                            LOG.error(response.toString());
-                        }
-                    }
-                } catch (RemotingCommandException e1) {
-                    LOG.error("ExecuteRequestWhenWakeup run", e1);
->>>>>>> 1734a449
                 }
             }
         };
