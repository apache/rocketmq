--- conflicted
+++ resolved
@@ -803,14 +803,11 @@
 
     private void updateControllerAddr() {
         if (brokerConfig.isFetchControllerAddrByDnsLookup()) {
-<<<<<<< HEAD
-            this.controllerAddresses = brokerOuterAPI.dnsLookupAddressByDomain(this.brokerConfig.getControllerAddr());
-=======
             List<String> adders = brokerOuterAPI.dnsLookupAddressByDomain(this.brokerConfig.getControllerAddr());
             if (CollectionUtils.isNotEmpty(adders)) {
                 this.controllerAddresses = adders;
             }
->>>>>>> 1e176576
+            this.controllerAddresses = brokerOuterAPI.dnsLookupAddressByDomain(this.brokerConfig.getControllerAddr());
         } else {
             final String controllerPaths = this.brokerConfig.getControllerAddr();
             final String[] controllers = controllerPaths.split(";");
