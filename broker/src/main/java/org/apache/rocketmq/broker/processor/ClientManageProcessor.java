--- conflicted
+++ resolved
@@ -115,21 +115,6 @@
             if (null == subscriptionGroupConfig) {
                 continue;
             }
-<<<<<<< HEAD
-            if (null != subscriptionGroupConfig) {
-                boolean changed = false;
-                if (heartbeatData.isWithoutSub()) {
-                    changed = this.brokerController.getConsumerManager().registerConsumerWithoutSub(consumerData.getGroupName(), clientChannelInfo, consumerData.getConsumeType(), consumerData.getMessageModel(), consumerData.getConsumeFromWhere());
-                } else {
-                    changed = this.brokerController.getConsumerManager().registerConsumer(consumerData.getGroupName(), clientChannelInfo, consumerData.getConsumeType(), consumerData.getMessageModel(), consumerData.getConsumeFromWhere(), consumerData.getSubscriptionDataSet(), isNotifyConsumerIdsChangedEnable);
-                }
-                if (changed) {
-                    LOGGER.info(
-                        "ClientManageProcessor: registerConsumer info changed, SDK address={}, consumerData={}",
-                        RemotingHelper.parseChannelRemoteAddr(ctx.channel()), consumerData.toString());
-                }
-=======
-
             isNotifyConsumerIdsChangedEnable = subscriptionGroupConfig.isNotifyConsumerIdsChangedEnable();
             int topicSysFlag = 0;
             if (consumerData.isUnitMode()) {
@@ -138,20 +123,15 @@
             String newTopic = MixAll.getRetryTopic(consumerData.getGroupName());
             this.brokerController.getTopicConfigManager().createTopicInSendMessageBackMethod(newTopic, subscriptionGroupConfig.getRetryQueueNums(),
                 PermName.PERM_WRITE | PermName.PERM_READ, hasOrderTopicSub, topicSysFlag);
-
-            boolean changed = this.brokerController.getConsumerManager().registerConsumer(
-                consumerData.getGroupName(),
-                clientChannelInfo,
-                consumerData.getConsumeType(),
-                consumerData.getMessageModel(),
-                consumerData.getConsumeFromWhere(),
-                consumerData.getSubscriptionDataSet(),
-                isNotifyConsumerIdsChangedEnable
-            );
+            boolean changed = false;
+            if (heartbeatData.isWithoutSub()) {
+                changed = this.brokerController.getConsumerManager().registerConsumerWithoutSub(consumerData.getGroupName(), clientChannelInfo, consumerData.getConsumeType(), consumerData.getMessageModel(), consumerData.getConsumeFromWhere());
+            } else {
+                changed = this.brokerController.getConsumerManager().registerConsumer(consumerData.getGroupName(), clientChannelInfo, consumerData.getConsumeType(), consumerData.getMessageModel(), consumerData.getConsumeFromWhere(), consumerData.getSubscriptionDataSet(), isNotifyConsumerIdsChangedEnable);
+            }
             if (changed) {
                 LOGGER.info("ClientManageProcessor: registerConsumer info changed, SDK address={}, consumerData={}",
                     RemotingHelper.parseChannelRemoteAddr(ctx.channel()), consumerData.toString());
->>>>>>> 09ad52b9
             }
 
         }
