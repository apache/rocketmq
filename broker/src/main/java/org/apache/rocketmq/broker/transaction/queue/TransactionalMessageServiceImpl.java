/*
 * Licensed to the Apache Software Foundation (ASF) under one or more
 * contributor license agreements.  See the NOTICE file distributed with
 * this work for additional information regarding copyright ownership.
 * The ASF licenses this file to You under the Apache License, Version 2.0
 * (the "License"); you may not use this file except in compliance with
 * the License.  You may obtain a copy of the License at
 *
 *     http://www.apache.org/licenses/LICENSE-2.0
 *
 * Unless required by applicable law or agreed to in writing, software
 * distributed under the License is distributed on an "AS IS" BASIS,
 * WITHOUT WARRANTIES OR CONDITIONS OF ANY KIND, either express or implied.
 * See the License for the specific language governing permissions and
 * limitations under the License.
 */
package org.apache.rocketmq.broker.transaction.queue;

import org.apache.rocketmq.broker.transaction.AbstractTransactionalMessageCheckListener;
import org.apache.rocketmq.broker.transaction.OperationResult;
import org.apache.rocketmq.broker.transaction.TransactionalMessageService;
import org.apache.rocketmq.client.consumer.PullResult;
import org.apache.rocketmq.client.consumer.PullStatus;
import org.apache.rocketmq.common.ServiceThread;
import org.apache.rocketmq.common.constant.LoggerName;
import org.apache.rocketmq.common.message.Message;
import org.apache.rocketmq.common.message.MessageConst;
import org.apache.rocketmq.common.message.MessageExt;
import org.apache.rocketmq.common.message.MessageQueue;
import org.apache.rocketmq.common.protocol.ResponseCode;
import org.apache.rocketmq.common.protocol.header.EndTransactionRequestHeader;
import org.apache.rocketmq.common.topic.TopicValidator;
import org.apache.rocketmq.logging.InternalLogger;
import org.apache.rocketmq.logging.InternalLoggerFactory;
import org.apache.rocketmq.common.message.MessageExtBrokerInner;
import org.apache.rocketmq.store.PutMessageResult;
import org.apache.rocketmq.store.PutMessageStatus;

import java.util.ArrayList;
import java.util.Collections;
import java.util.Date;
import java.util.HashMap;
import java.util.HashSet;
import java.util.List;
import java.util.Map;
import java.util.Set;
import java.util.concurrent.CompletableFuture;
import java.util.concurrent.ConcurrentHashMap;
<<<<<<< HEAD
import java.util.concurrent.TimeUnit;
=======
import org.apache.rocketmq.store.config.BrokerRole;
>>>>>>> 4af193e3

public class TransactionalMessageServiceImpl implements TransactionalMessageService {
    private static final InternalLogger log = InternalLoggerFactory.getLogger(LoggerName.TRANSACTION_LOGGER_NAME);

    private TransactionalMessageBridge transactionalMessageBridge;

    private static final int PULL_MSG_RETRY_NUMBER = 1;

    private static final int MAX_PROCESS_TIME_LIMIT = 60000;
    private static final int MAX_RETRY_TIMES_FOR_ESCAPE = 10;

    private static final int MAX_RETRY_COUNT_WHEN_HALF_NULL = 1;

    private static final int OP_MSG_PULL_NUMS = 32;

    private static final int SLEEP_WHILE_NO_OP = 1000;

    private final ConcurrentHashMap<Integer, MessageQueueOpContext> deleteContext = new ConcurrentHashMap<>();

    private ServiceThread transactionalOpBatchService;

    private ConcurrentHashMap<MessageQueue, MessageQueue> opQueueMap = new ConcurrentHashMap<>();

    public TransactionalMessageServiceImpl(TransactionalMessageBridge transactionBridge) {
        this.transactionalMessageBridge = transactionBridge;
        transactionalOpBatchService = new TransactionalOpBatchService(transactionalMessageBridge.getBrokerController(), this);
        transactionalOpBatchService.start();
    }


    @Override
    public CompletableFuture<PutMessageResult> asyncPrepareMessage(MessageExtBrokerInner messageInner) {
        return transactionalMessageBridge.asyncPutHalfMessage(messageInner);
    }

    @Override
    public PutMessageResult prepareMessage(MessageExtBrokerInner messageInner) {
        return transactionalMessageBridge.putHalfMessage(messageInner);
    }

    private boolean needDiscard(MessageExt msgExt, int transactionCheckMax) {
        String checkTimes = msgExt.getProperty(MessageConst.PROPERTY_TRANSACTION_CHECK_TIMES);
        int checkTime = 1;
        if (null != checkTimes) {
            checkTime = getInt(checkTimes);
            if (checkTime >= transactionCheckMax) {
                return true;
            } else {
                checkTime++;
            }
        }
        msgExt.putUserProperty(MessageConst.PROPERTY_TRANSACTION_CHECK_TIMES, String.valueOf(checkTime));
        return false;
    }

    private boolean needSkip(MessageExt msgExt) {
        long valueOfCurrentMinusBorn = System.currentTimeMillis() - msgExt.getBornTimestamp();
        if (valueOfCurrentMinusBorn
            > transactionalMessageBridge.getBrokerController().getMessageStoreConfig().getFileReservedTime()
            * 3600L * 1000) {
            log.info("Half message exceed file reserved time ,so skip it.messageId {},bornTime {}",
                msgExt.getMsgId(), msgExt.getBornTimestamp());
            return true;
        }
        return false;
    }

    private boolean putBackHalfMsgQueue(MessageExt msgExt, long offset) {
        PutMessageResult putMessageResult = putBackToHalfQueueReturnResult(msgExt);
        if (putMessageResult != null
            && putMessageResult.getPutMessageStatus() == PutMessageStatus.PUT_OK) {
            msgExt.setQueueOffset(
                putMessageResult.getAppendMessageResult().getLogicsOffset());
            msgExt.setCommitLogOffset(
                putMessageResult.getAppendMessageResult().getWroteOffset());
            msgExt.setMsgId(putMessageResult.getAppendMessageResult().getMsgId());
            log.debug(
                "Send check message, the offset={} restored in queueOffset={} "
                    + "commitLogOffset={} "
                    + "newMsgId={} realMsgId={} topic={}",
                offset, msgExt.getQueueOffset(), msgExt.getCommitLogOffset(), msgExt.getMsgId(),
                msgExt.getUserProperty(MessageConst.PROPERTY_UNIQ_CLIENT_MESSAGE_ID_KEYIDX),
                msgExt.getTopic());
            return true;
        } else {
            log.error(
                "PutBackToHalfQueueReturnResult write failed, topic: {}, queueId: {}, "
                    + "msgId: {}",
                msgExt.getTopic(), msgExt.getQueueId(), msgExt.getMsgId());
            return false;
        }
    }

    @Override
    public void check(long transactionTimeout, int transactionCheckMax,
        AbstractTransactionalMessageCheckListener listener) {
        try {
            String topic = TopicValidator.RMQ_SYS_TRANS_HALF_TOPIC;
            Set<MessageQueue> msgQueues = transactionalMessageBridge.fetchMessageQueues(topic);
            if (msgQueues == null || msgQueues.size() == 0) {
                log.warn("The queue of topic is empty :" + topic);
                return;
            }
            log.debug("Check topic={}, queues={}", topic, msgQueues);
            for (MessageQueue messageQueue : msgQueues) {
                long startTime = System.currentTimeMillis();
                MessageQueue opQueue = getOpQueue(messageQueue);
                long halfOffset = transactionalMessageBridge.fetchConsumeOffset(messageQueue);
                long opOffset = transactionalMessageBridge.fetchConsumeOffset(opQueue);
                log.info("Before check, the queue={} msgOffset={} opOffset={}", messageQueue, halfOffset, opOffset);
                if (halfOffset < 0 || opOffset < 0) {
                    log.error("MessageQueue: {} illegal offset read: {}, op offset: {},skip this queue", messageQueue,
                        halfOffset, opOffset);
                    continue;
                }

                List<Long> doneOpOffset = new ArrayList<>();
                HashMap<Long, Long> removeMap = new HashMap<>();
                HashMap<Long, HashSet<Long>> opMsgMap = new HashMap<Long, HashSet<Long>>();
                PullResult pullResult = fillOpRemoveMap(removeMap, opQueue, opOffset, halfOffset, opMsgMap, doneOpOffset);
                if (null == pullResult) {
                    log.error("The queue={} check msgOffset={} with opOffset={} failed, pullResult is null",
                        messageQueue, halfOffset, opOffset);
                    continue;
                }
                // single thread
                int getMessageNullCount = 1;
                long newOffset = halfOffset;
                long i = halfOffset;
<<<<<<< HEAD
                long nextOpOffset = pullResult.getNextBeginOffset();
                int putInQueueCount = 0;
=======
                int escapeFailCnt = 0;
>>>>>>> 4af193e3
                while (true) {
                    if (System.currentTimeMillis() - startTime > MAX_PROCESS_TIME_LIMIT) {
                        log.info("Queue={} process time reach max={}", messageQueue, MAX_PROCESS_TIME_LIMIT);
                        break;
                    }
                    if (removeMap.containsKey(i)) {
                        log.debug("Half offset {} has been committed/rolled back", i);
                        Long removedOpOffset = removeMap.remove(i);
                        opMsgMap.get(removedOpOffset).remove(i);
                        if (opMsgMap.get(removedOpOffset).size() == 0) {
                            opMsgMap.remove(removedOpOffset);
                            doneOpOffset.add(removedOpOffset);
                        }
                    } else {
                        GetResult getResult = getHalfMsg(messageQueue, i);
                        MessageExt msgExt = getResult.getMsg();
                        if (msgExt == null) {
                            if (getMessageNullCount++ > MAX_RETRY_COUNT_WHEN_HALF_NULL) {
                                break;
                            }
                            if (getResult.getPullResult().getPullStatus() == PullStatus.NO_NEW_MSG) {
                                log.debug("No new msg, the miss offset={} in={}, continue check={}, pull result={}", i,
                                    messageQueue, getMessageNullCount, getResult.getPullResult());
                                break;
                            } else {
                                log.info("Illegal offset, the miss offset={} in={}, continue check={}, pull result={}",
                                    i, messageQueue, getMessageNullCount, getResult.getPullResult());
                                i = getResult.getPullResult().getNextBeginOffset();
                                newOffset = i;
                                continue;
                            }
                        }

                        if (this.transactionalMessageBridge.getBrokerController().getBrokerConfig().isEnableSlaveActingMaster()
                            && this.transactionalMessageBridge.getBrokerController().getMinBrokerIdInGroup()
                            == this.transactionalMessageBridge.getBrokerController().getBrokerIdentity().getBrokerId()
                            && BrokerRole.SLAVE.equals(this.transactionalMessageBridge.getBrokerController().getMessageStoreConfig().getBrokerRole())
                        ) {
                            final MessageExtBrokerInner msgInner = this.transactionalMessageBridge.renewHalfMessageInner(msgExt);
                            final boolean isSuccess = this.transactionalMessageBridge.escapeMessage(msgInner);

                            if (isSuccess) {
                                escapeFailCnt = 0;
                                newOffset = i + 1;
                                i++;
                            } else {
                                log.warn("Escaping transactional message failed {} times! msgId(offsetId)={}, UNIQ_KEY(transactionId)={}",
                                    escapeFailCnt + 1,
                                    msgExt.getMsgId(),
                                    msgExt.getUserProperty(MessageConst.PROPERTY_UNIQ_CLIENT_MESSAGE_ID_KEYIDX));
                                if (escapeFailCnt < MAX_RETRY_TIMES_FOR_ESCAPE) {
                                    escapeFailCnt++;
                                    Thread.sleep(100L * (2 ^ escapeFailCnt));
                                } else {
                                    escapeFailCnt = 0;
                                    newOffset = i + 1;
                                    i++;
                                }
                            }
                            continue;
                        }

                        if (needDiscard(msgExt, transactionCheckMax) || needSkip(msgExt)) {
                            listener.resolveDiscardMsg(msgExt);
                            newOffset = i + 1;
                            i++;
                            continue;
                        }
                        if (msgExt.getStoreTimestamp() >= startTime) {
                            log.debug("Fresh stored. the miss offset={}, check it later, store={}", i,
                                new Date(msgExt.getStoreTimestamp()));
                            break;
                        }

                        long valueOfCurrentMinusBorn = System.currentTimeMillis() - msgExt.getBornTimestamp();
                        long checkImmunityTime = transactionTimeout;
                        String checkImmunityTimeStr = msgExt.getUserProperty(MessageConst.PROPERTY_CHECK_IMMUNITY_TIME_IN_SECONDS);
                        if (null != checkImmunityTimeStr) {
                            checkImmunityTime = getImmunityTime(checkImmunityTimeStr, transactionTimeout);
                            if (valueOfCurrentMinusBorn < checkImmunityTime) {
                                if (checkPrepareQueueOffset(removeMap, doneOpOffset, msgExt, checkImmunityTimeStr)) {
                                    newOffset = i + 1;
                                    i++;
                                    continue;
                                }
                            }
                        } else {
                            if (0 <= valueOfCurrentMinusBorn && valueOfCurrentMinusBorn < checkImmunityTime) {
                                log.debug("New arrived, the miss offset={}, check it later checkImmunity={}, born={}", i,
                                    checkImmunityTime, new Date(msgExt.getBornTimestamp()));
                                break;
                            }
                        }
                        List<MessageExt> opMsg = pullResult == null ? null : pullResult.getMsgFoundList();
                        boolean isNeedCheck = opMsg == null && valueOfCurrentMinusBorn > checkImmunityTime
                            || opMsg != null && opMsg.get(opMsg.size() - 1).getBornTimestamp() - startTime > transactionTimeout
                            || valueOfCurrentMinusBorn <= -1;

                        if (isNeedCheck) {

                            if (!putBackHalfMsgQueue(msgExt, i)) {
                                continue;
                            }
                            putInQueueCount++;
                            log.info("Check transaction. real_topic={},uniqKey={},offset={},commitLogOffset={}",
                                    msgExt.getUserProperty(MessageConst.PROPERTY_REAL_TOPIC),
                                    msgExt.getUserProperty(MessageConst.PROPERTY_UNIQ_CLIENT_MESSAGE_ID_KEYIDX),
                                    msgExt.getQueueOffset(), msgExt.getCommitLogOffset());
                            listener.resolveHalfMsg(msgExt);
                        } else {
                            nextOpOffset = pullResult != null ? pullResult.getNextBeginOffset() : nextOpOffset;
                            pullResult = fillOpRemoveMap(removeMap, opQueue, nextOpOffset,
                                    halfOffset, opMsgMap, doneOpOffset);
                            if (pullResult == null || pullResult.getPullStatus() == PullStatus.NO_NEW_MSG
                                    || pullResult.getPullStatus() == PullStatus.OFFSET_ILLEGAL
                                    || pullResult.getPullStatus() == PullStatus.NO_MATCHED_MSG) {

                                try {
                                    Thread.sleep(SLEEP_WHILE_NO_OP);
                                } catch (Throwable ignored) {
                                }

                            } else {
                                log.info("The miss message offset:{}, pullOffsetOfOp:{}, miniOffset:{} get more opMsg.", i, nextOpOffset, halfOffset);
                            }

                            continue;
                        }
                    }
                    newOffset = i + 1;
                    i++;
                }
                if (newOffset != halfOffset) {
                    transactionalMessageBridge.updateConsumeOffset(messageQueue, newOffset);
                }
                long newOpOffset = calculateOpOffset(doneOpOffset, opOffset);
                if (newOpOffset != opOffset) {
                    transactionalMessageBridge.updateConsumeOffset(opQueue, newOpOffset);
                }
                GetResult getResult = getHalfMsg(messageQueue, newOffset);
                pullResult = pullOpMsg(opQueue, newOpOffset, 1);
                long maxMsgOffset = getResult.getPullResult() == null ? newOffset : getResult.getPullResult().getMaxOffset();
                long maxOpOffset = pullResult == null ? newOpOffset : pullResult.getMaxOffset();
                long msgTime = getResult.getMsg() == null ? System.currentTimeMillis() : getResult.getMsg().getStoreTimestamp();

                log.info("After check, {} opOffset={} opOffsetDiff={} msgOffset={} msgOffsetDiff={} msgTime={} msgTimeDelayInMs={} putInQueueCount={}",
                        messageQueue, newOpOffset, maxOpOffset - newOpOffset, newOffset, maxMsgOffset - newOffset, new Date(msgTime),
                        System.currentTimeMillis() - msgTime, putInQueueCount);
            }
        } catch (Throwable e) {
            log.error("Check error", e);
        }

    }

    private long getImmunityTime(String checkImmunityTimeStr, long transactionTimeout) {
        long checkImmunityTime;

        checkImmunityTime = getLong(checkImmunityTimeStr);
        if (-1 == checkImmunityTime) {
            checkImmunityTime = transactionTimeout;
        } else {
            checkImmunityTime *= 1000;
        }
        return checkImmunityTime;
    }

    /**
     * Read op message, parse op message, and fill removeMap
     *
     * @param removeMap Half message to be remove, key:halfOffset, value: opOffset.
     * @param opQueue Op message queue.
     * @param pullOffsetOfOp The begin offset of op message queue.
     * @param miniOffset The current minimum offset of half message queue.
     * @param opMsgMap Half message offset in op message
     * @param doneOpOffset Stored op messages that have been processed.
     * @return Op message result.
     */
    private PullResult fillOpRemoveMap(HashMap<Long, Long> removeMap, MessageQueue opQueue,
                                       long pullOffsetOfOp, long miniOffset, Map<Long, HashSet<Long>> opMsgMap, List<Long> doneOpOffset) {
        PullResult pullResult = pullOpMsg(opQueue, pullOffsetOfOp, OP_MSG_PULL_NUMS);
        if (null == pullResult) {
            return null;
        }
        if (pullResult.getPullStatus() == PullStatus.OFFSET_ILLEGAL
            || pullResult.getPullStatus() == PullStatus.NO_MATCHED_MSG) {
            log.warn("The miss op offset={} in queue={} is illegal, pullResult={}", pullOffsetOfOp, opQueue,
                pullResult);
            transactionalMessageBridge.updateConsumeOffset(opQueue, pullResult.getNextBeginOffset());
            return pullResult;
        } else if (pullResult.getPullStatus() == PullStatus.NO_NEW_MSG) {
            log.warn("The miss op offset={} in queue={} is NO_NEW_MSG, pullResult={}", pullOffsetOfOp, opQueue,
                pullResult);
            return pullResult;
        }
        List<MessageExt> opMsg = pullResult.getMsgFoundList();
        if (opMsg == null) {
            log.warn("The miss op offset={} in queue={} is empty, pullResult={}", pullOffsetOfOp, opQueue, pullResult);
            return pullResult;
        }
        for (MessageExt opMessageExt : opMsg) {
            if (opMessageExt.getBody() == null) {
                log.error("op message body is null. queueId={}, offset={}", opMessageExt.getQueueId(),
                        opMessageExt.getQueueOffset());
                doneOpOffset.add(opMessageExt.getQueueOffset());
                continue;
            }
            HashSet<Long> set = new HashSet<Long>();
            String queueOffsetBody = new String(opMessageExt.getBody(), TransactionalMessageUtil.CHARSET);

            log.debug("Topic: {} tags: {}, OpOffset: {}, HalfOffset: {}", opMessageExt.getTopic(),
                    opMessageExt.getTags(), opMessageExt.getQueueOffset(), queueOffsetBody);
            if (TransactionalMessageUtil.REMOVE_TAG.equals(opMessageExt.getTags())) {
                String[] offsetArray = queueOffsetBody.split(TransactionalMessageUtil.OFFSET_SEPARATOR);
                for (String offset : offsetArray) {
                    Long offsetValue = getLong(offset);
                    if (offsetValue < miniOffset) {
                        continue;
                    }

                    removeMap.put(offsetValue, opMessageExt.getQueueOffset());
                    set.add(offsetValue);
                }
            } else {
                log.error("Found a illegal tag in opMessageExt= {} ", opMessageExt);
            }

            if (set.size() > 0) {
                opMsgMap.put(opMessageExt.getQueueOffset(), set);
            } else {
                doneOpOffset.add(opMessageExt.getQueueOffset());
            }
        }

        log.debug("Remove map: {}", removeMap);
        log.debug("Done op list: {}", doneOpOffset);
        log.debug("opMsg map: {}", opMsgMap);
        return pullResult;
    }

    /**
     * If return true, skip this msg
     *
     * @param removeMap Op message map to determine whether a half message was responded by producer.
     * @param doneOpOffset Op Message which has been checked.
     * @param msgExt Half message
     * @return Return true if put success, otherwise return false.
     */
    private boolean checkPrepareQueueOffset(HashMap<Long, Long> removeMap, List<Long> doneOpOffset,
        MessageExt msgExt, String checkImmunityTimeStr) {
        String prepareQueueOffsetStr = msgExt.getUserProperty(MessageConst.PROPERTY_TRANSACTION_PREPARED_QUEUE_OFFSET);
        if (null == prepareQueueOffsetStr) {
            return putImmunityMsgBackToHalfQueue(msgExt);
        } else {
            long prepareQueueOffset = getLong(prepareQueueOffsetStr);
            if (-1 == prepareQueueOffset) {
                return false;
            } else {
                if (removeMap.containsKey(prepareQueueOffset)) {
                    long tmpOpOffset = removeMap.remove(prepareQueueOffset);
                    doneOpOffset.add(tmpOpOffset);
                    log.info("removeMap contain prepareQueueOffset. real_topic={},uniqKey={},immunityTime={},offset={}",
                            msgExt.getUserProperty(MessageConst.PROPERTY_REAL_TOPIC),
                            msgExt.getUserProperty(MessageConst.PROPERTY_UNIQ_CLIENT_MESSAGE_ID_KEYIDX),
                            checkImmunityTimeStr,
                            msgExt.getQueueOffset());
                    return true;
                } else {
                    return putImmunityMsgBackToHalfQueue(msgExt);
                }
            }
        }
    }

    /**
     * Write messageExt to Half topic again
     *
     * @param messageExt Message will be write back to queue
     * @return Put result can used to determine the specific results of storage.
     */
    private PutMessageResult putBackToHalfQueueReturnResult(MessageExt messageExt) {
        PutMessageResult putMessageResult = null;
        try {
            MessageExtBrokerInner msgInner = transactionalMessageBridge.renewHalfMessageInner(messageExt);
            putMessageResult = transactionalMessageBridge.putMessageReturnResult(msgInner);
        } catch (Exception e) {
            log.warn("PutBackToHalfQueueReturnResult error", e);
        }
        return putMessageResult;
    }

    private boolean putImmunityMsgBackToHalfQueue(MessageExt messageExt) {
        MessageExtBrokerInner msgInner = transactionalMessageBridge.renewImmunityHalfMessageInner(messageExt);
        return transactionalMessageBridge.putMessage(msgInner);
    }

    /**
     * Read half message from Half Topic
     *
     * @param mq Target message queue, in this method, it means the half message queue.
     * @param offset Offset in the message queue.
     * @param nums Pull message number.
     * @return Messages pulled from half message queue.
     */
    private PullResult pullHalfMsg(MessageQueue mq, long offset, int nums) {
        return transactionalMessageBridge.getHalfMessage(mq.getQueueId(), offset, nums);
    }

    /**
     * Read op message from Op Topic
     *
     * @param mq Target Message Queue
     * @param offset Offset in the message queue
     * @param nums Pull message number
     * @return Messages pulled from operate message queue.
     */
    private PullResult pullOpMsg(MessageQueue mq, long offset, int nums) {
        return transactionalMessageBridge.getOpMessage(mq.getQueueId(), offset, nums);
    }

    private Long getLong(String s) {
        long v = -1;
        try {
            v = Long.parseLong(s);
        } catch (Exception e) {
            log.error("GetLong error", e);
        }
        return v;

    }

    private Integer getInt(String s) {
        int v = -1;
        try {
            v = Integer.parseInt(s);
        } catch (Exception e) {
            log.error("GetInt error", e);
        }
        return v;

    }

    private long calculateOpOffset(List<Long> doneOffset, long oldOffset) {
        Collections.sort(doneOffset);
        long newOffset = oldOffset;
        for (int i = 0; i < doneOffset.size(); i++) {
            if (doneOffset.get(i) == newOffset) {
                newOffset++;
            } else {
                break;
            }
        }
        return newOffset;

    }

    private MessageQueue getOpQueue(MessageQueue messageQueue) {
        MessageQueue opQueue = opQueueMap.get(messageQueue);
        if (opQueue == null) {
            opQueue = new MessageQueue(TransactionalMessageUtil.buildOpTopic(), messageQueue.getBrokerName(),
                messageQueue.getQueueId());
            opQueueMap.put(messageQueue, opQueue);
        }
        return opQueue;

    }

    private GetResult getHalfMsg(MessageQueue messageQueue, long offset) {
        GetResult getResult = new GetResult();

        PullResult result = pullHalfMsg(messageQueue, offset, PULL_MSG_RETRY_NUMBER);
        getResult.setPullResult(result);
        List<MessageExt> messageExts = result.getMsgFoundList();
        if (messageExts == null) {
            return getResult;
        }
        getResult.setMsg(messageExts.get(0));
        return getResult;
    }

    private OperationResult getHalfMessageByOffset(long commitLogOffset) {
        OperationResult response = new OperationResult();
        MessageExt messageExt = this.transactionalMessageBridge.lookMessageByOffset(commitLogOffset);
        if (messageExt != null) {
            response.setPrepareMessage(messageExt);
            response.setResponseCode(ResponseCode.SUCCESS);
        } else {
            response.setResponseCode(ResponseCode.SYSTEM_ERROR);
            response.setResponseRemark("Find prepared transaction message failed");
        }
        return response;
    }

    @Override
    public boolean deletePrepareMessage(MessageExt messageExt) {
        Integer queueId = messageExt.getQueueId();
        MessageQueueOpContext mqContext = deleteContext.get(queueId);
        if (mqContext == null) {
            mqContext = new MessageQueueOpContext(System.currentTimeMillis(), 20000);
            MessageQueueOpContext old = deleteContext.putIfAbsent(queueId, mqContext);
            if (old != null) {
                mqContext = old;
            }
        }

        String data = messageExt.getQueueOffset() + TransactionalMessageUtil.OFFSET_SEPARATOR;
        try {
            boolean res = mqContext.getContextQueue().offer(data, 100, TimeUnit.MILLISECONDS);
            if (res) {
                int totalSize = mqContext.getTotalSize().addAndGet(data.length());
                if (totalSize > transactionalMessageBridge.getBrokerController().getBrokerConfig().getTransactionOpMsgMaxSize()) {
                    this.transactionalOpBatchService.wakeup();
                }
                return true;
            } else {
                this.transactionalOpBatchService.wakeup();
            }
        } catch (InterruptedException ignore) {
        }

        Message msg = getOpMessage(queueId, data);
        if (this.transactionalMessageBridge.writeOp(queueId, msg)) {
            log.warn("Force add remove op data. queueId={}", queueId);
            return true;
        } else {
            log.error("Transaction op message write failed. messageId is {}, queueId is {}", messageExt.getMsgId(), messageExt.getQueueId());
            return false;
        }
    }

    @Override
    public OperationResult commitMessage(EndTransactionRequestHeader requestHeader) {
        return getHalfMessageByOffset(requestHeader.getCommitLogOffset());
    }

    @Override
    public OperationResult rollbackMessage(EndTransactionRequestHeader requestHeader) {
        return getHalfMessageByOffset(requestHeader.getCommitLogOffset());
    }

    @Override
    public boolean open() {
        return true;
    }

    @Override
    public void close() {

    }

    public Message getOpMessage(int queueId, String moreData) {
        String opTopic = TransactionalMessageUtil.buildOpTopic();
        MessageQueueOpContext mqContext = deleteContext.get(queueId);

        int moreDataLength = moreData != null ? moreData.length() : 0;
        int length = moreDataLength;
        int maxSize = transactionalMessageBridge.getBrokerController().getBrokerConfig().getTransactionOpMsgMaxSize();
        if (length < maxSize) {
            int sz = mqContext.getTotalSize().get();
            if (sz > maxSize || length + sz > maxSize) {
                length = maxSize + 100;
            } else {
                length += sz;
            }
        }

        StringBuilder sb = new StringBuilder(length);

        if (moreData != null) {
            sb.append(moreData);
        }

        while (!mqContext.getContextQueue().isEmpty()) {
            if (sb.length() >= maxSize) {
                break;
            }
            String data = mqContext.getContextQueue().poll();
            if (data != null) {
                sb.append(data);
            }
        }

        if (sb.length() == 0) {
            return null;
        }

        int l = sb.length() - moreDataLength;
        mqContext.getTotalSize().addAndGet(-l);
        mqContext.setLastWriteTimestamp(System.currentTimeMillis());
        return new Message(opTopic, TransactionalMessageUtil.REMOVE_TAG,
                sb.toString().getBytes(TransactionalMessageUtil.CHARSET));
    }
    public long batchSendOpMessage() {
        long startTime = System.currentTimeMillis();
        try {
            long firstTimestamp = startTime;
            Map<Integer, Message> sendMap = null;
            long interval = transactionalMessageBridge.getBrokerController().getBrokerConfig().getTransactionOpBatchInterval();
            int maxSize = transactionalMessageBridge.getBrokerController().getBrokerConfig().getTransactionOpMsgMaxSize();
            boolean overSize = false;
            for (Map.Entry<Integer, MessageQueueOpContext> entry : deleteContext.entrySet()) {
                MessageQueueOpContext mqContext = entry.getValue();
                //no msg in contextQueue
                if (mqContext.getTotalSize().get() <= 0 || mqContext.getContextQueue().size() == 0 ||
                        // wait for the interval
                        mqContext.getTotalSize().get() < maxSize &&
                                startTime - mqContext.getLastWriteTimestamp() < interval) {
                    continue;
                }

                if (sendMap == null) {
                    sendMap = new HashMap<>();
                }

                Message opMsg = getOpMessage(entry.getKey(), null);
                if (opMsg == null) {
                    continue;
                }
                sendMap.put(entry.getKey(), opMsg);
                firstTimestamp = Math.min(firstTimestamp, mqContext.getLastWriteTimestamp());
                if (mqContext.getTotalSize().get() >= maxSize) {
                    overSize = true;
                }
            }

            if (sendMap != null) {
                for (Map.Entry<Integer, Message> entry : sendMap.entrySet()) {
                    if (!this.transactionalMessageBridge.writeOp(entry.getKey(), entry.getValue())) {
                        log.error("Transaction batch op message write failed. body is {}, queueId is {}",
                                new String(entry.getValue().getBody(), TransactionalMessageUtil.CHARSET), entry.getKey());
                    }
                }
            }

            log.debug("Send op message queueIds={}", sendMap == null ? null : sendMap.keySet());

            //wait for next batch remove
            long wakeupTimestamp = firstTimestamp + interval;
            if (!overSize && wakeupTimestamp > startTime) {
                return wakeupTimestamp;
            }
        } catch (Throwable t) {
            log.error("batchSendOp error.", t);
        }

        return 0L;
    }

    public Map<Integer, MessageQueueOpContext> getDeleteContext() {
        return this.deleteContext;
    }
}<|MERGE_RESOLUTION|>--- conflicted
+++ resolved
@@ -46,11 +46,8 @@
 import java.util.Set;
 import java.util.concurrent.CompletableFuture;
 import java.util.concurrent.ConcurrentHashMap;
-<<<<<<< HEAD
 import java.util.concurrent.TimeUnit;
-=======
 import org.apache.rocketmq.store.config.BrokerRole;
->>>>>>> 4af193e3
 
 public class TransactionalMessageServiceImpl implements TransactionalMessageService {
     private static final InternalLogger log = InternalLoggerFactory.getLogger(LoggerName.TRANSACTION_LOGGER_NAME);
@@ -180,12 +177,10 @@
                 int getMessageNullCount = 1;
                 long newOffset = halfOffset;
                 long i = halfOffset;
-<<<<<<< HEAD
                 long nextOpOffset = pullResult.getNextBeginOffset();
                 int putInQueueCount = 0;
-=======
                 int escapeFailCnt = 0;
->>>>>>> 4af193e3
+
                 while (true) {
                     if (System.currentTimeMillis() - startTime > MAX_PROCESS_TIME_LIMIT) {
                         log.info("Queue={} process time reach max={}", messageQueue, MAX_PROCESS_TIME_LIMIT);
