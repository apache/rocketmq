--- conflicted
+++ resolved
@@ -16,10 +16,6 @@
  */
 package org.apache.rocketmq.broker.topic;
 
-<<<<<<< HEAD
-=======
-import com.google.common.collect.ImmutableMap;
->>>>>>> c7708a71
 import java.util.HashMap;
 import java.util.Iterator;
 import java.util.Map;
@@ -496,14 +492,10 @@
         Map<String, String> newAttributes = request(topicConfig);
         Map<String, String> currentAttributes = current(topicConfig.getTopicName());
 
-<<<<<<< HEAD
-        Map<String, String> finalAttributes = alterCurrentAttributes(
-            getTopicConfig(topicConfig.getTopicName()) == null,
-=======
+
         Map<String, String> finalAttributes = AttributeUtil.alterCurrentAttributes(
             this.topicConfigTable.get(topicConfig.getTopicName()) == null,
             TopicAttributes.ALL,
->>>>>>> c7708a71
             ImmutableMap.copyOf(currentAttributes),
             ImmutableMap.copyOf(newAttributes));
 
