/*
 * Licensed to the Apache Software Foundation (ASF) under one or more
 * contributor license agreements.  See the NOTICE file distributed with
 * this work for additional information regarding copyright ownership.
 * The ASF licenses this file to You under the Apache License, Version 2.0
 * (the "License"); you may not use this file except in compliance with
 * the License.  You may obtain a copy of the License at
 *
 *     http://www.apache.org/licenses/LICENSE-2.0
 *
 * Unless required by applicable law or agreed to in writing, software
 * distributed under the License is distributed on an "AS IS" BASIS,
 * WITHOUT WARRANTIES OR CONDITIONS OF ANY KIND, either express or implied.
 * See the License for the specific language governing permissions and
 * limitations under the License.
 */
package org.apache.rocketmq.broker.topic;

import java.io.File;
import java.util.HashSet;
import java.util.Iterator;
import java.util.Map;
import java.util.Map.Entry;
import java.util.Set;
import java.util.concurrent.ConcurrentHashMap;
import java.util.concurrent.TimeUnit;
import java.util.concurrent.locks.Lock;
import java.util.concurrent.locks.ReentrantLock;
import org.apache.rocketmq.broker.BrokerController;
import org.apache.rocketmq.broker.BrokerPathConfigHelper;
import org.apache.rocketmq.common.ConfigManager;
import org.apache.rocketmq.common.DataVersion;
import org.apache.rocketmq.common.MixAll;
import org.apache.rocketmq.common.TopicConfig;
import org.apache.rocketmq.common.constant.LoggerName;
import org.apache.rocketmq.common.constant.PermName;
import org.apache.rocketmq.common.protocol.body.KVTable;
import org.apache.rocketmq.common.protocol.body.TopicConfigSerializeWrapper;
import org.apache.rocketmq.common.sysflag.TopicSysFlag;
import org.slf4j.Logger;
import org.slf4j.LoggerFactory;

public class TopicConfigManager extends ConfigManager {
    private static final Logger log = LoggerFactory.getLogger(LoggerName.BROKER_LOGGER_NAME);
    private static final long LOCK_TIMEOUT_MILLIS = 3000;
    private transient final Lock lockTopicConfigTable = new ReentrantLock();

    private final ConcurrentHashMap<String, TopicConfig> topicConfigTable =
        new ConcurrentHashMap<String, TopicConfig>(1024);
    private final DataVersion dataVersion = new DataVersion();
    private final Set<String> systemTopicList = new HashSet<String>();
    private transient BrokerController brokerController;

    public TopicConfigManager() {
    }

    public TopicConfigManager(BrokerController brokerController) {
        this.brokerController = brokerController;
        {
            // MixAll.SELF_TEST_TOPIC
            String topic = MixAll.SELF_TEST_TOPIC;
            TopicConfig topicConfig = new TopicConfig(topic);
            this.systemTopicList.add(topic);
            topicConfig.setReadQueueNums(1);
            topicConfig.setWriteQueueNums(1);
            this.topicConfigTable.put(topicConfig.getTopicName(), topicConfig);
        }
        {
            // MixAll.DEFAULT_TOPIC
            if (this.brokerController.getBrokerConfig().isAutoCreateTopicEnable()) {
                String topic = MixAll.DEFAULT_TOPIC;
                TopicConfig topicConfig = new TopicConfig(topic);
                this.systemTopicList.add(topic);
                topicConfig.setReadQueueNums(this.brokerController.getBrokerConfig()
                    .getDefaultTopicQueueNums());
                topicConfig.setWriteQueueNums(this.brokerController.getBrokerConfig()
                    .getDefaultTopicQueueNums());
                int perm = PermName.PERM_INHERIT | PermName.PERM_READ | PermName.PERM_WRITE;
                topicConfig.setPerm(perm);
                this.topicConfigTable.put(topicConfig.getTopicName(), topicConfig);
            }
        }
        {
            // MixAll.BENCHMARK_TOPIC
            String topic = MixAll.BENCHMARK_TOPIC;
            TopicConfig topicConfig = new TopicConfig(topic);
            this.systemTopicList.add(topic);
            topicConfig.setReadQueueNums(1024);
            topicConfig.setWriteQueueNums(1024);
            this.topicConfigTable.put(topicConfig.getTopicName(), topicConfig);
        }
        {

            String topic = this.brokerController.getBrokerConfig().getBrokerClusterName();
            TopicConfig topicConfig = new TopicConfig(topic);
            this.systemTopicList.add(topic);
            int perm = PermName.PERM_INHERIT;
            if (this.brokerController.getBrokerConfig().isClusterTopicEnable()) {
                perm |= PermName.PERM_READ | PermName.PERM_WRITE;
            }
            topicConfig.setPerm(perm);
            this.topicConfigTable.put(topicConfig.getTopicName(), topicConfig);
        }
        {

            String topic = this.brokerController.getBrokerConfig().getBrokerName();
            TopicConfig topicConfig = new TopicConfig(topic);
            this.systemTopicList.add(topic);
            int perm = PermName.PERM_INHERIT;
            if (this.brokerController.getBrokerConfig().isBrokerTopicEnable()) {
                perm |= PermName.PERM_READ | PermName.PERM_WRITE;
            }
            topicConfig.setReadQueueNums(1);
            topicConfig.setWriteQueueNums(1);
            topicConfig.setPerm(perm);
            this.topicConfigTable.put(topicConfig.getTopicName(), topicConfig);
        }
        {
            // MixAll.OFFSET_MOVED_EVENT
            String topic = MixAll.OFFSET_MOVED_EVENT;
            TopicConfig topicConfig = new TopicConfig(topic);
            this.systemTopicList.add(topic);
            topicConfig.setReadQueueNums(1);
            topicConfig.setWriteQueueNums(1);
            this.topicConfigTable.put(topicConfig.getTopicName(), topicConfig);
        }
    }

    public boolean isSystemTopic(final String topic) {
        return this.systemTopicList.contains(topic);
    }

    public Set<String> getSystemTopic() {
        return this.systemTopicList;
    }

    public boolean isTopicCanSendMessage(final String topic) {
        return !topic.equals(MixAll.DEFAULT_TOPIC);
    }

    public TopicConfig selectTopicConfig(final String topic) {
        return this.topicConfigTable.get(topic);
    }

    public TopicConfig createTopicInSendMessageMethod(final String topic, final String defaultTopic,
        final String remoteAddress, final int clientDefaultTopicQueueNums, final int topicSysFlag) {
        TopicConfig topicConfig = null;
        boolean createNew = false;

        try {
            if (this.lockTopicConfigTable.tryLock(LOCK_TIMEOUT_MILLIS, TimeUnit.MILLISECONDS)) {
                try {
                    topicConfig = this.topicConfigTable.get(topic);
                    if (topicConfig != null)
                        return topicConfig;

                    TopicConfig defaultTopicConfig = this.topicConfigTable.get(defaultTopic);
                    if (defaultTopicConfig != null) {
                        if (defaultTopic.equals(MixAll.DEFAULT_TOPIC)) {
                            if (!this.brokerController.getBrokerConfig().isAutoCreateTopicEnable()) {
                                defaultTopicConfig.setPerm(PermName.PERM_READ | PermName.PERM_WRITE);
                            }
                        }

                        if (PermName.isInherited(defaultTopicConfig.getPerm())) {
                            topicConfig = new TopicConfig(topic);

                            int queueNums =
                                clientDefaultTopicQueueNums > defaultTopicConfig.getWriteQueueNums() ? defaultTopicConfig
                                    .getWriteQueueNums() : clientDefaultTopicQueueNums;

                            if (queueNums < 0) {
                                queueNums = 0;
                            }

                            topicConfig.setReadQueueNums(queueNums);
                            topicConfig.setWriteQueueNums(queueNums);
                            int perm = defaultTopicConfig.getPerm();
                            perm &= ~PermName.PERM_INHERIT;
                            topicConfig.setPerm(perm);
                            topicConfig.setTopicSysFlag(topicSysFlag);
                            topicConfig.setTopicFilterType(defaultTopicConfig.getTopicFilterType());
                        } else {
<<<<<<< HEAD
                            log.warn("create new topic failed, because the default topic[" + defaultTopic
                                    + "] no perm, " + defaultTopicConfig.getPerm() + " producer: "
                                    + remoteAddress);
                        }
                    } else {
                        log.warn("create new topic failed, because the default topic[" + defaultTopic
                                + "] not exist." + " producer: " + remoteAddress);
                    }

                    if (topicConfig != null) {
                        log.info("create new topic by default topic[" + defaultTopic + "], " + topicConfig
                                + " producer: " + remoteAddress);
=======
                            LOG.warn("Create new topic failed, because the default topic[{}] has no perm [{}] producer:[{}]",
                                    defaultTopic, defaultTopicConfig.getPerm(), remoteAddress);
                        }
                    } else {
                        LOG.warn("Create new topic failed, because the default topic[{}] not exist. producer:[{}]", defaultTopic, remoteAddress);
                    }

                    if (topicConfig != null) {
                        LOG.info("Create new topic by default topic:[{}] config:[{}] producer:[{}]", defaultTopic, topicConfig, remoteAddress);
>>>>>>> 1734a449

                        this.topicConfigTable.put(topic, topicConfig);

                        this.dataVersion.nextVersion();

                        createNew = true;

                        this.persist();
                    }
                } finally {
                    this.lockTopicConfigTable.unlock();
                }
            }
        } catch (InterruptedException e) {
            log.error("createTopicInSendMessageMethod exception", e);
        }

        if (createNew) {
            this.brokerController.registerBrokerAll(false, true);
        }

        return topicConfig;
    }

    public TopicConfig createTopicInSendMessageBackMethod(
        final String topic,
        final int clientDefaultTopicQueueNums,
        final int perm,
        final int topicSysFlag) {
        TopicConfig topicConfig = this.topicConfigTable.get(topic);
        if (topicConfig != null)
            return topicConfig;

        boolean createNew = false;

        try {
            if (this.lockTopicConfigTable.tryLock(LOCK_TIMEOUT_MILLIS, TimeUnit.MILLISECONDS)) {
                try {
                    topicConfig = this.topicConfigTable.get(topic);
                    if (topicConfig != null)
                        return topicConfig;

                    topicConfig = new TopicConfig(topic);
                    topicConfig.setReadQueueNums(clientDefaultTopicQueueNums);
                    topicConfig.setWriteQueueNums(clientDefaultTopicQueueNums);
                    topicConfig.setPerm(perm);
                    topicConfig.setTopicSysFlag(topicSysFlag);

                    log.info("create new topic {}", topicConfig);
                    this.topicConfigTable.put(topic, topicConfig);
                    createNew = true;
                    this.dataVersion.nextVersion();
                    this.persist();
                } finally {
                    this.lockTopicConfigTable.unlock();
                }
            }
        } catch (InterruptedException e) {
            log.error("createTopicInSendMessageBackMethod exception", e);
        }

        if (createNew) {
            this.brokerController.registerBrokerAll(false, true);
        }

        return topicConfig;
    }

    public void updateTopicUnitFlag(final String topic, final boolean unit) {

        TopicConfig topicConfig = this.topicConfigTable.get(topic);
        if (topicConfig != null) {
            int oldTopicSysFlag = topicConfig.getTopicSysFlag();
            if (unit) {
                topicConfig.setTopicSysFlag(TopicSysFlag.setUnitFlag(oldTopicSysFlag));
            } else {
                topicConfig.setTopicSysFlag(TopicSysFlag.clearUnitFlag(oldTopicSysFlag));
            }

            log.info("update topic sys flag. oldTopicSysFlag={}, newTopicSysFlag", oldTopicSysFlag,
                    topicConfig.getTopicSysFlag());

            this.topicConfigTable.put(topic, topicConfig);

            this.dataVersion.nextVersion();

            this.persist();
            this.brokerController.registerBrokerAll(false, true);
        }
    }

    public void updateTopicUnitSubFlag(final String topic, final boolean hasUnitSub) {
        TopicConfig topicConfig = this.topicConfigTable.get(topic);
        if (topicConfig != null) {
            int oldTopicSysFlag = topicConfig.getTopicSysFlag();
            if (hasUnitSub) {
                topicConfig.setTopicSysFlag(TopicSysFlag.setUnitSubFlag(oldTopicSysFlag));
            }

            log.info("update topic sys flag. oldTopicSysFlag={}, newTopicSysFlag", oldTopicSysFlag,
                    topicConfig.getTopicSysFlag());

            this.topicConfigTable.put(topic, topicConfig);

            this.dataVersion.nextVersion();

            this.persist();
            this.brokerController.registerBrokerAll(false, true);
        }
    }

    public void updateTopicConfig(final TopicConfig topicConfig) {
        TopicConfig old = this.topicConfigTable.put(topicConfig.getTopicName(), topicConfig);
        if (old != null) {
<<<<<<< HEAD
            log.info("update topic config, old: " + old + " new: " + topicConfig);
        } else {
            log.info("create new topic, " + topicConfig);
=======
            LOG.info("update topic config, old:[{}] new:[{}]", old, topicConfig);
        } else {
            LOG.info("create new topic [{}]", topicConfig);
>>>>>>> 1734a449
        }

        this.dataVersion.nextVersion();

        this.persist();
    }

    public void updateOrderTopicConfig(final KVTable orderKVTableFromNs) {

        if (orderKVTableFromNs != null && orderKVTableFromNs.getTable() != null) {
            boolean isChange = false;
            Set<String> orderTopics = orderKVTableFromNs.getTable().keySet();
            for (String topic : orderTopics) {
                TopicConfig topicConfig = this.topicConfigTable.get(topic);
                if (topicConfig != null && !topicConfig.isOrder()) {
                    topicConfig.setOrder(true);
                    isChange = true;
                    log.info("update order topic config, topic={}, order={}", topic, true);
                }
            }

            for (Map.Entry<String, TopicConfig> entry : this.topicConfigTable.entrySet()) {
                String topic = entry.getKey();
                if (!orderTopics.contains(topic)) {
                    TopicConfig topicConfig = entry.getValue();
                    if (topicConfig.isOrder()) {
                        topicConfig.setOrder(false);
                        isChange = true;
                        log.info("update order topic config, topic={}, order={}", topic, false);
                    }
                }
            }

            if (isChange) {
                this.dataVersion.nextVersion();
                this.persist();
            }
        }
    }

    public boolean isOrderTopic(final String topic) {
        TopicConfig topicConfig = this.topicConfigTable.get(topic);
        if (topicConfig == null) {
            return false;
        } else {
            return topicConfig.isOrder();
        }
    }

    public void deleteTopicConfig(final String topic) {
        TopicConfig old = this.topicConfigTable.remove(topic);
        if (old != null) {
<<<<<<< HEAD
            log.info("delete topic config OK, topic: " + old);
            this.dataVersion.nextVersion();
            this.persist();
        } else {
            log.warn("delete topic config failed, topic: " + topic + " not exist");
=======
            LOG.info("Delete topic config OK, topic:{}", old);
            this.dataVersion.nextVersion();
            this.persist();
        } else {
            LOG.warn("Delete topic config failed, topic:{} not exist", topic);
>>>>>>> 1734a449
        }
    }

    public TopicConfigSerializeWrapper buildTopicConfigSerializeWrapper() {
        TopicConfigSerializeWrapper topicConfigSerializeWrapper = new TopicConfigSerializeWrapper();
        topicConfigSerializeWrapper.setTopicConfigTable(this.topicConfigTable);
        topicConfigSerializeWrapper.setDataVersion(this.dataVersion);
        return topicConfigSerializeWrapper;
    }

    @Override
    public String encode() {
        return encode(false);
    }

    @Override
    public String configFilePath() {
//        return BrokerPathConfigHelper.getTopicConfigPath(this.brokerController.getMessageStoreConfig()
//                .getStorePathRootDir());
        return BrokerPathConfigHelper.getTopicConfigPath(System.getProperty("user.home") + File.separator + "store");
    }

    @Override
    public void decode(String jsonString) {
        if (jsonString != null) {
            TopicConfigSerializeWrapper topicConfigSerializeWrapper =
                TopicConfigSerializeWrapper.fromJson(jsonString, TopicConfigSerializeWrapper.class);
            if (topicConfigSerializeWrapper != null) {
                this.topicConfigTable.putAll(topicConfigSerializeWrapper.getTopicConfigTable());
                this.dataVersion.assignNewOne(topicConfigSerializeWrapper.getDataVersion());
                this.printLoadDataWhenFirstBoot(topicConfigSerializeWrapper);
            }
        }
    }

    public String encode(final boolean prettyFormat) {
        TopicConfigSerializeWrapper topicConfigSerializeWrapper = new TopicConfigSerializeWrapper();
        topicConfigSerializeWrapper.setTopicConfigTable(this.topicConfigTable);
        topicConfigSerializeWrapper.setDataVersion(this.dataVersion);
        return topicConfigSerializeWrapper.toJson(prettyFormat);
    }

    private void printLoadDataWhenFirstBoot(final TopicConfigSerializeWrapper tcs) {
        Iterator<Entry<String, TopicConfig>> it = tcs.getTopicConfigTable().entrySet().iterator();
        while (it.hasNext()) {
            Entry<String, TopicConfig> next = it.next();
            log.info("load exist local topic, {}", next.getValue().toString());
        }
    }

    public DataVersion getDataVersion() {
        return dataVersion;
    }

    public ConcurrentHashMap<String, TopicConfig> getTopicConfigTable() {
        return topicConfigTable;
    }
}<|MERGE_RESOLUTION|>--- conflicted
+++ resolved
@@ -181,7 +181,6 @@
                             topicConfig.setTopicSysFlag(topicSysFlag);
                             topicConfig.setTopicFilterType(defaultTopicConfig.getTopicFilterType());
                         } else {
-<<<<<<< HEAD
                             log.warn("create new topic failed, because the default topic[" + defaultTopic
                                     + "] no perm, " + defaultTopicConfig.getPerm() + " producer: "
                                     + remoteAddress);
@@ -194,17 +193,6 @@
                     if (topicConfig != null) {
                         log.info("create new topic by default topic[" + defaultTopic + "], " + topicConfig
                                 + " producer: " + remoteAddress);
-=======
-                            LOG.warn("Create new topic failed, because the default topic[{}] has no perm [{}] producer:[{}]",
-                                    defaultTopic, defaultTopicConfig.getPerm(), remoteAddress);
-                        }
-                    } else {
-                        LOG.warn("Create new topic failed, because the default topic[{}] not exist. producer:[{}]", defaultTopic, remoteAddress);
-                    }
-
-                    if (topicConfig != null) {
-                        LOG.info("Create new topic by default topic:[{}] config:[{}] producer:[{}]", defaultTopic, topicConfig, remoteAddress);
->>>>>>> 1734a449
 
                         this.topicConfigTable.put(topic, topicConfig);
 
@@ -319,15 +307,9 @@
     public void updateTopicConfig(final TopicConfig topicConfig) {
         TopicConfig old = this.topicConfigTable.put(topicConfig.getTopicName(), topicConfig);
         if (old != null) {
-<<<<<<< HEAD
             log.info("update topic config, old: " + old + " new: " + topicConfig);
         } else {
             log.info("create new topic, " + topicConfig);
-=======
-            LOG.info("update topic config, old:[{}] new:[{}]", old, topicConfig);
-        } else {
-            LOG.info("create new topic [{}]", topicConfig);
->>>>>>> 1734a449
         }
 
         this.dataVersion.nextVersion();
@@ -380,19 +362,11 @@
     public void deleteTopicConfig(final String topic) {
         TopicConfig old = this.topicConfigTable.remove(topic);
         if (old != null) {
-<<<<<<< HEAD
             log.info("delete topic config OK, topic: " + old);
             this.dataVersion.nextVersion();
             this.persist();
         } else {
             log.warn("delete topic config failed, topic: " + topic + " not exist");
-=======
-            LOG.info("Delete topic config OK, topic:{}", old);
-            this.dataVersion.nextVersion();
-            this.persist();
-        } else {
-            LOG.warn("Delete topic config failed, topic:{} not exist", topic);
->>>>>>> 1734a449
         }
     }
 
