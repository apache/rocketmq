--- conflicted
+++ resolved
@@ -160,32 +160,8 @@
             this.brokerController.getConsumerManager().getConsumerGroupInfo(group);
 
         if (consumerGroupInfo != null && !consumerGroupInfo.getAllChannel().isEmpty()) {
-<<<<<<< HEAD
             if (invokeClientToResetOffset(topic, group, response, request, consumerGroupInfo)) {
                 return response;
-=======
-            ConcurrentMap<Channel, ClientChannelInfo> channelInfoTable =
-                consumerGroupInfo.getChannelInfoTable();
-            for (Map.Entry<Channel, ClientChannelInfo> entry : channelInfoTable.entrySet()) {
-                int version = entry.getValue().getVersion();
-                if (version >= MQVersion.Version.V3_0_7_SNAPSHOT.ordinal()) {
-                    try {
-                        this.brokerController.getRemotingServer().invokeOneway(entry.getKey(), request, 5000);
-                        log.info("[reset-offset] reset offset success. topic={}, group={}, clientId={}",
-                            topic, group, entry.getValue().getClientId());
-                    } catch (Exception e) {
-                        log.error("[reset-offset] reset offset exception. topic={}, group={} ,error={}",
-                            topic, group, e.toString());
-                    }
-                } else {
-                    response.setCode(ResponseCode.SYSTEM_ERROR);
-                    response.setRemark("the client does not support this feature. version="
-                        + MQVersion.getVersionDesc(version));
-                    log.warn("[reset-offset] the client does not support this feature. channel={}, version={}",
-                        RemotingHelper.parseChannelRemoteAddr(entry.getKey()), MQVersion.getVersionDesc(version));
-                    return response;
-                }
->>>>>>> 2abda6d2
             }
         } else {
             String errorInfo =
