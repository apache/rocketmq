--- conflicted
+++ resolved
@@ -1160,17 +1160,16 @@
         return popMessageProcessor;
     }
 
-<<<<<<< HEAD
     public TimerMessageStore getTimerMessageStore() {
         return timerMessageStore;
-=======
+    }
+
     public AckMessageProcessor getAckMessageProcessor() {
         return ackMessageProcessor;
     }
 
     public ChangeInvisibleTimeProcessor getChangeInvisibleTimeProcessor() {
         return changeInvisibleTimeProcessor;
->>>>>>> ea5c7d1d
     }
 
     protected void shutdownBasicService() {
