/*
 * Licensed to the Apache Software Foundation (ASF) under one or more
 * contributor license agreements.  See the NOTICE file distributed with
 * this work for additional information regarding copyright ownership.
 * The ASF licenses this file to You under the Apache License, Version 2.0
 * (the "License"); you may not use this file except in compliance with
 * the License.  You may obtain a copy of the License at
 *
 *     http://www.apache.org/licenses/LICENSE-2.0
 *
 * Unless required by applicable law or agreed to in writing, software
 * distributed under the License is distributed on an "AS IS" BASIS,
 * WITHOUT WARRANTIES OR CONDITIONS OF ANY KIND, either express or implied.
 * See the License for the specific language governing permissions and
 * limitations under the License.
 */
package org.apache.rocketmq.broker;

import com.google.common.collect.Lists;
import java.io.IOException;
import java.net.InetSocketAddress;
import java.util.AbstractMap;
import java.util.ArrayList;
import java.util.Arrays;
import java.util.Collections;
import java.util.HashMap;
import java.util.List;
import java.util.Map;
import java.util.Objects;
import java.util.Optional;
import java.util.concurrent.BlockingQueue;
import java.util.concurrent.ConcurrentHashMap;
import java.util.concurrent.ConcurrentMap;
import java.util.concurrent.CountDownLatch;
import java.util.concurrent.ScheduledExecutorService;
import java.util.concurrent.ScheduledFuture;
import java.util.concurrent.ScheduledThreadPoolExecutor;
import java.util.concurrent.TimeUnit;
import java.util.concurrent.locks.Lock;
import java.util.concurrent.locks.ReentrantLock;
import java.util.function.Function;
import java.util.stream.Collectors;
import org.apache.rocketmq.acl.AccessValidator;
import org.apache.rocketmq.acl.plain.PlainAccessValidator;
import org.apache.rocketmq.broker.bootstrap.BrokerNettyServer;
import org.apache.rocketmq.broker.client.ConsumerManager;
import org.apache.rocketmq.broker.client.ProducerManager;
import org.apache.rocketmq.broker.client.net.Broker2Client;
import org.apache.rocketmq.broker.client.rebalance.RebalanceLockManager;
import org.apache.rocketmq.broker.coldctr.ColdDataCgCtrService;
import org.apache.rocketmq.broker.coldctr.ColdDataPullRequestHoldService;
import org.apache.rocketmq.broker.controller.ReplicasManager;
import org.apache.rocketmq.broker.dledger.DLedgerRoleChangeHandler;
import org.apache.rocketmq.broker.failover.EscapeBridge;
import org.apache.rocketmq.broker.filter.CommitLogDispatcherCalcBitMap;
import org.apache.rocketmq.broker.filter.ConsumerFilterManager;
import org.apache.rocketmq.broker.latency.BrokerFastFailure;
import org.apache.rocketmq.broker.metrics.BrokerMetricsManager;
import org.apache.rocketmq.broker.mqtrace.ConsumeMessageHook;
import org.apache.rocketmq.broker.mqtrace.SendMessageHook;
import org.apache.rocketmq.broker.offset.BroadcastOffsetManager;
import org.apache.rocketmq.broker.offset.ConsumerOffsetManager;
import org.apache.rocketmq.broker.offset.ConsumerOrderInfoManager;
import org.apache.rocketmq.broker.offset.LmqConsumerOffsetManager;
import org.apache.rocketmq.broker.offset.RocksDBConsumerOffsetManager;
import org.apache.rocketmq.broker.offset.RocksDBLmqConsumerOffsetManager;
import org.apache.rocketmq.broker.out.BrokerOuterAPI;
import org.apache.rocketmq.broker.plugin.BrokerAttachedPlugin;
import org.apache.rocketmq.broker.processor.AckMessageProcessor;
import org.apache.rocketmq.broker.processor.PopInflightMessageCounter;
import org.apache.rocketmq.broker.schedule.ScheduleMessageService;
import org.apache.rocketmq.broker.slave.SlaveSynchronize;
import org.apache.rocketmq.broker.subscription.LmqSubscriptionGroupManager;
import org.apache.rocketmq.broker.subscription.RocksDBLmqSubscriptionGroupManager;
import org.apache.rocketmq.broker.subscription.RocksDBSubscriptionGroupManager;
import org.apache.rocketmq.broker.subscription.SubscriptionGroupManager;
import org.apache.rocketmq.broker.topic.LmqTopicConfigManager;
import org.apache.rocketmq.broker.topic.RocksDBLmqTopicConfigManager;
import org.apache.rocketmq.broker.topic.RocksDBTopicConfigManager;
import org.apache.rocketmq.broker.topic.TopicConfigManager;
import org.apache.rocketmq.broker.topic.TopicQueueMappingCleanService;
import org.apache.rocketmq.broker.topic.TopicQueueMappingManager;
import org.apache.rocketmq.broker.topic.TopicRouteInfoManager;
import org.apache.rocketmq.broker.transaction.AbstractTransactionalMessageCheckListener;
import org.apache.rocketmq.broker.transaction.TransactionalMessageCheckService;
import org.apache.rocketmq.broker.transaction.TransactionalMessageService;
import org.apache.rocketmq.broker.transaction.queue.DefaultTransactionalMessageCheckListener;
import org.apache.rocketmq.broker.transaction.queue.TransactionalMessageBridge;
import org.apache.rocketmq.broker.transaction.queue.TransactionalMessageServiceImpl;
import org.apache.rocketmq.broker.util.HookUtils;
import org.apache.rocketmq.common.AbstractBrokerRunnable;
import org.apache.rocketmq.common.BrokerConfig;
import org.apache.rocketmq.common.BrokerIdentity;
import org.apache.rocketmq.common.MixAll;
import org.apache.rocketmq.common.SystemClock;
import org.apache.rocketmq.common.ThreadFactoryImpl;
import org.apache.rocketmq.common.TopicConfig;
import org.apache.rocketmq.common.UtilAll;
import org.apache.rocketmq.common.constant.LoggerName;
import org.apache.rocketmq.common.constant.PermName;
import org.apache.rocketmq.common.message.MessageExt;
import org.apache.rocketmq.common.message.MessageExtBrokerInner;
import org.apache.rocketmq.common.stats.MomentStatsItem;
import org.apache.rocketmq.common.utils.ServiceProvider;
import org.apache.rocketmq.logging.org.slf4j.Logger;
import org.apache.rocketmq.logging.org.slf4j.LoggerFactory;
import org.apache.rocketmq.remoting.Configuration;
import org.apache.rocketmq.remoting.RPCHook;
import org.apache.rocketmq.remoting.RemotingServer;
import org.apache.rocketmq.remoting.common.TlsMode;
import org.apache.rocketmq.remoting.netty.NettyClientConfig;
import org.apache.rocketmq.remoting.netty.NettyRemotingServer;
import org.apache.rocketmq.remoting.netty.NettyServerConfig;
import org.apache.rocketmq.remoting.netty.RequestTask;
import org.apache.rocketmq.remoting.netty.TlsSystemConfig;
import org.apache.rocketmq.remoting.protocol.BrokerSyncInfo;
import org.apache.rocketmq.remoting.protocol.DataVersion;
import org.apache.rocketmq.remoting.protocol.NamespaceUtil;
import org.apache.rocketmq.remoting.protocol.RemotingCommand;
import org.apache.rocketmq.remoting.protocol.body.BrokerMemberGroup;
import org.apache.rocketmq.remoting.protocol.body.TopicConfigAndMappingSerializeWrapper;
import org.apache.rocketmq.remoting.protocol.body.TopicConfigSerializeWrapper;
import org.apache.rocketmq.remoting.protocol.namesrv.RegisterBrokerResult;
import org.apache.rocketmq.remoting.protocol.statictopic.TopicQueueMappingDetail;
import org.apache.rocketmq.remoting.protocol.statictopic.TopicQueueMappingInfo;
import org.apache.rocketmq.srvutil.FileWatchService;
import org.apache.rocketmq.store.DefaultMessageStore;
import org.apache.rocketmq.store.MessageStore;
import org.apache.rocketmq.store.PutMessageResult;
import org.apache.rocketmq.store.StoreType;
import org.apache.rocketmq.store.config.BrokerRole;
import org.apache.rocketmq.store.config.MessageStoreConfig;
import org.apache.rocketmq.store.dledger.DLedgerCommitLog;
import org.apache.rocketmq.store.hook.PutMessageHook;
import org.apache.rocketmq.store.hook.SendMessageBackHook;
import org.apache.rocketmq.store.plugin.MessageStoreFactory;
import org.apache.rocketmq.store.plugin.MessageStorePluginContext;
import org.apache.rocketmq.store.stats.BrokerStats;
import org.apache.rocketmq.store.stats.BrokerStatsManager;
import org.apache.rocketmq.store.stats.LmqBrokerStatsManager;
import org.apache.rocketmq.store.timer.TimerCheckpoint;
import org.apache.rocketmq.store.timer.TimerMessageStore;
import org.apache.rocketmq.store.timer.TimerMetrics;

public class BrokerController {
    protected static final Logger LOG = LoggerFactory.getLogger(LoggerName.BROKER_LOGGER_NAME);
    private static final Logger LOG_PROTECTION = LoggerFactory.getLogger(LoggerName.PROTECTION_LOGGER_NAME);
    private static final Logger LOG_WATER_MARK = LoggerFactory.getLogger(LoggerName.WATER_MARK_LOGGER_NAME);
    protected static final int HA_ADDRESS_MIN_LENGTH = 6;

    protected final BrokerConfig brokerConfig;
    private final NettyServerConfig nettyServerConfig;
    private final NettyClientConfig nettyClientConfig;
    protected final MessageStoreConfig messageStoreConfig;
    protected final ConsumerOffsetManager consumerOffsetManager;
    protected final BroadcastOffsetManager broadcastOffsetManager;
    protected final ConsumerManager consumerManager;
    protected final ConsumerFilterManager consumerFilterManager;
    protected final ConsumerOrderInfoManager consumerOrderInfoManager;
    protected final PopInflightMessageCounter popInflightMessageCounter;
    protected final ProducerManager producerManager;
    protected final ScheduleMessageService scheduleMessageService;

    protected final Broker2Client broker2Client;
    private final RebalanceLockManager rebalanceLockManager = new RebalanceLockManager();
    private final TopicRouteInfoManager topicRouteInfoManager;
    protected BrokerOuterAPI brokerOuterAPI;
    protected ScheduledExecutorService scheduledExecutorService;
    protected ScheduledExecutorService syncBrokerMemberGroupExecutorService;
    protected ScheduledExecutorService brokerHeartbeatExecutorService;
    protected final SlaveSynchronize slaveSynchronize;

    protected final BrokerStatsManager brokerStatsManager;

    protected MessageStore messageStore;
    protected RemotingServer remotingServer;
    protected RemotingServer fastRemotingServer;
    protected TopicConfigManager topicConfigManager;
    protected SubscriptionGroupManager subscriptionGroupManager;
    protected TopicQueueMappingManager topicQueueMappingManager;

    protected boolean updateMasterHAServerAddrPeriodically = false;
    private BrokerStats brokerStats;
    private InetSocketAddress storeHost;
    private TimerMessageStore timerMessageStore;
    private TimerCheckpoint timerCheckpoint;
    protected BrokerFastFailure brokerFastFailure;
    private Configuration configuration;
    protected TopicQueueMappingCleanService topicQueueMappingCleanService;
    protected FileWatchService fileWatchService;
    protected TransactionalMessageCheckService transactionalMessageCheckService;
    protected TransactionalMessageService transactionalMessageService;
    protected AbstractTransactionalMessageCheckListener transactionalMessageCheckListener;
    protected Map<Class, AccessValidator> accessValidatorMap = new HashMap<>();
    protected volatile boolean shutdown = false;
    protected ShutdownHook shutdownHook;
    private volatile boolean isScheduleServiceStart = false;
    private volatile boolean isTransactionCheckServiceStart = false;
    protected volatile BrokerMemberGroup brokerMemberGroup;
    protected EscapeBridge escapeBridge;
    protected List<BrokerAttachedPlugin> brokerAttachedPlugins = new ArrayList<>();
    protected volatile long shouldStartTime;
    private BrokerPreOnlineService brokerPreOnlineService;
    protected volatile boolean isIsolated = false;
    protected volatile long minBrokerIdInGroup = 0;
    protected volatile String minBrokerAddrInGroup = null;
    private final Lock lock = new ReentrantLock();
    protected final List<ScheduledFuture<?>> scheduledFutures = new ArrayList<>();
    protected ReplicasManager replicasManager;
    private long lastSyncTimeMs = System.currentTimeMillis();
    private BrokerMetricsManager brokerMetricsManager;
    private ColdDataPullRequestHoldService coldDataPullRequestHoldService;
    private ColdDataCgCtrService coldDataCgCtrService;
    private final BrokerNettyServer brokerNettyServer;
    private final SystemClock systemClock = new SystemClock();


    public BrokerController(
        final BrokerConfig brokerConfig,
        final NettyServerConfig nettyServerConfig,
        final NettyClientConfig nettyClientConfig,
        final MessageStoreConfig messageStoreConfig,
        final ShutdownHook shutdownHook
    ) {
        this(brokerConfig, nettyServerConfig, nettyClientConfig, messageStoreConfig);
        this.shutdownHook = shutdownHook;
    }

    public BrokerController(
        final BrokerConfig brokerConfig,
        final MessageStoreConfig messageStoreConfig
    ) {
        this(brokerConfig, null, null, messageStoreConfig);
    }

    public BrokerController(
        final BrokerConfig brokerConfig,
        final NettyServerConfig nettyServerConfig,
        final NettyClientConfig nettyClientConfig,
        final MessageStoreConfig messageStoreConfig
    ) {
        this.brokerConfig = brokerConfig;
        this.nettyServerConfig = nettyServerConfig;
        this.nettyClientConfig = nettyClientConfig;
        this.messageStoreConfig = messageStoreConfig;
        this.setStoreHost(new InetSocketAddress(this.getBrokerConfig().getBrokerIP1(), getListenPort()));
        initConfiguration();

        this.brokerStatsManager = messageStoreConfig.isEnableLmq() ? new LmqBrokerStatsManager(this.brokerConfig.getBrokerClusterName(), this.brokerConfig.isEnableDetailStat()) : new BrokerStatsManager(this.brokerConfig.getBrokerClusterName(), this.brokerConfig.isEnableDetailStat());
        this.broadcastOffsetManager = new BroadcastOffsetManager(this);
        if (isEnableRocksDBStore()) {
            this.topicConfigManager = messageStoreConfig.isEnableLmq() ? new RocksDBLmqTopicConfigManager(this) : new RocksDBTopicConfigManager(this);
            this.subscriptionGroupManager = messageStoreConfig.isEnableLmq() ? new RocksDBLmqSubscriptionGroupManager(this) : new RocksDBSubscriptionGroupManager(this);
            this.consumerOffsetManager = messageStoreConfig.isEnableLmq() ? new RocksDBLmqConsumerOffsetManager(this) : new RocksDBConsumerOffsetManager(this);
        } else {
            this.topicConfigManager = messageStoreConfig.isEnableLmq() ? new LmqTopicConfigManager(this) : new TopicConfigManager(this);
            this.subscriptionGroupManager = messageStoreConfig.isEnableLmq() ? new LmqSubscriptionGroupManager(this) : new SubscriptionGroupManager(this);
            this.consumerOffsetManager = messageStoreConfig.isEnableLmq() ? new LmqConsumerOffsetManager(this) : new ConsumerOffsetManager(this);
        }
        this.topicQueueMappingManager = new TopicQueueMappingManager(this);

        this.brokerNettyServer = new BrokerNettyServer(brokerConfig, messageStoreConfig, nettyServerConfig, this);
        this.consumerManager = new ConsumerManager(brokerNettyServer.getConsumerIdsChangeListener(), this.brokerStatsManager, this.brokerConfig);
        this.producerManager = new ProducerManager(this.brokerStatsManager);
        this.consumerFilterManager = new ConsumerFilterManager(this);
        this.consumerOrderInfoManager = new ConsumerOrderInfoManager(this);
        this.popInflightMessageCounter = new PopInflightMessageCounter(this);

        this.broker2Client = new Broker2Client(this);
        this.scheduleMessageService = new ScheduleMessageService(this);
        this.coldDataPullRequestHoldService = new ColdDataPullRequestHoldService(this);
        this.coldDataCgCtrService = new ColdDataCgCtrService(this);

        if (nettyClientConfig != null) {
            this.brokerOuterAPI = new BrokerOuterAPI(nettyClientConfig);
        }

        this.slaveSynchronize = new SlaveSynchronize(this);
        this.brokerFastFailure = new BrokerFastFailure(this);
        initProducerStateGetter();
        initConsumerStateGetter();

        this.brokerMemberGroup = new BrokerMemberGroup(this.brokerConfig.getBrokerClusterName(), this.brokerConfig.getBrokerName());
        this.brokerMemberGroup.getBrokerAddrs().put(this.brokerConfig.getBrokerId(), this.getBrokerAddr());

        this.escapeBridge = new EscapeBridge(this);

        this.topicRouteInfoManager = new TopicRouteInfoManager(this);

        if (this.brokerConfig.isEnableSlaveActingMaster() && !this.brokerConfig.isSkipPreOnline()) {
            this.brokerPreOnlineService = new BrokerPreOnlineService(this);
        }
    }

    //************************ constructor end: depends about 100 objects ***************************************
    //************************ about 56 netty related objects which can move outside the BrokerController *******
    //************************ public methods start: 373~651, about 278 lines ***********************************
    public boolean initialize() throws CloneNotSupportedException {
        boolean result = this.initializeMetadata();
        if (!result) {
            return false;
        }

        result = this.initializeMessageStore();
        if (!result) {
            return false;
        }

        return this.initAndLoadService();
    }

    public void shutdown() {

        shutdownBasicService();

        for (ScheduledFuture<?> scheduledFuture : scheduledFutures) {
            scheduledFuture.cancel(true);
        }

        if (this.brokerOuterAPI != null) {
            this.brokerOuterAPI.shutdown();
        }
    }

    public void start() throws Exception {

        this.shouldStartTime = System.currentTimeMillis() + messageStoreConfig.getDisappearTimeAfterStart();

        if (messageStoreConfig.getTotalReplicas() > 1 && this.brokerConfig.isEnableSlaveActingMaster()) {
            isIsolated = true;
        }

        if (this.brokerOuterAPI != null) {
            this.brokerOuterAPI.start();
        }

        startBasicService();

        if (!isIsolated && !this.messageStoreConfig.isEnableDLegerCommitLog() && !this.messageStoreConfig.isDuplicationEnable()) {
            changeSpecialServiceStatus(this.brokerConfig.getBrokerId() == MixAll.MASTER_ID);
            this.registerBrokerAll(true, false, true);
        }

        scheduleRegisterBrokerAll();
        scheduleSlaveActingMaster();

        if (this.brokerConfig.isEnableControllerMode()) {
            scheduleSendHeartbeat();
        }

        if (brokerConfig.isSkipPreOnline()) {
            startServiceWithoutCondition();
        }
    }

    public long now() {
        return this.systemClock.now();
    }

    public synchronized void registerSingleTopicAll(final TopicConfig topicConfig) {
        TopicConfig tmpTopic = topicConfig;
        if (!PermName.isWriteable(this.getBrokerConfig().getBrokerPermission())
            || !PermName.isReadable(this.getBrokerConfig().getBrokerPermission())) {
            // Copy the topic config and modify the perm
            tmpTopic = new TopicConfig(topicConfig);
            tmpTopic.setPerm(topicConfig.getPerm() & this.brokerConfig.getBrokerPermission());
        }
        this.brokerOuterAPI.registerSingleTopicAll(this.brokerConfig.getBrokerName(), tmpTopic, 3000);
    }

    public synchronized void registerIncrementBrokerData(TopicConfig topicConfig, DataVersion dataVersion) {
        this.registerIncrementBrokerData(Collections.singletonList(topicConfig), dataVersion);
    }

    public synchronized void registerIncrementBrokerData(List<TopicConfig> topicConfigList, DataVersion dataVersion) {
        if (topicConfigList == null || topicConfigList.isEmpty()) {
            return;
        }

        TopicConfigAndMappingSerializeWrapper topicConfigSerializeWrapper = new TopicConfigAndMappingSerializeWrapper();
        topicConfigSerializeWrapper.setDataVersion(dataVersion);

        ConcurrentMap<String, TopicConfig> topicConfigTable = topicConfigList.stream()
            .map(topicConfig -> {
                TopicConfig registerTopicConfig;
                if (!PermName.isWriteable(this.getBrokerConfig().getBrokerPermission())
                    || !PermName.isReadable(this.getBrokerConfig().getBrokerPermission())) {
                    registerTopicConfig =
                        new TopicConfig(topicConfig.getTopicName(),
                            topicConfig.getReadQueueNums(),
                            topicConfig.getWriteQueueNums(),
                            this.brokerConfig.getBrokerPermission(), topicConfig.getTopicSysFlag());
                } else {
                    registerTopicConfig = new TopicConfig(topicConfig);
                }
                return registerTopicConfig;
            })
            .collect(Collectors.toConcurrentMap(TopicConfig::getTopicName, Function.identity()));
        topicConfigSerializeWrapper.setTopicConfigTable(topicConfigTable);

        Map<String, TopicQueueMappingInfo> topicQueueMappingInfoMap = topicConfigList.stream()
            .map(TopicConfig::getTopicName)
            .map(topicName -> Optional.ofNullable(this.topicQueueMappingManager.getTopicQueueMapping(topicName))
                .map(info -> new AbstractMap.SimpleImmutableEntry<>(topicName, TopicQueueMappingDetail.cloneAsMappingInfo(info)))
                .orElse(null))
            .filter(Objects::nonNull)
            .collect(Collectors.toMap(Map.Entry::getKey, Map.Entry::getValue));
        if (!topicQueueMappingInfoMap.isEmpty()) {
            topicConfigSerializeWrapper.setTopicQueueMappingInfoMap(topicQueueMappingInfoMap);
        }

        doRegisterBrokerAll(true, false, topicConfigSerializeWrapper);
    }

    public synchronized void registerBrokerAll(final boolean checkOrderConfig, boolean oneway, boolean forceRegister) {

        TopicConfigAndMappingSerializeWrapper topicConfigWrapper = new TopicConfigAndMappingSerializeWrapper();

        topicConfigWrapper.setDataVersion(this.getTopicConfigManager().getDataVersion());
        topicConfigWrapper.setTopicConfigTable(this.getTopicConfigManager().getTopicConfigTable());

        topicConfigWrapper.setTopicQueueMappingInfoMap(this.getTopicQueueMappingManager().getTopicQueueMappingTable().entrySet().stream().map(
            entry -> new AbstractMap.SimpleImmutableEntry<>(entry.getKey(), TopicQueueMappingDetail.cloneAsMappingInfo(entry.getValue()))
        ).collect(Collectors.toMap(Map.Entry::getKey, Map.Entry::getValue)));

        if (!PermName.isWriteable(this.getBrokerConfig().getBrokerPermission())
            || !PermName.isReadable(this.getBrokerConfig().getBrokerPermission())) {
            ConcurrentHashMap<String, TopicConfig> topicConfigTable = new ConcurrentHashMap<>();
            for (TopicConfig topicConfig : topicConfigWrapper.getTopicConfigTable().values()) {
                TopicConfig tmp =
                    new TopicConfig(topicConfig.getTopicName(), topicConfig.getReadQueueNums(), topicConfig.getWriteQueueNums(),
                        topicConfig.getPerm() & this.brokerConfig.getBrokerPermission(), topicConfig.getTopicSysFlag());
                topicConfigTable.put(topicConfig.getTopicName(), tmp);
            }
            topicConfigWrapper.setTopicConfigTable(topicConfigTable);
        }

        if (forceRegister || needRegister(this.brokerConfig.getBrokerClusterName(),
            this.getBrokerAddr(),
            this.brokerConfig.getBrokerName(),
            this.brokerConfig.getBrokerId(),
            this.brokerConfig.getRegisterBrokerTimeoutMills(),
            this.brokerConfig.isInBrokerContainer())) {
            doRegisterBrokerAll(checkOrderConfig, oneway, topicConfigWrapper);
        }
    }

    public void startService(long minBrokerId, String minBrokerAddr) {
        BrokerController.LOG.info("{} start service, min broker id is {}, min broker addr: {}",
            this.brokerConfig.getCanonicalName(), minBrokerId, minBrokerAddr);
        this.minBrokerIdInGroup = minBrokerId;
        this.minBrokerAddrInGroup = minBrokerAddr;

        this.changeSpecialServiceStatus(this.brokerConfig.getBrokerId() == minBrokerId);
        this.registerBrokerAll(true, false, brokerConfig.isForceRegister());

        isIsolated = false;
    }

    public void startServiceWithoutCondition() {
        BrokerController.LOG.info("{} start service", this.brokerConfig.getCanonicalName());

        this.changeSpecialServiceStatus(this.brokerConfig.getBrokerId() == MixAll.MASTER_ID);
        this.registerBrokerAll(true, false, brokerConfig.isForceRegister());

        isIsolated = false;
    }

    public void stopService() {
        BrokerController.LOG.info("{} stop service", this.getBrokerConfig().getCanonicalName());
        isIsolated = true;
        this.changeSpecialServiceStatus(false);
    }

    public boolean isSpecialServiceRunning() {
        if (isScheduleServiceStart() && isTransactionCheckServiceStart()) {
            return true;
        }

        AckMessageProcessor ackMessageProcessor = this.brokerNettyServer.getAckMessageProcessor();
        return ackMessageProcessor != null && ackMessageProcessor.isPopReviveServiceRunning();
    }

    public void updateMinBroker(long minBrokerId, String minBrokerAddr) {
        if (brokerConfig.isEnableSlaveActingMaster() && brokerConfig.getBrokerId() != MixAll.MASTER_ID) {
            if (!lock.tryLock()) {
                return;
            }
        }

        try {
            if (minBrokerId != this.minBrokerIdInGroup) {
                String offlineBrokerAddr = null;
                if (minBrokerId > this.minBrokerIdInGroup) {
                    offlineBrokerAddr = this.minBrokerAddrInGroup;
                }
                onMinBrokerChange(minBrokerId, minBrokerAddr, offlineBrokerAddr, null);
            }
        } finally {
            lock.unlock();
        }
    }

    public void updateMinBroker(long minBrokerId, String minBrokerAddr, String offlineBrokerAddr, String masterHaAddr) {
        if (!brokerConfig.isEnableSlaveActingMaster() || brokerConfig.getBrokerId() == MixAll.MASTER_ID) {
            return;
        }

        try {
            if (!lock.tryLock(3000, TimeUnit.MILLISECONDS)) {
                return;
            }

            try {
                if (minBrokerId != this.minBrokerIdInGroup) {
                    onMinBrokerChange(minBrokerId, minBrokerAddr, offlineBrokerAddr, masterHaAddr);
                }
            } finally {
                lock.unlock();
            }
        } catch (InterruptedException e) {
            LOG.error("Update min broker error, {}", e);
        }
    }

    public void changeSpecialServiceStatus(boolean shouldStart) {

        for (BrokerAttachedPlugin brokerAttachedPlugin : brokerAttachedPlugins) {
            if (brokerAttachedPlugin != null) {
                brokerAttachedPlugin.statusChanged(shouldStart);
            }
        }

        changeScheduleServiceStatus(shouldStart);

        changeTransactionCheckServiceStatus(shouldStart);

        AckMessageProcessor ackMessageProcessor = this.brokerNettyServer.getAckMessageProcessor();
        if (ackMessageProcessor != null) {
            LOG.info("Set PopReviveService Status to {}", shouldStart);
            ackMessageProcessor.setPopReviveServiceStatus(shouldStart);
        }
    }

    public MessageStore getMessageStoreByBrokerName(String brokerName) {
        if (this.brokerConfig.getBrokerName().equals(brokerName)) {
            return this.getMessageStore();
        }
        return null;
    }

    public BrokerIdentity getBrokerIdentity() {
        if (messageStoreConfig.isEnableDLegerCommitLog()) {
            return new BrokerIdentity(
                brokerConfig.getBrokerClusterName(), brokerConfig.getBrokerName(),
                Integer.parseInt(messageStoreConfig.getdLegerSelfId().substring(1)), brokerConfig.isInBrokerContainer());
        } else {
            return new BrokerIdentity(
                brokerConfig.getBrokerClusterName(), brokerConfig.getBrokerName(),
                brokerConfig.getBrokerId(), brokerConfig.isInBrokerContainer());
        }
    }

    public void registerSendMessageHook(final SendMessageHook hook) {
        this.brokerNettyServer.registerSendMessageHook(hook);
    }

    public void registerConsumeMessageHook(final ConsumeMessageHook hook) {
        this.brokerNettyServer.registerConsumeMessageHook(hook);
    }

    public void registerServerRPCHook(RPCHook rpcHook) {
        getRemotingServer().registerRPCHook(rpcHook);
        this.fastRemotingServer.registerRPCHook(rpcHook);
    }

    public void registerClientRPCHook(RPCHook rpcHook) {
        this.getBrokerOuterAPI().registerRPCHook(rpcHook);
    }

    public boolean isEnableRocksDBStore() {
        return StoreType.DEFAULT_ROCKSDB.getStoreType().equalsIgnoreCase(this.messageStoreConfig.getStoreType());
    }

    //**************************************** debug methods start ****************************************************
    public long headSlowTimeMills(BlockingQueue<Runnable> q) {
        long slowTimeMills = 0;
        final Runnable peek = q.peek();
        if (peek != null) {
            RequestTask rt = BrokerFastFailure.castRunnable(peek);
            slowTimeMills = rt == null ? 0 : this.messageStore.now() - rt.getCreateTimestamp();
        }

        if (slowTimeMills < 0) {
            slowTimeMills = 0;
        }

        return slowTimeMills;
    }

    public long headSlowTimeMills4SendThreadPoolQueue() {
        return this.brokerNettyServer.headSlowTimeMills4SendThreadPoolQueue();
    }

    public long headSlowTimeMills4PullThreadPoolQueue() {
        return this.brokerNettyServer.headSlowTimeMills4PullThreadPoolQueue();
    }

    public long headSlowTimeMills4LitePullThreadPoolQueue() {
        return this.brokerNettyServer.headSlowTimeMills4PullThreadPoolQueue();
    }

    public long headSlowTimeMills4QueryThreadPoolQueue() {
        return this.brokerNettyServer.headSlowTimeMills4QueryThreadPoolQueue();
    }

    public void printWaterMark() {
        this.brokerNettyServer.printWaterMark();
    }

    protected void printMasterAndSlaveDiff() {
        if (messageStore.getHaService() != null && messageStore.getHaService().getConnectionCount().get() > 0) {
            long diff = this.messageStore.slaveFallBehindMuch();
            LOG.info("CommitLog: slave fall behind master {}bytes", diff);
        }
    }

    //**************************************** private or protected methods start ****************************************************

    public boolean initializeMetadata() {
        boolean result = this.topicConfigManager.load();
        result = result && this.topicQueueMappingManager.load();
        result = result && this.consumerOffsetManager.load();
        result = result && this.subscriptionGroupManager.load();
        result = result && this.consumerFilterManager.load();
        result = result && this.consumerOrderInfoManager.load();
        return result;
    }

    public boolean initializeMessageStore() {
        boolean result = true;
        try {
            DefaultMessageStore defaultMessageStore = new DefaultMessageStore(this.messageStoreConfig, this.brokerStatsManager,
                this.brokerNettyServer.getMessageArrivingListener(), this.brokerConfig, topicConfigManager.getTopicConfigTable());

            if (messageStoreConfig.isEnableDLegerCommitLog()) {
                DLedgerRoleChangeHandler roleChangeHandler = new DLedgerRoleChangeHandler(this, defaultMessageStore);
                DLedgerCommitLog dLedgerCommitLog =   (DLedgerCommitLog) defaultMessageStore.getCommitLog();

                dLedgerCommitLog.getdLedgerServer()
                    .getDLedgerLeaderElector()
                    .addRoleChangeHandler(roleChangeHandler);
            }

            this.brokerStats = new BrokerStats(defaultMessageStore);

            // Load store plugin
            MessageStorePluginContext context = new MessageStorePluginContext(
                messageStoreConfig, brokerStatsManager, brokerNettyServer.getMessageArrivingListener(), brokerConfig, configuration);

            this.messageStore = MessageStoreFactory.build(context, defaultMessageStore);

            this.messageStore.getDispatcherList().addFirst(new CommitLogDispatcherCalcBitMap(this.brokerConfig, this.consumerFilterManager));

            if (messageStoreConfig.isTimerWheelEnable()) {
                this.timerCheckpoint = new TimerCheckpoint(BrokerPathConfigHelper.getTimerCheckPath(messageStoreConfig.getStorePathRootDir()));
                TimerMetrics timerMetrics = new TimerMetrics(BrokerPathConfigHelper.getTimerMetricsPath(messageStoreConfig.getStorePathRootDir()));
                this.timerMessageStore = new TimerMessageStore(messageStore, messageStoreConfig, timerCheckpoint, timerMetrics, brokerStatsManager);
                this.timerMessageStore.registerEscapeBridgeHook(msg -> escapeBridge.putMessage(msg));
                this.messageStore.setTimerMessageStore(this.timerMessageStore);
            }

            if (messageStore != null) {
                registerMessageStoreHook();
                result = this.messageStore.load();
            }

            if (messageStoreConfig.isTimerWheelEnable()) {
                result = result && this.timerMessageStore.load();
            }

            //scheduleMessageService load after messageStore load success
            result = result && this.scheduleMessageService.load();
        } catch (IOException e) {
            result = false;
            LOG.error("BrokerController#initialize: unexpected error occurs", e);
        }
        return result;
    }

    public boolean initAndLoadService() throws CloneNotSupportedException {
        boolean result = true;

        if (this.brokerConfig.isEnableControllerMode()) {
            this.replicasManager = new ReplicasManager(this);
            this.replicasManager.setFenced(true);
        }

        for (BrokerAttachedPlugin brokerAttachedPlugin : brokerAttachedPlugins) {
            if (brokerAttachedPlugin != null) {
                result = result && brokerAttachedPlugin.load();
            }
        }

        if (!result) {
            return false;
        }

        this.brokerMetricsManager = new BrokerMetricsManager(this);

        brokerNettyServer.init();
        initializeResources();

        initializeScheduledTasks();
        initialTransaction();

        initialAcl();
        initialRpcHooks();

        return initialFileWatchService();
    }


    public void protectBroker() {
        if (!this.brokerConfig.isDisableConsumeIfConsumerReadSlowly()) {
            return;
        }

        for (Map.Entry<String, MomentStatsItem> next : this.brokerStatsManager.getMomentStatsItemSetFallSize().getStatsItemTable().entrySet()) {
            final long fallBehindBytes = next.getValue().getValue().get();
            if (fallBehindBytes <= this.brokerConfig.getConsumerFallbehindThreshold()) {
                continue;
            }

            final String[] split = next.getValue().getStatsKey().split("@");
            final String group = split[2];
            LOG_PROTECTION.info("[PROTECT_BROKER] the consumer[{}] consume slowly, {} bytes, disable it", group, fallBehindBytes);
            this.subscriptionGroupManager.disableConsume(group);
        }
    }

    private void initProducerStateGetter() {
        this.brokerStatsManager.setProduerStateGetter(new BrokerStatsManager.StateGetter() {
            @Override
            public boolean online(String instanceId, String group, String topic) {
                if (getTopicConfigManager().getTopicConfigTable().containsKey(NamespaceUtil.wrapNamespace(instanceId, topic))) {
                    return getProducerManager().groupOnline(NamespaceUtil.wrapNamespace(instanceId, group));
                } else {
                    return getProducerManager().groupOnline(group);
                }
            }
        });
    }

    private void initConsumerStateGetter() {
        this.brokerStatsManager.setConsumerStateGetter(new BrokerStatsManager.StateGetter() {
            @Override
            public boolean online(String instanceId, String group, String topic) {
                String topicFullName = NamespaceUtil.wrapNamespace(instanceId, topic);
                if (getTopicConfigManager().getTopicConfigTable().containsKey(topicFullName)) {
                    return getConsumerManager().findSubscriptionData(NamespaceUtil.wrapNamespace(instanceId, group), topicFullName) != null;
                } else {
                    return getConsumerManager().findSubscriptionData(group, topic) != null;
                }
            }
        });
    }

    private void initConfiguration() {
        String brokerConfigPath;
        if (brokerConfig.getBrokerConfigPath() != null && !brokerConfig.getBrokerConfigPath().isEmpty()) {
            brokerConfigPath = brokerConfig.getBrokerConfigPath();
        } else {
            brokerConfigPath = BrokerPathConfigHelper.getBrokerConfigPath();
        }
        this.configuration = new Configuration(
            LOG,
            brokerConfigPath,
            this.brokerConfig, this.nettyServerConfig, this.nettyClientConfig, this.messageStoreConfig
        );
    }

    /**
     * Initialize resources including remoting server and thread executors.
     */
    protected void initializeResources() {
        this.scheduledExecutorService = new ScheduledThreadPoolExecutor(1,
            new ThreadFactoryImpl("BrokerControllerScheduledThread", true, getBrokerIdentity()));

        this.syncBrokerMemberGroupExecutorService = new ScheduledThreadPoolExecutor(1,
            new ThreadFactoryImpl("BrokerControllerSyncBrokerScheduledThread", getBrokerIdentity()));
        this.brokerHeartbeatExecutorService = new ScheduledThreadPoolExecutor(1,
            new ThreadFactoryImpl("BrokerControllerHeartbeatScheduledThread", getBrokerIdentity()));

        this.topicQueueMappingCleanService = new TopicQueueMappingCleanService(this);
    }

    protected void initializeBrokerScheduledTasks() {
        final long initialDelay = UtilAll.computeNextMorningTimeMillis() - System.currentTimeMillis();
        final long period = TimeUnit.DAYS.toMillis(1);
        this.scheduledExecutorService.scheduleAtFixedRate(new Runnable() {
            @Override
            public void run() {
                try {
                    BrokerController.this.getBrokerStats().record();
                } catch (Throwable e) {
                    LOG.error("BrokerController: failed to record broker stats", e);
                }
            }
        }, initialDelay, period, TimeUnit.MILLISECONDS);

        this.scheduledExecutorService.scheduleAtFixedRate(new Runnable() {
            @Override
            public void run() {
                try {
                    BrokerController.this.consumerOffsetManager.persist();
                } catch (Throwable e) {
                    LOG.error(
                        "BrokerController: failed to persist config file of consumerOffset", e);
                }
            }
        }, 1000 * 10, this.brokerConfig.getFlushConsumerOffsetInterval(), TimeUnit.MILLISECONDS);

        this.scheduledExecutorService.scheduleAtFixedRate(new Runnable() {
            @Override
            public void run() {
                try {
                    BrokerController.this.consumerFilterManager.persist();
                    BrokerController.this.consumerOrderInfoManager.persist();
                } catch (Throwable e) {
                    LOG.error(
                        "BrokerController: failed to persist config file of consumerFilter or consumerOrderInfo",
                        e);
                }
            }
        }, 1000 * 10, 1000 * 10, TimeUnit.MILLISECONDS);

        this.scheduledExecutorService.scheduleAtFixedRate(new Runnable() {
            @Override
            public void run() {
                try {
                    BrokerController.this.protectBroker();
                } catch (Throwable e) {
                    LOG.error("BrokerController: failed to protectBroker", e);
                }
            }
        }, 3, 3, TimeUnit.MINUTES);

        this.scheduledExecutorService.scheduleAtFixedRate(new Runnable() {
            @Override
            public void run() {
                try {
                    BrokerController.this.printWaterMark();
                } catch (Throwable e) {
                    LOG.error("BrokerController: failed to print broker watermark", e);
                }
            }
        }, 10, 1, TimeUnit.SECONDS);

        this.scheduledExecutorService.scheduleAtFixedRate(new Runnable() {

            @Override
            public void run() {
                try {
                    LOG.info("Dispatch task fall behind commit log {}bytes",
                        BrokerController.this.getMessageStore().dispatchBehindBytes());
                } catch (Throwable e) {
                    LOG.error("Failed to print dispatchBehindBytes", e);
                }
            }
        }, 1000 * 10, 1000 * 60, TimeUnit.MILLISECONDS);

        if (!messageStoreConfig.isEnableDLegerCommitLog() && !messageStoreConfig.isDuplicationEnable() && !brokerConfig.isEnableControllerMode()) {
            if (BrokerRole.SLAVE == this.messageStoreConfig.getBrokerRole()) {
                if (this.messageStoreConfig.getHaMasterAddress() != null && this.messageStoreConfig.getHaMasterAddress().length() >= HA_ADDRESS_MIN_LENGTH) {
                    this.messageStore.updateHaMasterAddress(this.messageStoreConfig.getHaMasterAddress());
                    this.updateMasterHAServerAddrPeriodically = false;
                } else {
                    this.updateMasterHAServerAddrPeriodically = true;
                }

                this.scheduledExecutorService.scheduleAtFixedRate(new Runnable() {

                    @Override
                    public void run() {
                        try {
                            if (System.currentTimeMillis() - lastSyncTimeMs > 60 * 1000) {
                                BrokerController.this.getSlaveSynchronize().syncAll();
                                lastSyncTimeMs = System.currentTimeMillis();
                            }

                            //timer checkpoint, latency-sensitive, so sync it more frequently
                            if (messageStoreConfig.isTimerWheelEnable()) {
                                BrokerController.this.getSlaveSynchronize().syncTimerCheckPoint();
                            }
                        } catch (Throwable e) {
                            LOG.error("Failed to sync all config for slave.", e);
                        }
                    }
                }, 1000 * 10, 3 * 1000, TimeUnit.MILLISECONDS);

            } else {
                this.scheduledExecutorService.scheduleAtFixedRate(new Runnable() {

                    @Override
                    public void run() {
                        try {
                            BrokerController.this.printMasterAndSlaveDiff();
                        } catch (Throwable e) {
                            LOG.error("Failed to print diff of master and slave.", e);
                        }
                    }
                }, 1000 * 10, 1000 * 60, TimeUnit.MILLISECONDS);
            }
        }

        if (this.brokerConfig.isEnableControllerMode()) {
            this.updateMasterHAServerAddrPeriodically = true;
        }
    }

    protected void initializeScheduledTasks() {

        initializeBrokerScheduledTasks();

        this.scheduledExecutorService.scheduleAtFixedRate(new Runnable() {
            @Override
            public void run() {
                try {
                    BrokerController.this.brokerOuterAPI.refreshMetadata();
                } catch (Exception e) {
                    LOG.error("ScheduledTask refresh metadata exception", e);
                }
            }
        }, 10, 5, TimeUnit.SECONDS);

        if (this.brokerConfig.getNamesrvAddr() != null) {
            this.updateNamesrvAddr();
            LOG.info("Set user specified name server address: {}", this.brokerConfig.getNamesrvAddr());
            // also auto update namesrv if specify
            this.scheduledExecutorService.scheduleAtFixedRate(new Runnable() {
                @Override
                public void run() {
                    try {
                        BrokerController.this.updateNamesrvAddr();
                    } catch (Throwable e) {
                        LOG.error("Failed to update nameServer address list", e);
                    }
                }
            }, 1000 * 10, 1000 * 60 * 2, TimeUnit.MILLISECONDS);
        } else if (this.brokerConfig.isFetchNamesrvAddrByAddressServer()) {
            this.scheduledExecutorService.scheduleAtFixedRate(new Runnable() {

                @Override
                public void run() {
                    try {
                        BrokerController.this.brokerOuterAPI.fetchNameServerAddr();
                    } catch (Throwable e) {
                        LOG.error("Failed to fetch nameServer address", e);
                    }
                }
            }, 1000 * 10, this.brokerConfig.getFetchNamesrvAddrInterval(), TimeUnit.MILLISECONDS);
        }
    }

    private void updateNamesrvAddr() {
        if (this.brokerConfig.isFetchNameSrvAddrByDnsLookup()) {
            this.brokerOuterAPI.updateNameServerAddressListByDnsLookup(this.brokerConfig.getNamesrvAddr());
        } else {
            this.brokerOuterAPI.updateNameServerAddressList(this.brokerConfig.getNamesrvAddr());
        }
    }

    private boolean initialFileWatchService() {
        if (TlsSystemConfig.tlsMode == TlsMode.DISABLED) {
            return true;
        }

        // Register a listener to reload SslContext
        try {
            fileWatchService = new FileWatchService(
                new String[] {
                    TlsSystemConfig.tlsServerCertPath,
                    TlsSystemConfig.tlsServerKeyPath,
                    TlsSystemConfig.tlsServerTrustCertPath
                },
                new FileWatchService.Listener() {
                    boolean certChanged, keyChanged = false;

                    @Override
                    public void onChanged(String path) {
                        if (path.equals(TlsSystemConfig.tlsServerTrustCertPath)) {
                            LOG.info("The trust certificate changed, reload the ssl context");
                            reloadServerSslContext();
                        }
                        if (path.equals(TlsSystemConfig.tlsServerCertPath)) {
                            certChanged = true;
                        }
                        if (path.equals(TlsSystemConfig.tlsServerKeyPath)) {
                            keyChanged = true;
                        }
                        if (certChanged && keyChanged) {
                            LOG.info("The certificate and private key changed, reload the ssl context");
                            certChanged = keyChanged = false;
                            reloadServerSslContext();
                        }
                    }

                    private void reloadServerSslContext() {
                        ((NettyRemotingServer) remotingServer).loadSslContext();
                        ((NettyRemotingServer) fastRemotingServer).loadSslContext();
                    }
                });
        } catch (Exception e) {
            LOG.warn("FileWatchService created error, can't load the certificate dynamically");
            return false;
        }

        return true;
    }

    public void registerMessageStoreHook() {
        List<PutMessageHook> putMessageHookList = messageStore.getPutMessageHookList();

        putMessageHookList.add(new PutMessageHook() {
            @Override
            public String hookName() {
                return "checkBeforePutMessage";
            }

            @Override
            public PutMessageResult executeBeforePutMessage(MessageExt msg) {
                return HookUtils.checkBeforePutMessage(BrokerController.this, msg);
            }
        });

        putMessageHookList.add(new PutMessageHook() {
            @Override
            public String hookName() {
                return "innerBatchChecker";
            }

            @Override
            public PutMessageResult executeBeforePutMessage(MessageExt msg) {
                if (msg instanceof MessageExtBrokerInner) {
                    return HookUtils.checkInnerBatch(BrokerController.this, msg);
                }
                return null;
            }
        });

        putMessageHookList.add(new PutMessageHook() {
            @Override
            public String hookName() {
                return "handleScheduleMessage";
            }

            @Override
            public PutMessageResult executeBeforePutMessage(MessageExt msg) {
                if (msg instanceof MessageExtBrokerInner) {
                    return HookUtils.handleScheduleMessage(BrokerController.this, (MessageExtBrokerInner) msg);
                }
                return null;
            }
        });

        SendMessageBackHook sendMessageBackHook = new SendMessageBackHook() {
            @Override
            public boolean executeSendMessageBack(List<MessageExt> msgList, String brokerName, String brokerAddr) {
                return HookUtils.sendMessageBack(BrokerController.this, msgList, brokerName, brokerAddr);
            }
        };

        if (messageStore != null) {
            messageStore.setSendMessageBackHook(sendMessageBackHook);
        }
    }

    private void initialTransaction() {
        this.transactionalMessageService = ServiceProvider.loadClass(TransactionalMessageService.class);
        if (null == this.transactionalMessageService) {
            this.transactionalMessageService = new TransactionalMessageServiceImpl(
                new TransactionalMessageBridge(this, this.getMessageStore()));
            LOG.warn("Load default transaction message hook service: {}",
                TransactionalMessageServiceImpl.class.getSimpleName());
        }
        this.transactionalMessageCheckListener = ServiceProvider.loadClass(
            AbstractTransactionalMessageCheckListener.class);
        if (null == this.transactionalMessageCheckListener) {
            this.transactionalMessageCheckListener = new DefaultTransactionalMessageCheckListener();
            LOG.warn("Load default discard message hook service: {}",
                DefaultTransactionalMessageCheckListener.class.getSimpleName());
        }
        this.transactionalMessageCheckListener.setBrokerController(this);
        this.transactionalMessageCheckService = new TransactionalMessageCheckService(this);
    }

    private void initialAcl() {
        if (!this.brokerConfig.isAclEnable()) {
            LOG.info("The broker dose not enable acl");
            return;
        }

        List<AccessValidator> accessValidators = ServiceProvider.load(AccessValidator.class);
        if (accessValidators.isEmpty()) {
            LOG.info("ServiceProvider loaded no AccessValidator, using default org.apache.rocketmq.acl.plain.PlainAccessValidator");
            accessValidators.add(new PlainAccessValidator());
        }

        for (AccessValidator accessValidator : accessValidators) {
            final AccessValidator validator = accessValidator;
            accessValidatorMap.put(validator.getClass(), validator);
            this.registerServerRPCHook(new RPCHook() {

                @Override
                public void doBeforeRequest(String remoteAddr, RemotingCommand request) {
                    //Do not catch the exception
                    validator.validate(validator.parse(request, remoteAddr));
                }

                @Override
                public void doAfterResponse(String remoteAddr, RemotingCommand request, RemotingCommand response) {
                }

            });
        }
    }

    private void initialRpcHooks() {

        List<RPCHook> rpcHooks = ServiceProvider.load(RPCHook.class);
        if (rpcHooks == null || rpcHooks.isEmpty()) {
            return;
        }
        for (RPCHook rpcHook : rpcHooks) {
            this.registerServerRPCHook(rpcHook);
        }
    }

    protected void shutdownBasicService() {

        shutdown = true;

        this.unregisterBrokerAll();

        if (this.shutdownHook != null) {
            this.shutdownHook.beforeShutdown(this);
        }

        if (this.remotingServer != null) {
            this.remotingServer.shutdown();
        }

        if (this.fastRemotingServer != null) {
            this.fastRemotingServer.shutdown();
        }

        if (this.brokerStatsManager != null) {
            this.brokerStatsManager.shutdown();
        }



        if (this.topicQueueMappingCleanService != null) {
            this.topicQueueMappingCleanService.shutdown();
        }
        //it is better to make sure the timerMessageStore shutdown firstly
        if (this.timerMessageStore != null) {
            this.timerMessageStore.shutdown();
        }
        if (this.fileWatchService != null) {
            this.fileWatchService.shutdown();
        }

        if (this.broadcastOffsetManager != null) {
            this.broadcastOffsetManager.shutdown();
        }

        if (this.messageStore != null) {
            this.messageStore.shutdown();
        }

        if (this.replicasManager != null) {
            this.replicasManager.shutdown();
        }

        shutdownScheduledExecutorService(this.scheduledExecutorService);

<<<<<<< HEAD
        this.consumerOffsetManager.persist();
=======
        if (this.sendMessageExecutor != null) {
            this.sendMessageExecutor.shutdown();
        }

        if (this.litePullMessageExecutor != null) {
            this.litePullMessageExecutor.shutdown();
        }

        if (this.pullMessageExecutor != null) {
            this.pullMessageExecutor.shutdown();
        }

        if (this.replyMessageExecutor != null) {
            this.replyMessageExecutor.shutdown();
        }

        if (this.putMessageFutureExecutor != null) {
            this.putMessageFutureExecutor.shutdown();
        }

        if (this.ackMessageExecutor != null) {
            this.ackMessageExecutor.shutdown();
        }

        if (this.adminBrokerExecutor != null) {
            this.adminBrokerExecutor.shutdown();
        }
>>>>>>> 80d07444

        if (this.brokerFastFailure != null) {
            this.brokerFastFailure.shutdown();
        }

        if (this.consumerFilterManager != null) {
            this.consumerFilterManager.persist();
        }

        if (this.consumerOrderInfoManager != null) {
            this.consumerOrderInfoManager.persist();
        }

        if (this.scheduleMessageService != null) {
            this.scheduleMessageService.persist();
            this.scheduleMessageService.shutdown();
        }



        if (this.transactionalMessageCheckService != null) {
            this.transactionalMessageCheckService.shutdown(false);
        }


        if (this.escapeBridge != null) {
            escapeBridge.shutdown();
        }

        if (this.topicRouteInfoManager != null) {
            this.topicRouteInfoManager.shutdown();
        }

        if (this.brokerPreOnlineService != null && !this.brokerPreOnlineService.isStopped()) {
            this.brokerPreOnlineService.shutdown();
        }

        if (this.coldDataPullRequestHoldService != null) {
            this.coldDataPullRequestHoldService.shutdown();
        }

        if (this.coldDataCgCtrService != null) {
            this.coldDataCgCtrService.shutdown();
        }

        shutdownScheduledExecutorService(this.syncBrokerMemberGroupExecutorService);
        shutdownScheduledExecutorService(this.brokerHeartbeatExecutorService);

        if (this.topicConfigManager != null) {
            this.topicConfigManager.persist();
            this.topicConfigManager.stop();
        }

        if (this.subscriptionGroupManager != null) {
            this.subscriptionGroupManager.persist();
            this.subscriptionGroupManager.stop();
        }

        if (this.consumerOffsetManager != null) {
            this.consumerOffsetManager.persist();
            this.consumerOffsetManager.stop();
        }

        for (BrokerAttachedPlugin brokerAttachedPlugin : brokerAttachedPlugins) {
            if (brokerAttachedPlugin != null) {
                brokerAttachedPlugin.shutdown();
            }
        }
    }

    protected void shutdownScheduledExecutorService(ScheduledExecutorService scheduledExecutorService) {
        if (scheduledExecutorService == null) {
            return;
        }
        scheduledExecutorService.shutdown();
        try {
            scheduledExecutorService.awaitTermination(5000, TimeUnit.MILLISECONDS);
        } catch (InterruptedException ignore) {
            BrokerController.LOG.warn("shutdown ScheduledExecutorService was Interrupted!  ", ignore);
            Thread.currentThread().interrupt();
        }
    }

    protected void unregisterBrokerAll() {
        this.brokerOuterAPI.unregisterBrokerAll(
            this.brokerConfig.getBrokerClusterName(),
            this.getBrokerAddr(),
            this.brokerConfig.getBrokerName(),
            this.brokerConfig.getBrokerId());
    }

    protected void startBasicService() throws Exception {

        if (this.messageStore != null) {
            this.messageStore.start();
        }

        if (this.timerMessageStore != null) {
            this.timerMessageStore.start();
        }

        if (this.replicasManager != null) {
            this.replicasManager.start();
        }

        this.storeHost = new InetSocketAddress(this.getBrokerConfig().getBrokerIP1(), this.getNettyServerConfig().getListenPort());

        for (BrokerAttachedPlugin brokerAttachedPlugin : brokerAttachedPlugins) {
            if (brokerAttachedPlugin != null) {
                brokerAttachedPlugin.start();
            }
        }

        if (this.topicQueueMappingCleanService != null) {
            this.topicQueueMappingCleanService.start();
        }

        if (this.fileWatchService != null) {
            this.fileWatchService.start();
        }

        if (this.brokerStatsManager != null) {
            this.brokerStatsManager.start();
        }

        if (this.brokerFastFailure != null) {
            this.brokerFastFailure.start();
        }

        if (this.broadcastOffsetManager != null) {
            this.broadcastOffsetManager.start();
        }

        if (this.escapeBridge != null) {
            this.escapeBridge.start();
        }

        if (this.topicRouteInfoManager != null) {
            this.topicRouteInfoManager.start();
        }

        if (this.brokerPreOnlineService != null) {
            this.brokerPreOnlineService.start();
        }

        if (this.coldDataPullRequestHoldService != null) {
            this.coldDataPullRequestHoldService.start();
        }

        if (this.coldDataCgCtrService != null) {
            this.coldDataCgCtrService.start();
        }
    }

    private void scheduleRegisterBrokerAll() {
        scheduledFutures.add(this.scheduledExecutorService.scheduleAtFixedRate(new AbstractBrokerRunnable(this.getBrokerIdentity()) {
            @Override
            public void run0() {
                try {
                    if (System.currentTimeMillis() < shouldStartTime) {
                        BrokerController.LOG.info("Register to namesrv after {}", shouldStartTime);
                        return;
                    }
                    if (isIsolated) {
                        BrokerController.LOG.info("Skip register for broker is isolated");
                        return;
                    }
                    BrokerController.this.registerBrokerAll(true, false, brokerConfig.isForceRegister());
                } catch (Throwable e) {
                    BrokerController.LOG.error("registerBrokerAll Exception", e);
                }
            }
        }, 1000 * 10, Math.max(10000, Math.min(brokerConfig.getRegisterNameServerPeriod(), 60000)), TimeUnit.MILLISECONDS));
    }

    private void scheduleSlaveActingMaster() {
        if (!this.brokerConfig.isEnableSlaveActingMaster()) {
            return;
        }

        scheduleSendHeartbeat();

        scheduledFutures.add(this.syncBrokerMemberGroupExecutorService.scheduleAtFixedRate(new AbstractBrokerRunnable(this.getBrokerIdentity()) {
            @Override
            public void run0() {
                try {
                    BrokerController.this.syncBrokerMemberGroup();
                } catch (Throwable e) {
                    BrokerController.LOG.error("sync BrokerMemberGroup error. ", e);
                }
            }
        }, 1000, this.brokerConfig.getSyncBrokerMemberGroupPeriod(), TimeUnit.MILLISECONDS));
    }

    protected void scheduleSendHeartbeat() {
        scheduledFutures.add(this.brokerHeartbeatExecutorService.scheduleAtFixedRate(new AbstractBrokerRunnable(this.getBrokerIdentity()) {
            @Override
            public void run0() {
                if (isIsolated) {
                    return;
                }
                try {
                    BrokerController.this.sendHeartbeat();
                } catch (Exception e) {
                    BrokerController.LOG.error("sendHeartbeat Exception", e);
                }

            }
        }, 1000, brokerConfig.getBrokerHeartbeatInterval(), TimeUnit.MILLISECONDS));
    }

    protected void doRegisterBrokerAll(boolean checkOrderConfig, boolean oneway,
        TopicConfigSerializeWrapper topicConfigWrapper) {

        if (shutdown) {
            BrokerController.LOG.info("BrokerController#doResterBrokerAll: broker has shutdown, no need to register any more.");
            return;
        }
        List<RegisterBrokerResult> registerBrokerResultList = this.brokerOuterAPI.registerBrokerAll(
            this.brokerConfig.getBrokerClusterName(),
            this.getBrokerAddr(),
            this.brokerConfig.getBrokerName(),
            this.brokerConfig.getBrokerId(),
            this.getHAServerAddr(),
            topicConfigWrapper,
            Lists.newArrayList(),
            oneway,
            this.brokerConfig.getRegisterBrokerTimeoutMills(),
            this.brokerConfig.isEnableSlaveActingMaster(),
            this.brokerConfig.isCompressedRegister(),
            this.brokerConfig.isEnableSlaveActingMaster() ? this.brokerConfig.getBrokerNotActiveTimeoutMillis() : null,
            this.getBrokerIdentity());

        handleRegisterBrokerResult(registerBrokerResultList, checkOrderConfig);
    }

    protected void sendHeartbeat() {
        if (this.brokerConfig.isEnableControllerMode()) {
            this.replicasManager.sendHeartbeatToController();
        }

        if (this.brokerConfig.isEnableSlaveActingMaster()) {
            if (this.brokerConfig.isCompatibleWithOldNameSrv()) {
                this.brokerOuterAPI.sendHeartbeatViaDataVersion(
                    this.brokerConfig.getBrokerClusterName(),
                    this.getBrokerAddr(),
                    this.brokerConfig.getBrokerName(),
                    this.brokerConfig.getBrokerId(),
                    this.brokerConfig.getSendHeartbeatTimeoutMillis(),
                    this.getTopicConfigManager().getDataVersion(),
                    this.brokerConfig.isInBrokerContainer());
            } else {
                this.brokerOuterAPI.sendHeartbeat(
                    this.brokerConfig.getBrokerClusterName(),
                    this.getBrokerAddr(),
                    this.brokerConfig.getBrokerName(),
                    this.brokerConfig.getBrokerId(),
                    this.brokerConfig.getSendHeartbeatTimeoutMillis(),
                    this.brokerConfig.isInBrokerContainer());
            }
        }
    }

    protected void syncBrokerMemberGroup() {
        try {
            brokerMemberGroup = this.getBrokerOuterAPI()
                .syncBrokerMemberGroup(this.brokerConfig.getBrokerClusterName(), this.brokerConfig.getBrokerName(), this.brokerConfig.isCompatibleWithOldNameSrv());
        } catch (Exception e) {
            BrokerController.LOG.error("syncBrokerMemberGroup from namesrv failed, ", e);
            return;
        }
        if (brokerMemberGroup == null || brokerMemberGroup.getBrokerAddrs().size() == 0) {
            BrokerController.LOG.warn("Couldn't find any broker member from namesrv in {}/{}", this.brokerConfig.getBrokerClusterName(), this.brokerConfig.getBrokerName());
            return;
        }
        this.messageStore.setAliveReplicaNumInGroup(calcAliveBrokerNumInGroup(brokerMemberGroup.getBrokerAddrs()));

        if (!this.isIsolated) {
            long minBrokerId = brokerMemberGroup.minimumBrokerId();
            this.updateMinBroker(minBrokerId, brokerMemberGroup.getBrokerAddrs().get(minBrokerId));
        }
    }

    private int calcAliveBrokerNumInGroup(Map<Long, String> brokerAddrTable) {
        if (brokerAddrTable.containsKey(this.brokerConfig.getBrokerId())) {
            return brokerAddrTable.size();
        } else {
            return brokerAddrTable.size() + 1;
        }
    }

    protected void handleRegisterBrokerResult(List<RegisterBrokerResult> registerBrokerResultList,
        boolean checkOrderConfig) {
        for (RegisterBrokerResult registerBrokerResult : registerBrokerResultList) {
            if (registerBrokerResult != null) {
                if (this.updateMasterHAServerAddrPeriodically && registerBrokerResult.getHaServerAddr() != null) {
                    this.messageStore.updateHaMasterAddress(registerBrokerResult.getHaServerAddr());
                    this.messageStore.updateMasterAddress(registerBrokerResult.getMasterAddr());
                }

                this.slaveSynchronize.setMasterAddr(registerBrokerResult.getMasterAddr());
                if (checkOrderConfig) {
                    this.getTopicConfigManager().updateOrderTopicConfig(registerBrokerResult.getKvTable());
                }
                break;
            }
        }
    }

    private boolean needRegister(final String clusterName,
        final String brokerAddr,
        final String brokerName,
        final long brokerId,
        final int timeoutMills,
        final boolean isInBrokerContainer) {

        TopicConfigSerializeWrapper topicConfigWrapper = this.getTopicConfigManager().buildTopicConfigSerializeWrapper();
        List<Boolean> changeList = brokerOuterAPI.needRegister(clusterName, brokerAddr, brokerName, brokerId, topicConfigWrapper, timeoutMills, isInBrokerContainer);
        boolean needRegister = false;
        for (Boolean changed : changeList) {
            if (changed) {
                needRegister = true;
                break;
            }
        }
        return needRegister;
    }

    private synchronized void changeTransactionCheckServiceStatus(boolean shouldStart) {
        if (isTransactionCheckServiceStart != shouldStart) {
            LOG.info("TransactionCheckService status changed to {}", shouldStart);
            if (shouldStart) {
                this.transactionalMessageCheckService.start();
            } else {
                this.transactionalMessageCheckService.shutdown(true);
            }
            isTransactionCheckServiceStart = shouldStart;
        }
    }

    private synchronized void changeScheduleServiceStatus(boolean shouldStart) {
        if (isScheduleServiceStart != shouldStart) {
            LOG.info("ScheduleServiceStatus changed to {}", shouldStart);
            if (shouldStart) {
                this.scheduleMessageService.start();
            } else {
                this.scheduleMessageService.stop();
            }
            isScheduleServiceStart = shouldStart;

            if (timerMessageStore != null) {
                timerMessageStore.setShouldRunningDequeue(shouldStart);
            }
        }
    }

    private void onMasterOffline() {
        // close channels with master broker
        String masterAddr = this.slaveSynchronize.getMasterAddr();
        if (masterAddr != null) {
            this.brokerOuterAPI.getRemotingClient().closeChannels(
                Arrays.asList(masterAddr, MixAll.brokerVIPChannel(true, masterAddr)));
        }
        // master not available, stop sync
        this.slaveSynchronize.setMasterAddr(null);
        this.messageStore.updateHaMasterAddress(null);
    }

    private void onMasterOnline(String masterAddr, String masterHaAddr) {
        boolean needSyncMasterFlushOffset = this.messageStore.getMasterFlushedOffset() == 0
            && this.messageStoreConfig.isSyncMasterFlushOffsetWhenStartup();
        if (masterHaAddr == null || needSyncMasterFlushOffset) {
            doSyncMasterFlushOffset(masterAddr, masterHaAddr, needSyncMasterFlushOffset);
        }

        // set master HA address.
        if (masterHaAddr != null) {
            this.messageStore.updateHaMasterAddress(masterHaAddr);
        }

        // wakeup HAClient
        this.messageStore.wakeupHAClient();
    }

    private void doSyncMasterFlushOffset(String masterAddr, String masterHaAddr, boolean needSyncMasterFlushOffset) {
        try {
            BrokerSyncInfo brokerSyncInfo = this.brokerOuterAPI.retrieveBrokerHaInfo(masterAddr);

            if (needSyncMasterFlushOffset) {
                LOG.info("Set master flush offset in slave to {}", brokerSyncInfo.getMasterFlushOffset());
                this.messageStore.setMasterFlushedOffset(brokerSyncInfo.getMasterFlushOffset());
            }

            if (masterHaAddr == null) {
                this.messageStore.updateHaMasterAddress(brokerSyncInfo.getMasterHaAddress());
                this.messageStore.updateMasterAddress(brokerSyncInfo.getMasterAddress());
            }
        } catch (Exception e) {
            LOG.error("retrieve master ha info exception, {}", e);
        }
    }

    private void onMinBrokerChange(long minBrokerId, String minBrokerAddr, String offlineBrokerAddr,
        String masterHaAddr) {
        LOG.info("Min broker changed, old: {}-{}, new {}-{}",
            this.minBrokerIdInGroup, this.minBrokerAddrInGroup, minBrokerId, minBrokerAddr);

        this.minBrokerIdInGroup = minBrokerId;
        this.minBrokerAddrInGroup = minBrokerAddr;

        this.changeSpecialServiceStatus(this.brokerConfig.getBrokerId() == this.minBrokerIdInGroup);

        if (offlineBrokerAddr != null && offlineBrokerAddr.equals(this.slaveSynchronize.getMasterAddr())) {
            // master offline
            onMasterOffline();
        }

        if (minBrokerId == MixAll.MASTER_ID && minBrokerAddr != null) {
            // master online
            onMasterOnline(minBrokerAddr, masterHaAddr);
        }

        // notify PullRequest on hold to pull from master.
        if (this.minBrokerIdInGroup == MixAll.MASTER_ID) {
            this.brokerNettyServer.getPullRequestHoldService().notifyMasterOnline();
        }
    }

    //**************************************** private or protected methods end   ****************************************************

    //**************************************** getter and setter start ****************************************************
    public BrokerConfig getBrokerConfig() {
        return brokerConfig;
    }

    public NettyServerConfig getNettyServerConfig() {
        return nettyServerConfig;
    }

    public NettyClientConfig getNettyClientConfig() {
        return nettyClientConfig;
    }

    public BrokerMetricsManager getBrokerMetricsManager() {
        return brokerMetricsManager;
    }

    public BrokerStats getBrokerStats() {
        return brokerStats;
    }

    public void setBrokerStats(BrokerStats brokerStats) {
        this.brokerStats = brokerStats;
    }

    public MessageStore getMessageStore() {
        return messageStore;
    }

    public void setMessageStore(MessageStore messageStore) {
        this.messageStore = messageStore;
    }

    public Broker2Client getBroker2Client() {
        return broker2Client;
    }

    public ConsumerManager getConsumerManager() {
        return consumerManager;
    }

    public ConsumerFilterManager getConsumerFilterManager() {
        return consumerFilterManager;
    }

    public ConsumerOrderInfoManager getConsumerOrderInfoManager() {
        return consumerOrderInfoManager;
    }

    public PopInflightMessageCounter getPopInflightMessageCounter() {
        return popInflightMessageCounter;
    }

    public ConsumerOffsetManager getConsumerOffsetManager() {
        return consumerOffsetManager;
    }

    public BroadcastOffsetManager getBroadcastOffsetManager() {
        return broadcastOffsetManager;
    }

    public MessageStoreConfig getMessageStoreConfig() {
        return messageStoreConfig;
    }

    public ProducerManager getProducerManager() {
        return producerManager;
    }

    public void setFastRemotingServer(RemotingServer fastRemotingServer) {
        this.fastRemotingServer = fastRemotingServer;
    }

    public RemotingServer getFastRemotingServer() {
        return fastRemotingServer;
    }

    public void setSubscriptionGroupManager(SubscriptionGroupManager subscriptionGroupManager) {
        this.subscriptionGroupManager = subscriptionGroupManager;
    }

    public SubscriptionGroupManager getSubscriptionGroupManager() {
        return subscriptionGroupManager;
    }

    public TimerMessageStore getTimerMessageStore() {
        return timerMessageStore;
    }

    public void setTimerMessageStore(TimerMessageStore timerMessageStore) {
        this.timerMessageStore = timerMessageStore;
    }

    public String getBrokerAddr() {
        return this.brokerConfig.getBrokerIP1() + ":" + this.nettyServerConfig.getListenPort();
    }

    public TopicConfigManager getTopicConfigManager() {
        return topicConfigManager;
    }

    public void setTopicConfigManager(TopicConfigManager topicConfigManager) {
        this.topicConfigManager = topicConfigManager;
    }

    public TopicQueueMappingManager getTopicQueueMappingManager() {
        return topicQueueMappingManager;
    }

    public String getHAServerAddr() {
        return this.brokerConfig.getBrokerIP2() + ":" + this.messageStoreConfig.getHaListenPort();
    }

    public RebalanceLockManager getRebalanceLockManager() {
        return rebalanceLockManager;
    }

    public SlaveSynchronize getSlaveSynchronize() {
        return slaveSynchronize;
    }

    public ScheduledExecutorService getScheduledExecutorService() {
        return scheduledExecutorService;
    }


    public BrokerStatsManager getBrokerStatsManager() {
        return brokerStatsManager;
    }


    public RemotingServer getRemotingServer() {
        return remotingServer;
    }

    public void setRemotingServer(RemotingServer remotingServer) {
        this.remotingServer = remotingServer;
    }

    public BrokerOuterAPI getBrokerOuterAPI() {
        return brokerOuterAPI;
    }

    public InetSocketAddress getStoreHost() {
        return storeHost;
    }

    public void setStoreHost(InetSocketAddress storeHost) {
        this.storeHost = storeHost;
    }

    public Configuration getConfiguration() {
        return this.configuration;
    }


    public TransactionalMessageCheckService getTransactionalMessageCheckService() {
        return transactionalMessageCheckService;
    }

    public void setTransactionalMessageCheckService(
        TransactionalMessageCheckService transactionalMessageCheckService) {
        this.transactionalMessageCheckService = transactionalMessageCheckService;
    }

    public TransactionalMessageService getTransactionalMessageService() {
        return transactionalMessageService;
    }

    public void setTransactionalMessageService(TransactionalMessageService transactionalMessageService) {
        this.transactionalMessageService = transactionalMessageService;
    }

    public AbstractTransactionalMessageCheckListener getTransactionalMessageCheckListener() {
        return transactionalMessageCheckListener;
    }

    public void setTransactionalMessageCheckListener(
        AbstractTransactionalMessageCheckListener transactionalMessageCheckListener) {
        this.transactionalMessageCheckListener = transactionalMessageCheckListener;
    }

    public Map<Class, AccessValidator> getAccessValidatorMap() {
        return accessValidatorMap;
    }

    public TopicQueueMappingCleanService getTopicQueueMappingCleanService() {
        return topicQueueMappingCleanService;
    }

    public ShutdownHook getShutdownHook() {
        return shutdownHook;
    }

    public void setShutdownHook(ShutdownHook shutdownHook) {
        this.shutdownHook = shutdownHook;
    }

    public long getMinBrokerIdInGroup() {
        return this.brokerConfig.getBrokerId();
    }

    public BrokerController peekMasterBroker() {
        return brokerConfig.getBrokerId() == MixAll.MASTER_ID ? this : null;
    }

    public BrokerMemberGroup getBrokerMemberGroup() {
        return this.brokerMemberGroup;
    }

    public int getListenPort() {
        return this.nettyServerConfig.getListenPort();
    }

    public List<BrokerAttachedPlugin> getBrokerAttachedPlugins() {
        return brokerAttachedPlugins;
    }

    public EscapeBridge getEscapeBridge() {
        return escapeBridge;
    }

    public long getShouldStartTime() {
        return shouldStartTime;
    }

    public BrokerPreOnlineService getBrokerPreOnlineService() {
        return brokerPreOnlineService;
    }

    public boolean isScheduleServiceStart() {
        return isScheduleServiceStart;
    }

    public boolean isTransactionCheckServiceStart() {
        return isTransactionCheckServiceStart;
    }

    public ScheduleMessageService getScheduleMessageService() {
        return scheduleMessageService;
    }

    public ReplicasManager getReplicasManager() {
        return replicasManager;
    }

    public void setIsolated(boolean isolated) {
        isIsolated = isolated;
    }

    public boolean isIsolated() {
        return this.isIsolated;
    }

    public TimerCheckpoint getTimerCheckpoint() {
        return timerCheckpoint;
    }

    public TopicRouteInfoManager getTopicRouteInfoManager() {
        return this.topicRouteInfoManager;
    }

    public ColdDataPullRequestHoldService getColdDataPullRequestHoldService() {
        return coldDataPullRequestHoldService;
    }

    public void setColdDataPullRequestHoldService(
        ColdDataPullRequestHoldService coldDataPullRequestHoldService) {
        this.coldDataPullRequestHoldService = coldDataPullRequestHoldService;
    }

    public ColdDataCgCtrService getColdDataCgCtrService() {
        return coldDataCgCtrService;
    }

    public void setColdDataCgCtrService(ColdDataCgCtrService coldDataCgCtrService) {
        this.coldDataCgCtrService = coldDataCgCtrService;
    }
    public BrokerNettyServer getBrokerNettyServer() {
        return this.brokerNettyServer;
    }
    //**************************************** getter and setter end ****************************************************

}<|MERGE_RESOLUTION|>--- conflicted
+++ resolved
@@ -1138,28 +1138,17 @@
     }
 
     protected void shutdownBasicService() {
-
         shutdown = true;
-
         this.unregisterBrokerAll();
 
         if (this.shutdownHook != null) {
             this.shutdownHook.beforeShutdown(this);
         }
-
-        if (this.remotingServer != null) {
-            this.remotingServer.shutdown();
-        }
-
-        if (this.fastRemotingServer != null) {
-            this.fastRemotingServer.shutdown();
-        }
+        this.getBrokerNettyServer().shutdown();
 
         if (this.brokerStatsManager != null) {
             this.brokerStatsManager.shutdown();
         }
-
-
 
         if (this.topicQueueMappingCleanService != null) {
             this.topicQueueMappingCleanService.shutdown();
@@ -1186,37 +1175,7 @@
 
         shutdownScheduledExecutorService(this.scheduledExecutorService);
 
-<<<<<<< HEAD
         this.consumerOffsetManager.persist();
-=======
-        if (this.sendMessageExecutor != null) {
-            this.sendMessageExecutor.shutdown();
-        }
-
-        if (this.litePullMessageExecutor != null) {
-            this.litePullMessageExecutor.shutdown();
-        }
-
-        if (this.pullMessageExecutor != null) {
-            this.pullMessageExecutor.shutdown();
-        }
-
-        if (this.replyMessageExecutor != null) {
-            this.replyMessageExecutor.shutdown();
-        }
-
-        if (this.putMessageFutureExecutor != null) {
-            this.putMessageFutureExecutor.shutdown();
-        }
-
-        if (this.ackMessageExecutor != null) {
-            this.ackMessageExecutor.shutdown();
-        }
-
-        if (this.adminBrokerExecutor != null) {
-            this.adminBrokerExecutor.shutdown();
-        }
->>>>>>> 80d07444
 
         if (this.brokerFastFailure != null) {
             this.brokerFastFailure.shutdown();
@@ -1235,12 +1194,9 @@
             this.scheduleMessageService.shutdown();
         }
 
-
-
         if (this.transactionalMessageCheckService != null) {
             this.transactionalMessageCheckService.shutdown(false);
         }
-
 
         if (this.escapeBridge != null) {
             escapeBridge.shutdown();
