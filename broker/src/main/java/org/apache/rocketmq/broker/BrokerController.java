/*
 * Licensed to the Apache Software Foundation (ASF) under one or more
 * contributor license agreements.  See the NOTICE file distributed with
 * this work for additional information regarding copyright ownership.
 * The ASF licenses this file to You under the Apache License, Version 2.0
 * (the "License"); you may not use this file except in compliance with
 * the License.  You may obtain a copy of the License at
 *
 *     http://www.apache.org/licenses/LICENSE-2.0
 *
 * Unless required by applicable law or agreed to in writing, software
 * distributed under the License is distributed on an "AS IS" BASIS,
 * WITHOUT WARRANTIES OR CONDITIONS OF ANY KIND, either express or implied.
 * See the License for the specific language governing permissions and
 * limitations under the License.
 */
package org.apache.rocketmq.broker;

import java.io.IOException;
import java.net.InetSocketAddress;
import java.util.ArrayList;
import java.util.HashMap;
import java.util.Iterator;
import java.util.List;
import java.util.Map;
import java.util.concurrent.BlockingQueue;
import java.util.concurrent.ConcurrentHashMap;
import java.util.concurrent.ConcurrentMap;
import java.util.concurrent.ExecutorService;
import java.util.concurrent.Executors;
import java.util.concurrent.Future;
import java.util.concurrent.LinkedBlockingQueue;
import java.util.concurrent.ScheduledExecutorService;
import java.util.concurrent.ThreadPoolExecutor;
import java.util.concurrent.TimeUnit;
import org.apache.rocketmq.acl.AccessValidator;
import org.apache.rocketmq.broker.client.ClientHousekeepingService;
import org.apache.rocketmq.broker.client.ConsumerIdsChangeListener;
import org.apache.rocketmq.broker.client.ConsumerManager;
import org.apache.rocketmq.broker.client.DefaultConsumerIdsChangeListener;
import org.apache.rocketmq.broker.client.ProducerManager;
import org.apache.rocketmq.broker.client.net.Broker2Client;
import org.apache.rocketmq.broker.client.rebalance.RebalanceLockManager;
import org.apache.rocketmq.broker.dledger.DLedgerRoleChangeHandler;
import org.apache.rocketmq.broker.filter.CommitLogDispatcherCalcBitMap;
import org.apache.rocketmq.broker.filter.ConsumerFilterManager;
import org.apache.rocketmq.broker.filtersrv.FilterServerManager;
import org.apache.rocketmq.broker.latency.BrokerFastFailure;
import org.apache.rocketmq.broker.latency.BrokerFixedThreadPoolExecutor;
import org.apache.rocketmq.broker.longpolling.NotifyMessageArrivingListener;
import org.apache.rocketmq.broker.longpolling.PullRequestHoldService;
import org.apache.rocketmq.broker.mqtrace.ConsumeMessageHook;
import org.apache.rocketmq.broker.mqtrace.SendMessageHook;
import org.apache.rocketmq.broker.offset.ConsumerOffsetManager;
import org.apache.rocketmq.broker.out.BrokerOuterAPI;
import org.apache.rocketmq.broker.plugin.MessageStoreFactory;
import org.apache.rocketmq.broker.plugin.MessageStorePluginContext;
import org.apache.rocketmq.broker.processor.AdminBrokerProcessor;
import org.apache.rocketmq.broker.processor.ClientManageProcessor;
import org.apache.rocketmq.broker.processor.ConsumerManageProcessor;
import org.apache.rocketmq.broker.processor.EndTransactionProcessor;
import org.apache.rocketmq.broker.processor.PullMessageProcessor;
import org.apache.rocketmq.broker.processor.QueryMessageProcessor;
import org.apache.rocketmq.broker.processor.ReplyMessageProcessor;
import org.apache.rocketmq.broker.processor.SendMessageProcessor;
import org.apache.rocketmq.broker.slave.SlaveSynchronize;
import org.apache.rocketmq.broker.subscription.SubscriptionGroupManager;
import org.apache.rocketmq.broker.topic.TopicConfigManager;
import org.apache.rocketmq.broker.transaction.AbstractTransactionalMessageCheckListener;
import org.apache.rocketmq.broker.transaction.TransactionalMessageCheckService;
import org.apache.rocketmq.broker.transaction.TransactionalMessageService;
import org.apache.rocketmq.broker.transaction.queue.DefaultTransactionalMessageCheckListener;
import org.apache.rocketmq.broker.transaction.queue.TransactionalMessageBridge;
import org.apache.rocketmq.broker.transaction.queue.TransactionalMessageServiceImpl;
import org.apache.rocketmq.broker.util.ServiceProvider;
import org.apache.rocketmq.common.BrokerConfig;
import org.apache.rocketmq.common.Configuration;
import org.apache.rocketmq.common.DataVersion;
import org.apache.rocketmq.common.ThreadFactoryImpl;
import org.apache.rocketmq.common.TopicConfig;
import org.apache.rocketmq.common.UtilAll;
import org.apache.rocketmq.common.constant.LoggerName;
import org.apache.rocketmq.common.constant.PermName;
import org.apache.rocketmq.common.namesrv.RegisterBrokerResult;
import org.apache.rocketmq.common.protocol.RequestCode;
import org.apache.rocketmq.common.protocol.body.TopicConfigSerializeWrapper;
import org.apache.rocketmq.common.stats.MomentStatsItem;
import org.apache.rocketmq.logging.InternalLogger;
import org.apache.rocketmq.logging.InternalLoggerFactory;
import org.apache.rocketmq.remoting.RPCHook;
import org.apache.rocketmq.remoting.RemotingServer;
import org.apache.rocketmq.remoting.common.TlsMode;
import org.apache.rocketmq.remoting.netty.NettyClientConfig;
import org.apache.rocketmq.remoting.netty.NettyRemotingServer;
import org.apache.rocketmq.remoting.netty.NettyRequestProcessor;
import org.apache.rocketmq.remoting.netty.NettyServerConfig;
import org.apache.rocketmq.remoting.netty.RequestTask;
import org.apache.rocketmq.remoting.netty.TlsSystemConfig;
import org.apache.rocketmq.remoting.protocol.RemotingCommand;
import org.apache.rocketmq.srvutil.FileWatchService;
import org.apache.rocketmq.store.DefaultMessageStore;
import org.apache.rocketmq.store.MessageArrivingListener;
import org.apache.rocketmq.store.MessageStore;
import org.apache.rocketmq.store.config.BrokerRole;
import org.apache.rocketmq.store.config.MessageStoreConfig;
import org.apache.rocketmq.store.dledger.DLedgerCommitLog;
import org.apache.rocketmq.store.stats.BrokerStats;
import org.apache.rocketmq.store.stats.BrokerStatsManager;


public class BrokerController {
    private static final InternalLogger log = InternalLoggerFactory.getLogger(LoggerName.BROKER_LOGGER_NAME);
    private static final InternalLogger LOG_PROTECTION = InternalLoggerFactory.getLogger(LoggerName.PROTECTION_LOGGER_NAME);
    private static final InternalLogger LOG_WATER_MARK = InternalLoggerFactory.getLogger(LoggerName.WATER_MARK_LOGGER_NAME);

    //Broker配置数据的缓存类，所有数据都以本地文件的方式存在broker上，同时会缓存全量数据在内存中。


    // 整个broker的配置，根据配置信息设置必要的属性，核心的有当前broker的名称，分组，是否master，历史内容的存储位置等
    private final BrokerConfig brokerConfig;
    // broker作为服务端启动nettyServer的配置
    private final NettyServerConfig nettyServerConfig;
    // broker作为客户端的NettyClient的配置
    private final NettyClientConfig nettyClientConfig;
    // 消息存储的核心配置，主要体现消息的存储位置，单个文件大小，内存刷盘频率等事关性能的配置
    private final MessageStoreConfig messageStoreConfig;
    // consumer端的消费offset的集中管理，主要的关系就是topic，group，queueid，offset

    //管理每个consumer group消息消费的进度。Cluster的consumer会在消息消费成功后把offset信息同步给broker
    private final ConsumerOffsetManager consumerOffsetManager;
    // consumer的管理和维护，提供consumer的注册，取消，关闭等，主要的关系是group，consumerBroupInfo
    private final ConsumerManager consumerManager;
    // consumer的过滤管理，针对consumer端的消息过滤，主要关系是topic，consumer，expression
    private final ConsumerFilterManager consumerFilterManager;
    // producer的管理和维护，提供producer的注册，取消，关闭等，主要关系是group，channel，ClientChannelInfo
    private final ProducerManager producerManager;
    //基于netty的框架实现，主要监听客户端的网络操作，网络的链接、关闭、异常、空闲等事件操作
    private final ClientHousekeepingService clientHousekeepingService;
    //针对consumer的请求拉取消息的事件处理，基于netty框架，解析并执行内部业务功能，最后将数据返回
    private final PullMessageProcessor pullMessageProcessor;
    //针对客户端请求的服务保持，是java的Thread模式，主要是监听消息有新的时候通知客户端执行拉取操作
    private final PullRequestHoldService pullRequestHoldService;
    //新消息到达的监听服务，联合PullRequestHostService进行消息到达的通知功能
    private final MessageArrivingListener messageArrivingListener;
    //broker对请求处理的封装类，处理对应的操作，主要有通知，重置，转换，状态等
    private final Broker2Client broker2Client;
    private final SubscriptionGroupManager subscriptionGroupManager;
    private final ConsumerIdsChangeListener consumerIdsChangeListener;
    private final RebalanceLockManager rebalanceLockManager = new RebalanceLockManager();
    //broker请求外部的封装，主要是通过netty的底层通信完成和namesrv的交互
    private final BrokerOuterAPI brokerOuterAPI;
    private final ScheduledExecutorService scheduledExecutorService = Executors.newSingleThreadScheduledExecutor(new ThreadFactoryImpl(
        "BrokerControllerScheduledThread"));
    //salve的同步操作，如果broker是slave角色，执行同步操作，主要同步元数据信息
    private final SlaveSynchronize slaveSynchronize;
    // 各种队列，主要是处理发送，拉取，查询等操作，内部是多线程队列机制提高并发处理
    private final BlockingQueue<Runnable> sendThreadPoolQueue;
    private final BlockingQueue<Runnable> pullThreadPoolQueue;
    private final BlockingQueue<Runnable> replyThreadPoolQueue;
    private final BlockingQueue<Runnable> queryThreadPoolQueue;
    private final BlockingQueue<Runnable> clientManagerThreadPoolQueue;
    private final BlockingQueue<Runnable> heartbeatThreadPoolQueue;
    private final BlockingQueue<Runnable> consumerManagerThreadPoolQueue;
    private final BlockingQueue<Runnable> endTransactionThreadPoolQueue;
    // 基于shell的服务端过滤管理
    private final FilterServerManager filterServerManager;
    // broker的服务状态管理，实时记录broker的操作性能
    private final BrokerStatsManager brokerStatsManager;
    private final List<SendMessageHook> sendMessageHookList = new ArrayList<SendMessageHook>();
    private final List<ConsumeMessageHook> consumeMessageHookList = new ArrayList<ConsumeMessageHook>();
    // 消息的存储功能，核心及高性能的消息存储
    private MessageStore messageStore;
    //broker作为服务的nettyServer的启动
    private RemotingServer remotingServer;
    //broker的两级服务，一个是快速提供服务操作，只是没有pull的事件处理
    private RemotingServer fastRemotingServer;
    //topic的配置管理，主要提供根据topic获得对应的topic的配置信息，涉及读写队列数量、操作权限等;
    // 管理所有broker上存在的topic以及queue的信息。topic的数据会定时和nameserv做同步，以更新Nameserv上的topic路由信息。
    private TopicConfigManager topicConfigManager;
    // 各种线程池服务，和队列一一对应关系，执行多线程操作的配置
    private ExecutorService sendMessageExecutor;
    private ExecutorService pullMessageExecutor;
    private ExecutorService replyMessageExecutor;
    private ExecutorService queryMessageExecutor;
    private ExecutorService adminBrokerExecutor;
    private ExecutorService clientManageExecutor;
    private ExecutorService heartbeatExecutor;
    private ExecutorService consumerManageExecutor;
    private ExecutorService endTransactionExecutor;
    private boolean updateMasterHAServerAddrPeriodically = false;
    //broker的各种操作预警机制，主要有记录操作数量
    private BrokerStats brokerStats;
    private InetSocketAddress storeHost;
    //broker的快速失败策略，主要针对系统的请求，开启开功能及时清理过期的请求，避免请求堆积
    private BrokerFastFailure brokerFastFailure;
    private Configuration configuration;
    //文件监听服务，如果netty提供ssl安全机制，则加载对应的安全key并执行安全机制
    private FileWatchService fileWatchService;
    //针对事物消息的验证服务，后面讲事物处理的时候再一块讲解
    private TransactionalMessageCheckService transactionalMessageCheckService;
    //事物消息服务，处理接受的内容是事物消息
    private TransactionalMessageService transactionalMessageService;
    private AbstractTransactionalMessageCheckListener transactionalMessageCheckListener;
    private Future<?> slaveSyncFuture;
    private Map<Class,AccessValidator> accessValidatorMap = new HashMap<Class, AccessValidator>();

    public BrokerController(
        final BrokerConfig brokerConfig,
        final NettyServerConfig nettyServerConfig,
        final NettyClientConfig nettyClientConfig,
        final MessageStoreConfig messageStoreConfig
    ) {
        this.brokerConfig = brokerConfig;
        this.nettyServerConfig = nettyServerConfig;
        this.nettyClientConfig = nettyClientConfig;
        this.messageStoreConfig = messageStoreConfig;
        //消费端的offset管理
        this.consumerOffsetManager = new ConsumerOffsetManager(this);
        ////topic的管理
        this.topicConfigManager = new TopicConfigManager(this);
        //pull消息的处理
        this.pullMessageProcessor = new PullMessageProcessor(this);
        //pull消息的服务
        this.pullRequestHoldService = new PullRequestHoldService(this);
        //消息到达后执行的监听处理
        this.messageArrivingListener = new NotifyMessageArrivingListener(this.pullRequestHoldService);
        //消费消息的id监听
        this.consumerIdsChangeListener = new DefaultConsumerIdsChangeListener(this);
        //消费者管理，基于特定的消费id
        this.consumerManager = new ConsumerManager(this.consumerIdsChangeListener);
        this.consumerFilterManager = new ConsumerFilterManager(this);
        //发送方管理
        this.producerManager = new ProducerManager();
        //监听客户端的网络
        this.clientHousekeepingService = new ClientHousekeepingService(this);
        //broker作为客户端进行心跳鉴定对访问者的操作
        this.broker2Client = new Broker2Client(this);
        //订阅消息的管理
        this.subscriptionGroupManager = new SubscriptionGroupManager(this);
        //broker的接口服务管理，主要和namesrv交互
        this.brokerOuterAPI = new BrokerOuterAPI(nettyClientConfig);
        //过滤管理
        this.filterServerManager = new FilterServerManager(this);
        //主从同步管理，主要对slave有效，同步元数据
        this.slaveSynchronize = new SlaveSynchronize(this);
        //内部操作队列
        this.sendThreadPoolQueue = new LinkedBlockingQueue<Runnable>(this.brokerConfig.getSendThreadPoolQueueCapacity());
        this.pullThreadPoolQueue = new LinkedBlockingQueue<Runnable>(this.brokerConfig.getPullThreadPoolQueueCapacity());
        this.replyThreadPoolQueue = new LinkedBlockingQueue<Runnable>(this.brokerConfig.getReplyThreadPoolQueueCapacity());
        this.queryThreadPoolQueue = new LinkedBlockingQueue<Runnable>(this.brokerConfig.getQueryThreadPoolQueueCapacity());
        this.clientManagerThreadPoolQueue = new LinkedBlockingQueue<Runnable>(this.brokerConfig.getClientManagerThreadPoolQueueCapacity());
        this.consumerManagerThreadPoolQueue = new LinkedBlockingQueue<Runnable>(this.brokerConfig.getConsumerManagerThreadPoolQueueCapacity());
        this.heartbeatThreadPoolQueue = new LinkedBlockingQueue<Runnable>(this.brokerConfig.getHeartbeatThreadPoolQueueCapacity());
        this.endTransactionThreadPoolQueue = new LinkedBlockingQueue<Runnable>(this.brokerConfig.getEndTransactionPoolQueueCapacity());
        //当前broker的状态管理
        this.brokerStatsManager = new BrokerStatsManager(this.brokerConfig.getBrokerClusterName());
        this.setStoreHost(new InetSocketAddress(this.getBrokerConfig().getBrokerIP1(), this.getNettyServerConfig().getListenPort()));
        //快速失败策略
        this.brokerFastFailure = new BrokerFastFailure(this);
        this.configuration = new Configuration(
            log,
            BrokerPathConfigHelper.getBrokerConfigPath(),
            this.brokerConfig, this.nettyServerConfig, this.nettyClientConfig, this.messageStoreConfig
        );
    }

    public BrokerConfig getBrokerConfig() {
        return brokerConfig;
    }

    public NettyServerConfig getNettyServerConfig() {
        return nettyServerConfig;
    }

    public BlockingQueue<Runnable> getPullThreadPoolQueue() {
        return pullThreadPoolQueue;
    }

    public BlockingQueue<Runnable> getQueryThreadPoolQueue() {
        return queryThreadPoolQueue;
    }


    /**
     *
     * 整体操作流程步骤是：
     *
     * 1，加载历史的内容，历史内容都是存储到本地的文件中，主要是做消息接受，分发，过滤的管理内容加载
     *
     * 2，加载消息存储内容，核心重要原生的消息读取
     *
     * 3，构造netty的服务，当前作为broker的服务端
     *
     * 4，各种执行消息操作的线程池配置，内部是基于各个功能做线程池隔离
     *
     * 5，注册事件处理机制，特别说，这里注册时处理拉取消息以外的事件处理
     *
     * 6，执行各种任务调度，主要是报告当前服务情况，保存基于消息的管理内容，和namesrv的数据交互
     *
     * 7，基于高可用的master，salve的配置及输出
     *
     * 8，执行事物，鉴权，hooks的操作
     *
    * */

    public boolean initialize() throws CloneNotSupportedException {

        /**
         * 加载
         * topics.json、consumerOffset.json、subscriptionGroup.json文件，
         * 分别将各文件的数据存入TopicConfigManager、
         * ConsumerOffsetManager、SubscriptionGroupManager对象中
         * */
        //加载topic的配置信息，从历史的配置文件保存中
        boolean result = this.topicConfigManager.load();
        //加载consumer的偏移量
        result = result && this.consumerOffsetManager.load();
        //加载订阅的分组
        result = result && this.subscriptionGroupManager.load();
        //加载consumer的过滤器
        result = result && this.consumerFilterManager.load();

        if (result) {
            try {
                //核心文件存储实现类
                this.messageStore = new DefaultMessageStore(this.messageStoreConfig, this.brokerStatsManager, this.messageArrivingListener, this.brokerConfig);
                if (messageStoreConfig.isEnableDLegerCommitLog()) {
                    DLedgerRoleChangeHandler roleChangeHandler = new DLedgerRoleChangeHandler(this, (DefaultMessageStore) messageStore);
                    ((DLedgerCommitLog)((DefaultMessageStore) messageStore).getCommitLog()).getdLedgerServer().getdLedgerLeaderElector().addRoleChangeHandler(roleChangeHandler);
                }
                //borker的状态监控
                this.brokerStats = new BrokerStats((DefaultMessageStore) this.messageStore);
                //load plugin
                MessageStorePluginContext context = new MessageStorePluginContext(messageStoreConfig, brokerStatsManager, messageArrivingListener, brokerConfig);
                this.messageStore = MessageStoreFactory.build(context, this.messageStore);
                this.messageStore.getDispatcherList().addFirst(new CommitLogDispatcherCalcBitMap(this.brokerConfig, this.consumerFilterManager));
            } catch (IOException e) {
                result = false;
                log.error("Failed to initialize", e);
            }
        }

        //加载历史数据
        result = result && this.messageStore.load();

        if (result) {
            //broker的服务端实现核心，网络通信的netty实现
            this.remotingServer = new NettyRemotingServer(this.nettyServerConfig, this.clientHousekeepingService);
            NettyServerConfig fastConfig = (NettyServerConfig) this.nettyServerConfig.clone();
            fastConfig.setListenPort(nettyServerConfig.getListenPort() - 2);
            //快速服务端实现，后期再详细的分析
            this.fastRemotingServer = new NettyRemotingServer(fastConfig, this.clientHousekeepingService);
            //发送消息的线程池配置
            this.sendMessageExecutor = new BrokerFixedThreadPoolExecutor(
                this.brokerConfig.getSendMessageThreadPoolNums(),
                this.brokerConfig.getSendMessageThreadPoolNums(),
                1000 * 60,
                TimeUnit.MILLISECONDS,
                this.sendThreadPoolQueue,
                new ThreadFactoryImpl("SendMessageThread_"));
            //拉取消息的线程池配置
            this.pullMessageExecutor = new BrokerFixedThreadPoolExecutor(
                this.brokerConfig.getPullMessageThreadPoolNums(),
                this.brokerConfig.getPullMessageThreadPoolNums(),
                1000 * 60,
                TimeUnit.MILLISECONDS,
                this.pullThreadPoolQueue,
                new ThreadFactoryImpl("PullMessageThread_"));
<<<<<<< HEAD
            //查询消息的线程池配置
=======

            this.replyMessageExecutor = new BrokerFixedThreadPoolExecutor(
                this.brokerConfig.getProcessReplyMessageThreadPoolNums(),
                this.brokerConfig.getProcessReplyMessageThreadPoolNums(),
                1000 * 60,
                TimeUnit.MILLISECONDS,
                this.replyThreadPoolQueue,
                new ThreadFactoryImpl("ProcessReplyMessageThread_"));

>>>>>>> b4240d5c
            this.queryMessageExecutor = new BrokerFixedThreadPoolExecutor(
                this.brokerConfig.getQueryMessageThreadPoolNums(),
                this.brokerConfig.getQueryMessageThreadPoolNums(),
                1000 * 60,
                TimeUnit.MILLISECONDS,
                this.queryThreadPoolQueue,
                new ThreadFactoryImpl("QueryMessageThread_"));
            //admin的broker的线程池
            this.adminBrokerExecutor =
                Executors.newFixedThreadPool(this.brokerConfig.getAdminBrokerThreadPoolNums(), new ThreadFactoryImpl(
                    "AdminBrokerThread_"));
            //客户端管理的线程池
            this.clientManageExecutor = new ThreadPoolExecutor(
                this.brokerConfig.getClientManageThreadPoolNums(),
                this.brokerConfig.getClientManageThreadPoolNums(),
                1000 * 60,
                TimeUnit.MILLISECONDS,
                this.clientManagerThreadPoolQueue,
                new ThreadFactoryImpl("ClientManageThread_"));
            //broker的心跳检车线程池
            this.heartbeatExecutor = new BrokerFixedThreadPoolExecutor(
                this.brokerConfig.getHeartbeatThreadPoolNums(),
                this.brokerConfig.getHeartbeatThreadPoolNums(),
                1000 * 60,
                TimeUnit.MILLISECONDS,
                this.heartbeatThreadPoolQueue,
                new ThreadFactoryImpl("HeartbeatThread_", true));
            //执行事务提交或回滚的线程池
            this.endTransactionExecutor = new BrokerFixedThreadPoolExecutor(
                this.brokerConfig.getEndTransactionThreadPoolNums(),
                this.brokerConfig.getEndTransactionThreadPoolNums(),
                1000 * 60,
                TimeUnit.MILLISECONDS,
                this.endTransactionThreadPoolQueue,
                new ThreadFactoryImpl("EndTransactionThread_"));
            //consumer的管理线程池
            this.consumerManageExecutor =
                Executors.newFixedThreadPool(this.brokerConfig.getConsumerManageThreadPoolNums(), new ThreadFactoryImpl(
                    "ConsumerManageThread_"));
            //注册时间处理机制及对应的实现类
            this.registerProcessor();

            final long initialDelay = UtilAll.computeNextMorningTimeMillis() - System.currentTimeMillis();
            final long period = 1000 * 60 * 60 * 24;
            //定时记录broker的状态信息
            this.scheduledExecutorService.scheduleAtFixedRate(new Runnable() {
                @Override
                public void run() {
                    try {
                        BrokerController.this.getBrokerStats().record();
                    } catch (Throwable e) {
                        log.error("schedule record error.", e);
                    }
                }
            }, initialDelay, period, TimeUnit.MILLISECONDS);
            //定时持久化consumer的偏移量内容
            this.scheduledExecutorService.scheduleAtFixedRate(new Runnable() {
                @Override
                public void run() {
                    try {
                        BrokerController.this.consumerOffsetManager.persist();
                    } catch (Throwable e) {
                        log.error("schedule persist consumerOffset error.", e);
                    }
                }
            }, 1000 * 10, this.brokerConfig.getFlushConsumerOffsetInterval(), TimeUnit.MILLISECONDS);
            //定时持久化consumer的过滤器内容
            this.scheduledExecutorService.scheduleAtFixedRate(new Runnable() {
                @Override
                public void run() {
                    try {
                        BrokerController.this.consumerFilterManager.persist();
                    } catch (Throwable e) {
                        log.error("schedule persist consumer filter error.", e);
                    }
                }
            }, 1000 * 10, 1000 * 10, TimeUnit.MILLISECONDS);

            //定时执行broker的保护验证机制
            this.scheduledExecutorService.scheduleAtFixedRate(new Runnable() {
                @Override
                public void run() {
                    try {
                        BrokerController.this.protectBroker();
                    } catch (Throwable e) {
                        log.error("protectBroker error.", e);
                    }
                }
            }, 3, 3, TimeUnit.MINUTES);

            //定时打印各个配置的内容量
            this.scheduledExecutorService.scheduleAtFixedRate(new Runnable() {
                @Override
                public void run() {
                    try {
                        BrokerController.this.printWaterMark();
                    } catch (Throwable e) {
                        log.error("printWaterMark error.", e);
                    }
                }
            }, 10, 1, TimeUnit.SECONDS);

            //定时打印日志内容的大小
            this.scheduledExecutorService.scheduleAtFixedRate(new Runnable() {

                @Override
                public void run() {
                    try {
                        log.info("dispatch behind commit log {} bytes", BrokerController.this.getMessageStore().dispatchBehindBytes());
                    } catch (Throwable e) {
                        log.error("schedule dispatchBehindBytes error.", e);
                    }
                }
            }, 1000 * 10, 1000 * 60, TimeUnit.MILLISECONDS);

            //namesrv的配置
            if (this.brokerConfig.getNamesrvAddr() != null) {
                //更新namesrv的配置
                this.brokerOuterAPI.updateNameServerAddressList(this.brokerConfig.getNamesrvAddr());
                log.info("Set user specified name server address: {}", this.brokerConfig.getNamesrvAddr());
            } else if (this.brokerConfig.isFetchNamesrvAddrByAddressServer()) {
                this.scheduledExecutorService.scheduleAtFixedRate(new Runnable() {

                    @Override
                    public void run() {
                        try {
                            BrokerController.this.brokerOuterAPI.fetchNameServerAddr();
                        } catch (Throwable e) {
                            log.error("ScheduledTask fetchNameServerAddr exception", e);
                        }
                    }
                }, 1000 * 10, 1000 * 60 * 2, TimeUnit.MILLISECONDS);
            }

            if (!messageStoreConfig.isEnableDLegerCommitLog()) {
                if (BrokerRole.SLAVE == this.messageStoreConfig.getBrokerRole()) {
                    if (this.messageStoreConfig.getHaMasterAddress() != null && this.messageStoreConfig.getHaMasterAddress().length() >= 6) {
                        this.messageStore.updateHaMasterAddress(this.messageStoreConfig.getHaMasterAddress());
                        this.updateMasterHAServerAddrPeriodically = false;
                    } else {
                        this.updateMasterHAServerAddrPeriodically = true;
                    }
                } else {
                    this.scheduledExecutorService.scheduleAtFixedRate(new Runnable() {
                        @Override
                        public void run() {
                            try {
                                BrokerController.this.printMasterAndSlaveDiff();
                            } catch (Throwable e) {
                                log.error("schedule printMasterAndSlaveDiff error.", e);
                            }
                        }
                    }, 1000 * 10, 1000 * 60, TimeUnit.MILLISECONDS);
                }
            }

            if (TlsSystemConfig.tlsMode != TlsMode.DISABLED) {
                // Register a listener to reload SslContext
                try {
                    fileWatchService = new FileWatchService(
                        new String[] {
                            TlsSystemConfig.tlsServerCertPath,
                            TlsSystemConfig.tlsServerKeyPath,
                            TlsSystemConfig.tlsServerTrustCertPath
                        },
                        new FileWatchService.Listener() {
                            boolean certChanged, keyChanged = false;

                            @Override
                            public void onChanged(String path) {
                                if (path.equals(TlsSystemConfig.tlsServerTrustCertPath)) {
                                    log.info("The trust certificate changed, reload the ssl context");
                                    reloadServerSslContext();
                                }
                                if (path.equals(TlsSystemConfig.tlsServerCertPath)) {
                                    certChanged = true;
                                }
                                if (path.equals(TlsSystemConfig.tlsServerKeyPath)) {
                                    keyChanged = true;
                                }
                                if (certChanged && keyChanged) {
                                    log.info("The certificate and private key changed, reload the ssl context");
                                    certChanged = keyChanged = false;
                                    reloadServerSslContext();
                                }
                            }

                            private void reloadServerSslContext() {
                                ((NettyRemotingServer) remotingServer).loadSslContext();
                                ((NettyRemotingServer) fastRemotingServer).loadSslContext();
                            }
                        });
                } catch (Exception e) {
                    log.warn("FileWatchService created error, can't load the certificate dynamically");
                }
            }
            //初始化事物管理机制
            initialTransaction();
            //初始化命令行管理执行，执行操作的管控
            initialAcl();
            //初始化rcp的hook机制
            initialRpcHooks();
        }
        return result;
    }

    private void initialTransaction() {
        this.transactionalMessageService = ServiceProvider.loadClass(ServiceProvider.TRANSACTION_SERVICE_ID, TransactionalMessageService.class);
        if (null == this.transactionalMessageService) {
            this.transactionalMessageService = new TransactionalMessageServiceImpl(new TransactionalMessageBridge(this, this.getMessageStore()));
            log.warn("Load default transaction message hook service: {}", TransactionalMessageServiceImpl.class.getSimpleName());
        }
        this.transactionalMessageCheckListener = ServiceProvider.loadClass(ServiceProvider.TRANSACTION_LISTENER_ID, AbstractTransactionalMessageCheckListener.class);
        if (null == this.transactionalMessageCheckListener) {
            this.transactionalMessageCheckListener = new DefaultTransactionalMessageCheckListener();
            log.warn("Load default discard message hook service: {}", DefaultTransactionalMessageCheckListener.class.getSimpleName());
        }
        this.transactionalMessageCheckListener.setBrokerController(this);
        this.transactionalMessageCheckService = new TransactionalMessageCheckService(this);
    }

    private void initialAcl() {
        if (!this.brokerConfig.isAclEnable()) {
            log.info("The broker dose not enable acl");
            return;
        }

        List<AccessValidator> accessValidators = ServiceProvider.load(ServiceProvider.ACL_VALIDATOR_ID, AccessValidator.class);
        if (accessValidators == null || accessValidators.isEmpty()) {
            log.info("The broker dose not load the AccessValidator");
            return;
        }

        for (AccessValidator accessValidator: accessValidators) {
            final AccessValidator validator = accessValidator;
            accessValidatorMap.put(validator.getClass(),validator);
            this.registerServerRPCHook(new RPCHook() {

                @Override
                public void doBeforeRequest(String remoteAddr, RemotingCommand request) {
                    //Do not catch the exception
                    validator.validate(validator.parse(request, remoteAddr));
                }

                @Override
                public void doAfterResponse(String remoteAddr, RemotingCommand request, RemotingCommand response) {
                }
            });
        }
    }


    private void initialRpcHooks() {

        List<RPCHook> rpcHooks = ServiceProvider.load(ServiceProvider.RPC_HOOK_ID, RPCHook.class);
        if (rpcHooks == null || rpcHooks.isEmpty()) {
            return;
        }
        for (RPCHook rpcHook: rpcHooks) {
            this.registerServerRPCHook(rpcHook);
        }
    }

    public void registerProcessor() {
        /**
         * SendMessageProcessor
         */
        SendMessageProcessor sendProcessor = new SendMessageProcessor(this);
        sendProcessor.registerSendMessageHook(sendMessageHookList);
        sendProcessor.registerConsumeMessageHook(consumeMessageHookList);

        this.remotingServer.registerProcessor(RequestCode.SEND_MESSAGE, sendProcessor, this.sendMessageExecutor);
        this.remotingServer.registerProcessor(RequestCode.SEND_MESSAGE_V2, sendProcessor, this.sendMessageExecutor);
        this.remotingServer.registerProcessor(RequestCode.SEND_BATCH_MESSAGE, sendProcessor, this.sendMessageExecutor);
        this.remotingServer.registerProcessor(RequestCode.CONSUMER_SEND_MSG_BACK, sendProcessor, this.sendMessageExecutor);
        this.fastRemotingServer.registerProcessor(RequestCode.SEND_MESSAGE, sendProcessor, this.sendMessageExecutor);
        this.fastRemotingServer.registerProcessor(RequestCode.SEND_MESSAGE_V2, sendProcessor, this.sendMessageExecutor);
        this.fastRemotingServer.registerProcessor(RequestCode.SEND_BATCH_MESSAGE, sendProcessor, this.sendMessageExecutor);
        this.fastRemotingServer.registerProcessor(RequestCode.CONSUMER_SEND_MSG_BACK, sendProcessor, this.sendMessageExecutor);
        /**
         * PullMessageProcessor
         */
        this.remotingServer.registerProcessor(RequestCode.PULL_MESSAGE, this.pullMessageProcessor, this.pullMessageExecutor);
        this.pullMessageProcessor.registerConsumeMessageHook(consumeMessageHookList);

        /**
         * ReplyMessageProcessor
         */
        ReplyMessageProcessor replyMessageProcessor = new ReplyMessageProcessor(this);
        replyMessageProcessor.registerSendMessageHook(sendMessageHookList);

        this.remotingServer.registerProcessor(RequestCode.SEND_REPLY_MESSAGE, replyMessageProcessor, replyMessageExecutor);
        this.remotingServer.registerProcessor(RequestCode.SEND_REPLY_MESSAGE_V2, replyMessageProcessor, replyMessageExecutor);
        this.fastRemotingServer.registerProcessor(RequestCode.SEND_REPLY_MESSAGE, replyMessageProcessor, replyMessageExecutor);
        this.fastRemotingServer.registerProcessor(RequestCode.SEND_REPLY_MESSAGE_V2, replyMessageProcessor, replyMessageExecutor);

        /**
         * QueryMessageProcessor
         */
        NettyRequestProcessor queryProcessor = new QueryMessageProcessor(this);
        this.remotingServer.registerProcessor(RequestCode.QUERY_MESSAGE, queryProcessor, this.queryMessageExecutor);
        this.remotingServer.registerProcessor(RequestCode.VIEW_MESSAGE_BY_ID, queryProcessor, this.queryMessageExecutor);

        this.fastRemotingServer.registerProcessor(RequestCode.QUERY_MESSAGE, queryProcessor, this.queryMessageExecutor);
        this.fastRemotingServer.registerProcessor(RequestCode.VIEW_MESSAGE_BY_ID, queryProcessor, this.queryMessageExecutor);

        /**
         * ClientManageProcessor
         */
        ClientManageProcessor clientProcessor = new ClientManageProcessor(this);
        this.remotingServer.registerProcessor(RequestCode.HEART_BEAT, clientProcessor, this.heartbeatExecutor);
        this.remotingServer.registerProcessor(RequestCode.UNREGISTER_CLIENT, clientProcessor, this.clientManageExecutor);
        this.remotingServer.registerProcessor(RequestCode.CHECK_CLIENT_CONFIG, clientProcessor, this.clientManageExecutor);

        this.fastRemotingServer.registerProcessor(RequestCode.HEART_BEAT, clientProcessor, this.heartbeatExecutor);
        this.fastRemotingServer.registerProcessor(RequestCode.UNREGISTER_CLIENT, clientProcessor, this.clientManageExecutor);
        this.fastRemotingServer.registerProcessor(RequestCode.CHECK_CLIENT_CONFIG, clientProcessor, this.clientManageExecutor);

        /**
         * ConsumerManageProcessor
         */
        ConsumerManageProcessor consumerManageProcessor = new ConsumerManageProcessor(this);
        this.remotingServer.registerProcessor(RequestCode.GET_CONSUMER_LIST_BY_GROUP, consumerManageProcessor, this.consumerManageExecutor);
        this.remotingServer.registerProcessor(RequestCode.UPDATE_CONSUMER_OFFSET, consumerManageProcessor, this.consumerManageExecutor);
        this.remotingServer.registerProcessor(RequestCode.QUERY_CONSUMER_OFFSET, consumerManageProcessor, this.consumerManageExecutor);

        this.fastRemotingServer.registerProcessor(RequestCode.GET_CONSUMER_LIST_BY_GROUP, consumerManageProcessor, this.consumerManageExecutor);
        this.fastRemotingServer.registerProcessor(RequestCode.UPDATE_CONSUMER_OFFSET, consumerManageProcessor, this.consumerManageExecutor);
        this.fastRemotingServer.registerProcessor(RequestCode.QUERY_CONSUMER_OFFSET, consumerManageProcessor, this.consumerManageExecutor);

        /**
         * EndTransactionProcessor
         */
        this.remotingServer.registerProcessor(RequestCode.END_TRANSACTION, new EndTransactionProcessor(this), this.endTransactionExecutor);
        this.fastRemotingServer.registerProcessor(RequestCode.END_TRANSACTION, new EndTransactionProcessor(this), this.endTransactionExecutor);

        /**
         * Default
         */
        AdminBrokerProcessor adminProcessor = new AdminBrokerProcessor(this);
        this.remotingServer.registerDefaultProcessor(adminProcessor, this.adminBrokerExecutor);
        this.fastRemotingServer.registerDefaultProcessor(adminProcessor, this.adminBrokerExecutor);
    }

    public BrokerStats getBrokerStats() {
        return brokerStats;
    }

    public void setBrokerStats(BrokerStats brokerStats) {
        this.brokerStats = brokerStats;
    }

    public void protectBroker() {
        if (this.brokerConfig.isDisableConsumeIfConsumerReadSlowly()) {
            final Iterator<Map.Entry<String, MomentStatsItem>> it = this.brokerStatsManager.getMomentStatsItemSetFallSize().getStatsItemTable().entrySet().iterator();
            while (it.hasNext()) {
                final Map.Entry<String, MomentStatsItem> next = it.next();
                final long fallBehindBytes = next.getValue().getValue().get();
                if (fallBehindBytes > this.brokerConfig.getConsumerFallbehindThreshold()) {
                    final String[] split = next.getValue().getStatsKey().split("@");
                    final String group = split[2];
                    LOG_PROTECTION.info("[PROTECT_BROKER] the consumer[{}] consume slowly, {} bytes, disable it", group, fallBehindBytes);
                    this.subscriptionGroupManager.disableConsume(group);
                }
            }
        }
    }

    public long headSlowTimeMills(BlockingQueue<Runnable> q) {
        long slowTimeMills = 0;
        final Runnable peek = q.peek();
        if (peek != null) {
            RequestTask rt = BrokerFastFailure.castRunnable(peek);
            slowTimeMills = rt == null ? 0 : this.messageStore.now() - rt.getCreateTimestamp();
        }

        if (slowTimeMills < 0) {
            slowTimeMills = 0;
        }

        return slowTimeMills;
    }

    public long headSlowTimeMills4SendThreadPoolQueue() {
        return this.headSlowTimeMills(this.sendThreadPoolQueue);
    }

    public long headSlowTimeMills4PullThreadPoolQueue() {
        return this.headSlowTimeMills(this.pullThreadPoolQueue);
    }

    public long headSlowTimeMills4QueryThreadPoolQueue() {
        return this.headSlowTimeMills(this.queryThreadPoolQueue);
    }

    public long headSlowTimeMills4EndTransactionThreadPoolQueue() {
        return this.headSlowTimeMills(this.endTransactionThreadPoolQueue);
    }

    public void printWaterMark() {
        LOG_WATER_MARK.info("[WATERMARK] Send Queue Size: {} SlowTimeMills: {}", this.sendThreadPoolQueue.size(), headSlowTimeMills4SendThreadPoolQueue());
        LOG_WATER_MARK.info("[WATERMARK] Pull Queue Size: {} SlowTimeMills: {}", this.pullThreadPoolQueue.size(), headSlowTimeMills4PullThreadPoolQueue());
        LOG_WATER_MARK.info("[WATERMARK] Query Queue Size: {} SlowTimeMills: {}", this.queryThreadPoolQueue.size(), headSlowTimeMills4QueryThreadPoolQueue());
        LOG_WATER_MARK.info("[WATERMARK] Transaction Queue Size: {} SlowTimeMills: {}", this.endTransactionThreadPoolQueue.size(), headSlowTimeMills4EndTransactionThreadPoolQueue());
    }

    public MessageStore getMessageStore() {
        return messageStore;
    }

    public void setMessageStore(MessageStore messageStore) {
        this.messageStore = messageStore;
    }

    private void printMasterAndSlaveDiff() {
        long diff = this.messageStore.slaveFallBehindMuch();

        // XXX: warn and notify me
        log.info("Slave fall behind master: {} bytes", diff);
    }

    public Broker2Client getBroker2Client() {
        return broker2Client;
    }

    public ConsumerManager getConsumerManager() {
        return consumerManager;
    }

    public ConsumerFilterManager getConsumerFilterManager() {
        return consumerFilterManager;
    }

    public ConsumerOffsetManager getConsumerOffsetManager() {
        return consumerOffsetManager;
    }

    public MessageStoreConfig getMessageStoreConfig() {
        return messageStoreConfig;
    }

    public ProducerManager getProducerManager() {
        return producerManager;
    }

    public void setFastRemotingServer(RemotingServer fastRemotingServer) {
        this.fastRemotingServer = fastRemotingServer;
    }

    public PullMessageProcessor getPullMessageProcessor() {
        return pullMessageProcessor;
    }

    public PullRequestHoldService getPullRequestHoldService() {
        return pullRequestHoldService;
    }

    public SubscriptionGroupManager getSubscriptionGroupManager() {
        return subscriptionGroupManager;
    }

    public void shutdown() {
        if (this.brokerStatsManager != null) {
            this.brokerStatsManager.shutdown();
        }

        if (this.clientHousekeepingService != null) {
            this.clientHousekeepingService.shutdown();
        }

        if (this.pullRequestHoldService != null) {
            this.pullRequestHoldService.shutdown();
        }

        if (this.remotingServer != null) {
            this.remotingServer.shutdown();
        }

        if (this.fastRemotingServer != null) {
            this.fastRemotingServer.shutdown();
        }

        if (this.fileWatchService != null) {
            this.fileWatchService.shutdown();
        }

        if (this.messageStore != null) {
            this.messageStore.shutdown();
        }

        this.scheduledExecutorService.shutdown();
        try {
            this.scheduledExecutorService.awaitTermination(5000, TimeUnit.MILLISECONDS);
        } catch (InterruptedException e) {
        }

        this.unregisterBrokerAll();

        if (this.sendMessageExecutor != null) {
            this.sendMessageExecutor.shutdown();
        }

        if (this.pullMessageExecutor != null) {
            this.pullMessageExecutor.shutdown();
        }

        if (this.replyMessageExecutor != null) {
            this.replyMessageExecutor.shutdown();
        }

        if (this.adminBrokerExecutor != null) {
            this.adminBrokerExecutor.shutdown();
        }

        if (this.brokerOuterAPI != null) {
            this.brokerOuterAPI.shutdown();
        }

        this.consumerOffsetManager.persist();

        if (this.filterServerManager != null) {
            this.filterServerManager.shutdown();
        }

        if (this.brokerFastFailure != null) {
            this.brokerFastFailure.shutdown();
        }

        if (this.consumerFilterManager != null) {
            this.consumerFilterManager.persist();
        }

        if (this.clientManageExecutor != null) {
            this.clientManageExecutor.shutdown();
        }

        if (this.queryMessageExecutor != null) {
            this.queryMessageExecutor.shutdown();
        }

        if (this.consumerManageExecutor != null) {
            this.consumerManageExecutor.shutdown();
        }

        if (this.fileWatchService != null) {
            this.fileWatchService.shutdown();
        }
        if (this.transactionalMessageCheckService != null) {
            this.transactionalMessageCheckService.shutdown(false);
        }

        if (this.endTransactionExecutor != null) {
            this.endTransactionExecutor.shutdown();
        }
    }

    private void unregisterBrokerAll() {
        this.brokerOuterAPI.unregisterBrokerAll(
            this.brokerConfig.getBrokerClusterName(),
            this.getBrokerAddr(),
            this.brokerConfig.getBrokerName(),
            this.brokerConfig.getBrokerId());
    }

    public String getBrokerAddr() {
        return this.brokerConfig.getBrokerIP1() + ":" + this.nettyServerConfig.getListenPort();
    }

    public void start() throws Exception {
        if (this.messageStore != null) {
            this.messageStore.start();
        }

        if (this.remotingServer != null) {
            this.remotingServer.start();
        }

        if (this.fastRemotingServer != null) {
            this.fastRemotingServer.start();
        }

        if (this.fileWatchService != null) {
            this.fileWatchService.start();
        }

        if (this.brokerOuterAPI != null) {
            this.brokerOuterAPI.start();
        }

        if (this.pullRequestHoldService != null) {
            this.pullRequestHoldService.start();
        }

        if (this.clientHousekeepingService != null) {
            this.clientHousekeepingService.start();
        }

        if (this.filterServerManager != null) {
            this.filterServerManager.start();
        }

        if (!messageStoreConfig.isEnableDLegerCommitLog()) {
            startProcessorByHa(messageStoreConfig.getBrokerRole());
            handleSlaveSynchronize(messageStoreConfig.getBrokerRole());
            this.registerBrokerAll(true, false, true);
        }

<<<<<<< HEAD


        this.registerBrokerAll(true, false, true);

        // broker 发送心跳包；
=======
>>>>>>> b4240d5c
        this.scheduledExecutorService.scheduleAtFixedRate(new Runnable() {

            @Override
            public void run() {
                try {
                    BrokerController.this.registerBrokerAll(true, false, brokerConfig.isForceRegister());
                } catch (Throwable e) {
                    log.error("registerBrokerAll Exception", e);
                }
            }
        }, 1000 * 10, Math.max(10000, Math.min(brokerConfig.getRegisterNameServerPeriod(), 60000)), TimeUnit.MILLISECONDS);

        if (this.brokerStatsManager != null) {
            this.brokerStatsManager.start();
        }

        if (this.brokerFastFailure != null) {
            this.brokerFastFailure.start();
        }


    }

    public synchronized void registerIncrementBrokerData(TopicConfig topicConfig, DataVersion dataVersion) {
        TopicConfig registerTopicConfig = topicConfig;
        if (!PermName.isWriteable(this.getBrokerConfig().getBrokerPermission())
            || !PermName.isReadable(this.getBrokerConfig().getBrokerPermission())) {
            registerTopicConfig =
                new TopicConfig(topicConfig.getTopicName(), topicConfig.getReadQueueNums(), topicConfig.getWriteQueueNums(),
                    this.brokerConfig.getBrokerPermission());
        }

        ConcurrentMap<String, TopicConfig> topicConfigTable = new ConcurrentHashMap<String, TopicConfig>();
        topicConfigTable.put(topicConfig.getTopicName(), registerTopicConfig);
        TopicConfigSerializeWrapper topicConfigSerializeWrapper = new TopicConfigSerializeWrapper();
        topicConfigSerializeWrapper.setDataVersion(dataVersion);
        topicConfigSerializeWrapper.setTopicConfigTable(topicConfigTable);

        doRegisterBrokerAll(true, false, topicConfigSerializeWrapper);
    }

    public synchronized void registerBrokerAll(final boolean checkOrderConfig, boolean oneway, boolean forceRegister) {


        TopicConfigSerializeWrapper topicConfigWrapper = this.getTopicConfigManager().buildTopicConfigSerializeWrapper();

        if (!PermName.isWriteable(this.getBrokerConfig().getBrokerPermission())
            || !PermName.isReadable(this.getBrokerConfig().getBrokerPermission())) {
            ConcurrentHashMap<String, TopicConfig> topicConfigTable = new ConcurrentHashMap<String, TopicConfig>();
            for (TopicConfig topicConfig : topicConfigWrapper.getTopicConfigTable().values()) {
                TopicConfig tmp =
                    new TopicConfig(topicConfig.getTopicName(), topicConfig.getReadQueueNums(), topicConfig.getWriteQueueNums(),
                        this.brokerConfig.getBrokerPermission());
                topicConfigTable.put(topicConfig.getTopicName(), tmp);
            }
            topicConfigWrapper.setTopicConfigTable(topicConfigTable);
        }

        if (forceRegister || needRegister(this.brokerConfig.getBrokerClusterName(),
            this.getBrokerAddr(),
            this.brokerConfig.getBrokerName(),
            this.brokerConfig.getBrokerId(),
            this.brokerConfig.getRegisterBrokerTimeoutMills())) {
            doRegisterBrokerAll(checkOrderConfig, oneway, topicConfigWrapper);
        }
    }

    private void doRegisterBrokerAll(boolean checkOrderConfig, boolean oneway,
        TopicConfigSerializeWrapper topicConfigWrapper) {
        List<RegisterBrokerResult> registerBrokerResultList = this.brokerOuterAPI.registerBrokerAll(
            this.brokerConfig.getBrokerClusterName(),
            this.getBrokerAddr(),
            this.brokerConfig.getBrokerName(),
            this.brokerConfig.getBrokerId(),
            this.getHAServerAddr(),
            topicConfigWrapper,
            this.filterServerManager.buildNewFilterServerList(),
            oneway,
            this.brokerConfig.getRegisterBrokerTimeoutMills(),
            this.brokerConfig.isCompressedRegister());

        if (registerBrokerResultList.size() > 0) {
            RegisterBrokerResult registerBrokerResult = registerBrokerResultList.get(0);
            if (registerBrokerResult != null) {
                if (this.updateMasterHAServerAddrPeriodically && registerBrokerResult.getHaServerAddr() != null) {
                    this.messageStore.updateHaMasterAddress(registerBrokerResult.getHaServerAddr());
                }

                this.slaveSynchronize.setMasterAddr(registerBrokerResult.getMasterAddr());

                if (checkOrderConfig) {
                    this.getTopicConfigManager().updateOrderTopicConfig(registerBrokerResult.getKvTable());
                }
            }
        }
    }

    private boolean needRegister(final String clusterName,
        final String brokerAddr,
        final String brokerName,
        final long brokerId,
        final int timeoutMills) {

        TopicConfigSerializeWrapper topicConfigWrapper = this.getTopicConfigManager().buildTopicConfigSerializeWrapper();
        List<Boolean> changeList = brokerOuterAPI.needRegister(clusterName, brokerAddr, brokerName, brokerId, topicConfigWrapper, timeoutMills);
        boolean needRegister = false;
        for (Boolean changed : changeList) {
            if (changed) {
                needRegister = true;
                break;
            }
        }
        return needRegister;
    }

    public TopicConfigManager getTopicConfigManager() {
        return topicConfigManager;
    }

    public void setTopicConfigManager(TopicConfigManager topicConfigManager) {
        this.topicConfigManager = topicConfigManager;
    }

    public String getHAServerAddr() {
        return this.brokerConfig.getBrokerIP2() + ":" + this.messageStoreConfig.getHaListenPort();
    }

    public RebalanceLockManager getRebalanceLockManager() {
        return rebalanceLockManager;
    }

    public SlaveSynchronize getSlaveSynchronize() {
        return slaveSynchronize;
    }

    public ExecutorService getPullMessageExecutor() {
        return pullMessageExecutor;
    }

    public void setPullMessageExecutor(ExecutorService pullMessageExecutor) {
        this.pullMessageExecutor = pullMessageExecutor;
    }

    public BlockingQueue<Runnable> getSendThreadPoolQueue() {
        return sendThreadPoolQueue;
    }

    public FilterServerManager getFilterServerManager() {
        return filterServerManager;
    }

    public BrokerStatsManager getBrokerStatsManager() {
        return brokerStatsManager;
    }

    public List<SendMessageHook> getSendMessageHookList() {
        return sendMessageHookList;
    }

    public void registerSendMessageHook(final SendMessageHook hook) {
        this.sendMessageHookList.add(hook);
        log.info("register SendMessageHook Hook, {}", hook.hookName());
    }

    public List<ConsumeMessageHook> getConsumeMessageHookList() {
        return consumeMessageHookList;
    }

    public void registerConsumeMessageHook(final ConsumeMessageHook hook) {
        this.consumeMessageHookList.add(hook);
        log.info("register ConsumeMessageHook Hook, {}", hook.hookName());
    }

    public void registerServerRPCHook(RPCHook rpcHook) {
        getRemotingServer().registerRPCHook(rpcHook);
        this.fastRemotingServer.registerRPCHook(rpcHook);
    }

    public RemotingServer getRemotingServer() {
        return remotingServer;
    }

    public void setRemotingServer(RemotingServer remotingServer) {
        this.remotingServer = remotingServer;
    }

    public void registerClientRPCHook(RPCHook rpcHook) {
        this.getBrokerOuterAPI().registerRPCHook(rpcHook);
    }

    public BrokerOuterAPI getBrokerOuterAPI() {
        return brokerOuterAPI;
    }

    public InetSocketAddress getStoreHost() {
        return storeHost;
    }

    public void setStoreHost(InetSocketAddress storeHost) {
        this.storeHost = storeHost;
    }

    public Configuration getConfiguration() {
        return this.configuration;
    }

    public BlockingQueue<Runnable> getHeartbeatThreadPoolQueue() {
        return heartbeatThreadPoolQueue;
    }

    public TransactionalMessageCheckService getTransactionalMessageCheckService() {
        return transactionalMessageCheckService;
    }

    public void setTransactionalMessageCheckService(
        TransactionalMessageCheckService transactionalMessageCheckService) {
        this.transactionalMessageCheckService = transactionalMessageCheckService;
    }

    public TransactionalMessageService getTransactionalMessageService() {
        return transactionalMessageService;
    }

    public void setTransactionalMessageService(TransactionalMessageService transactionalMessageService) {
        this.transactionalMessageService = transactionalMessageService;
    }

    public AbstractTransactionalMessageCheckListener getTransactionalMessageCheckListener() {
        return transactionalMessageCheckListener;
    }

    public void setTransactionalMessageCheckListener(
        AbstractTransactionalMessageCheckListener transactionalMessageCheckListener) {
        this.transactionalMessageCheckListener = transactionalMessageCheckListener;
    }


    public BlockingQueue<Runnable> getEndTransactionThreadPoolQueue() {
        return endTransactionThreadPoolQueue;

    }

    public Map<Class, AccessValidator> getAccessValidatorMap() {
        return accessValidatorMap;
    }

    // 处理slave同步
    private void handleSlaveSynchronize(BrokerRole role) {
        if (role == BrokerRole.SLAVE) {
            if (null != slaveSyncFuture) {
                slaveSyncFuture.cancel(false);
            }
            this.slaveSynchronize.setMasterAddr(null);
            slaveSyncFuture = this.scheduledExecutorService.scheduleAtFixedRate(new Runnable() {
                @Override
                public void run() {
                    try {
                        BrokerController.this.slaveSynchronize.syncAll();
                    }
                    catch (Throwable e) {
                        log.error("ScheduledTask SlaveSynchronize syncAll error.", e);
                    }
                }
            }, 1000 * 3, 1000 * 10, TimeUnit.MILLISECONDS);
        } else {
            //handle the slave synchronise
            if (null != slaveSyncFuture) {
                slaveSyncFuture.cancel(false);
            }
            this.slaveSynchronize.setMasterAddr(null);
        }
    }

    public void changeToSlave(int brokerId) {
        log.info("Begin to change to slave brokerName={} brokerId={}", brokerConfig.getBrokerName(), brokerId);

        //change the role
        brokerConfig.setBrokerId(brokerId == 0 ? 1 : brokerId); //TO DO check
        messageStoreConfig.setBrokerRole(BrokerRole.SLAVE);

        //handle the scheduled service
        try {
            this.messageStore.handleScheduleMessageService(BrokerRole.SLAVE);
        } catch (Throwable t) {
            log.error("[MONITOR] handleScheduleMessageService failed when changing to slave", t);
        }

        //handle the transactional service
        try {
            this.shutdownProcessorByHa();
        } catch (Throwable t) {
            log.error("[MONITOR] shutdownProcessorByHa failed when changing to slave", t);
        }

        //handle the slave synchronise
        handleSlaveSynchronize(BrokerRole.SLAVE);

        try {
            this.registerBrokerAll(true, true, brokerConfig.isForceRegister());
        } catch (Throwable ignored) {

        }
        log.info("Finish to change to slave brokerName={} brokerId={}", brokerConfig.getBrokerName(), brokerId);
    }



    public void changeToMaster(BrokerRole role) {
        if (role == BrokerRole.SLAVE) {
            return;
        }
        log.info("Begin to change to master brokerName={}", brokerConfig.getBrokerName());

        //handle the slave synchronise
        handleSlaveSynchronize(role);

        //handle the scheduled service
        try {
            this.messageStore.handleScheduleMessageService(role);
        } catch (Throwable t) {
            log.error("[MONITOR] handleScheduleMessageService failed when changing to master", t);
        }

        //handle the transactional service
        try {
            this.startProcessorByHa(BrokerRole.SYNC_MASTER);
        } catch (Throwable t) {
            log.error("[MONITOR] startProcessorByHa failed when changing to master", t);
        }

        //if the operations above are totally successful, we change to master
        brokerConfig.setBrokerId(0); //TO DO check
        messageStoreConfig.setBrokerRole(role);

        try {
            this.registerBrokerAll(true, true, brokerConfig.isForceRegister());
        } catch (Throwable ignored) {

        }
        log.info("Finish to change to master brokerName={}", brokerConfig.getBrokerName());
    }

    private void startProcessorByHa(BrokerRole role) {
        if (BrokerRole.SLAVE != role) {
            if (this.transactionalMessageCheckService != null) {
                this.transactionalMessageCheckService.start();
            }
        }
    }

    private void shutdownProcessorByHa() {
        if (this.transactionalMessageCheckService != null) {
            this.transactionalMessageCheckService.shutdown(true);
        }
    }

    public ExecutorService getSendMessageExecutor() {
        return sendMessageExecutor;
    }
}<|MERGE_RESOLUTION|>--- conflicted
+++ resolved
@@ -366,9 +366,6 @@
                 TimeUnit.MILLISECONDS,
                 this.pullThreadPoolQueue,
                 new ThreadFactoryImpl("PullMessageThread_"));
-<<<<<<< HEAD
-            //查询消息的线程池配置
-=======
 
             this.replyMessageExecutor = new BrokerFixedThreadPoolExecutor(
                 this.brokerConfig.getProcessReplyMessageThreadPoolNums(),
@@ -378,7 +375,7 @@
                 this.replyThreadPoolQueue,
                 new ThreadFactoryImpl("ProcessReplyMessageThread_"));
 
->>>>>>> b4240d5c
+            //查询消息的线程池配置
             this.queryMessageExecutor = new BrokerFixedThreadPoolExecutor(
                 this.brokerConfig.getQueryMessageThreadPoolNums(),
                 this.brokerConfig.getQueryMessageThreadPoolNums(),
@@ -986,14 +983,7 @@
             this.registerBrokerAll(true, false, true);
         }
 
-<<<<<<< HEAD
-
-
-        this.registerBrokerAll(true, false, true);
-
         // broker 发送心跳包；
-=======
->>>>>>> b4240d5c
         this.scheduledExecutorService.scheduleAtFixedRate(new Runnable() {
 
             @Override
