/*
 * Licensed to the Apache Software Foundation (ASF) under one or more
 * contributor license agreements.  See the NOTICE file distributed with
 * this work for additional information regarding copyright ownership.
 * The ASF licenses this file to You under the Apache License, Version 2.0
 * (the "License"); you may not use this file except in compliance with
 * the License.  You may obtain a copy of the License at
 *
 *     http://www.apache.org/licenses/LICENSE-2.0
 *
 * Unless required by applicable law or agreed to in writing, software
 * distributed under the License is distributed on an "AS IS" BASIS,
 * WITHOUT WARRANTIES OR CONDITIONS OF ANY KIND, either express or implied.
 * See the License for the specific language governing permissions and
 * limitations under the License.
 */
package org.apache.rocketmq.broker;

import java.io.IOException;
import java.net.InetSocketAddress;
import java.util.ArrayList;
import java.util.HashMap;
import java.util.Iterator;
import java.util.List;
import java.util.Map;
import java.util.concurrent.BlockingQueue;
import java.util.concurrent.ConcurrentHashMap;
import java.util.concurrent.ConcurrentMap;
import java.util.concurrent.ExecutorService;
import java.util.concurrent.Executors;
import java.util.concurrent.Future;
import java.util.concurrent.LinkedBlockingQueue;
import java.util.concurrent.ScheduledExecutorService;
import java.util.concurrent.ThreadPoolExecutor;
import java.util.concurrent.TimeUnit;
import org.apache.rocketmq.acl.AccessValidator;
import org.apache.rocketmq.broker.client.ClientHousekeepingService;
import org.apache.rocketmq.broker.client.ConsumerIdsChangeListener;
import org.apache.rocketmq.broker.client.ConsumerManager;
import org.apache.rocketmq.broker.client.DefaultConsumerIdsChangeListener;
import org.apache.rocketmq.broker.client.ProducerManager;
import org.apache.rocketmq.broker.client.net.Broker2Client;
import org.apache.rocketmq.broker.client.rebalance.RebalanceLockManager;
import org.apache.rocketmq.broker.dledger.DLedgerRoleChangeHandler;
import org.apache.rocketmq.broker.filter.CommitLogDispatcherCalcBitMap;
import org.apache.rocketmq.broker.filter.ConsumerFilterManager;
import org.apache.rocketmq.broker.filtersrv.FilterServerManager;
import org.apache.rocketmq.broker.latency.BrokerFastFailure;
import org.apache.rocketmq.broker.latency.BrokerFixedThreadPoolExecutor;
import org.apache.rocketmq.broker.longpolling.NotifyMessageArrivingListener;
import org.apache.rocketmq.broker.longpolling.PullRequestHoldService;
import org.apache.rocketmq.broker.mqtrace.ConsumeMessageHook;
import org.apache.rocketmq.broker.mqtrace.SendMessageHook;
import org.apache.rocketmq.broker.offset.ConsumerOffsetManager;
import org.apache.rocketmq.broker.out.BrokerOuterAPI;
import org.apache.rocketmq.broker.plugin.MessageStoreFactory;
import org.apache.rocketmq.broker.plugin.MessageStorePluginContext;
import org.apache.rocketmq.broker.processor.AdminBrokerProcessor;
import org.apache.rocketmq.broker.processor.ClientManageProcessor;
import org.apache.rocketmq.broker.processor.ConsumerManageProcessor;
import org.apache.rocketmq.broker.processor.EndTransactionProcessor;
import org.apache.rocketmq.broker.processor.PullMessageProcessor;
import org.apache.rocketmq.broker.processor.QueryMessageProcessor;
import org.apache.rocketmq.broker.processor.ReplyMessageProcessor;
import org.apache.rocketmq.broker.processor.SendMessageProcessor;
import org.apache.rocketmq.broker.slave.SlaveSynchronize;
import org.apache.rocketmq.broker.subscription.SubscriptionGroupManager;
import org.apache.rocketmq.broker.topic.TopicConfigManager;
import org.apache.rocketmq.broker.transaction.AbstractTransactionalMessageCheckListener;
import org.apache.rocketmq.broker.transaction.TransactionalMessageCheckService;
import org.apache.rocketmq.broker.transaction.TransactionalMessageService;
import org.apache.rocketmq.broker.transaction.queue.DefaultTransactionalMessageCheckListener;
import org.apache.rocketmq.broker.transaction.queue.TransactionalMessageBridge;
import org.apache.rocketmq.broker.transaction.queue.TransactionalMessageServiceImpl;
import org.apache.rocketmq.broker.util.ServiceProvider;
import org.apache.rocketmq.common.BrokerConfig;
import org.apache.rocketmq.common.Configuration;
import org.apache.rocketmq.common.DataVersion;
import org.apache.rocketmq.common.ThreadFactoryImpl;
import org.apache.rocketmq.common.TopicConfig;
import org.apache.rocketmq.common.UtilAll;
import org.apache.rocketmq.common.constant.LoggerName;
import org.apache.rocketmq.common.constant.PermName;
import org.apache.rocketmq.common.namesrv.RegisterBrokerResult;
import org.apache.rocketmq.common.protocol.RequestCode;
import org.apache.rocketmq.common.protocol.body.TopicConfigSerializeWrapper;
import org.apache.rocketmq.common.stats.MomentStatsItem;
import org.apache.rocketmq.logging.InternalLogger;
import org.apache.rocketmq.logging.InternalLoggerFactory;
import org.apache.rocketmq.remoting.RPCHook;
import org.apache.rocketmq.remoting.RemotingServer;
import org.apache.rocketmq.remoting.common.TlsMode;
import org.apache.rocketmq.remoting.netty.NettyClientConfig;
import org.apache.rocketmq.remoting.netty.NettyRemotingServer;
import org.apache.rocketmq.remoting.netty.NettyRequestProcessor;
import org.apache.rocketmq.remoting.netty.NettyServerConfig;
import org.apache.rocketmq.remoting.netty.RequestTask;
import org.apache.rocketmq.remoting.netty.TlsSystemConfig;
import org.apache.rocketmq.remoting.protocol.RemotingCommand;
import org.apache.rocketmq.srvutil.FileWatchService;
import org.apache.rocketmq.store.DefaultMessageStore;
import org.apache.rocketmq.store.MessageArrivingListener;
import org.apache.rocketmq.store.MessageStore;
import org.apache.rocketmq.store.config.BrokerRole;
import org.apache.rocketmq.store.config.MessageStoreConfig;
import org.apache.rocketmq.store.dledger.DLedgerCommitLog;
import org.apache.rocketmq.store.stats.BrokerStats;
import org.apache.rocketmq.store.stats.BrokerStatsManager;


public class BrokerController {
    private static final InternalLogger log = InternalLoggerFactory.getLogger(LoggerName.BROKER_LOGGER_NAME);
    private static final InternalLogger LOG_PROTECTION = InternalLoggerFactory.getLogger(LoggerName.PROTECTION_LOGGER_NAME);
    private static final InternalLogger LOG_WATER_MARK = InternalLoggerFactory.getLogger(LoggerName.WATER_MARK_LOGGER_NAME);

    //Broker配置数据的缓存类，所有数据都以本地文件的方式存在broker上，同时会缓存全量数据在内存中。


    // 整个broker的配置，根据配置信息设置必要的属性，核心的有当前broker的名称，分组，是否master，历史内容的存储位置等
    private final BrokerConfig brokerConfig;
    // broker作为服务端启动nettyServer的配置
    private final NettyServerConfig nettyServerConfig;
    // broker作为客户端的NettyClient的配置
    private final NettyClientConfig nettyClientConfig;
    // 消息存储的核心配置，主要体现消息的存储位置，单个文件大小，内存刷盘频率等事关性能的配置
    private final MessageStoreConfig messageStoreConfig;
    // consumer端的消费offset的集中管理，主要的关系就是topic，group，queueid，offset

    //管理每个consumer group消息消费的进度。Cluster的consumer会在消息消费成功后把offset信息同步给broker
    private final ConsumerOffsetManager consumerOffsetManager;
    // consumer的管理和维护，提供consumer的注册，取消，关闭等，主要的关系是group，consumerBroupInfo
    private final ConsumerManager consumerManager;
    // consumer的过滤管理，针对consumer端的消息过滤，主要关系是topic，consumer，expression
    private final ConsumerFilterManager consumerFilterManager;
    // producer的管理和维护，提供producer的注册，取消，关闭等，主要关系是group，channel，ClientChannelInfo
    private final ProducerManager producerManager;
    //基于netty的框架实现，主要监听客户端的网络操作，网络的链接、关闭、异常、空闲等事件操作
    private final ClientHousekeepingService clientHousekeepingService;
    //针对consumer的请求拉取消息的事件处理，基于netty框架，解析并执行内部业务功能，最后将数据返回
    private final PullMessageProcessor pullMessageProcessor;
    //针对客户端请求的服务保持，是java的Thread模式，主要是监听消息有新的时候通知客户端执行拉取操作
    private final PullRequestHoldService pullRequestHoldService;
    //新消息到达的监听服务，联合PullRequestHostService进行消息到达的通知功能
    private final MessageArrivingListener messageArrivingListener;
    //broker对请求处理的封装类，处理对应的操作，主要有通知，重置，转换，状态等
    private final Broker2Client broker2Client;
    private final SubscriptionGroupManager subscriptionGroupManager;
    private final ConsumerIdsChangeListener consumerIdsChangeListener;
    private final RebalanceLockManager rebalanceLockManager = new RebalanceLockManager();
    //broker请求外部的封装，主要是通过netty的底层通信完成和namesrv的交互
    private final BrokerOuterAPI brokerOuterAPI;
    private final ScheduledExecutorService scheduledExecutorService = Executors.newSingleThreadScheduledExecutor(new ThreadFactoryImpl(
        "BrokerControllerScheduledThread"));
    //salve的同步操作，如果broker是slave角色，执行同步操作，主要同步元数据信息
    private final SlaveSynchronize slaveSynchronize;
    // 各种队列，主要是处理发送，拉取，查询等操作，内部是多线程队列机制提高并发处理
    private final BlockingQueue<Runnable> sendThreadPoolQueue;
    private final BlockingQueue<Runnable> pullThreadPoolQueue;
    private final BlockingQueue<Runnable> replyThreadPoolQueue;
    private final BlockingQueue<Runnable> queryThreadPoolQueue;
    private final BlockingQueue<Runnable> clientManagerThreadPoolQueue;
    private final BlockingQueue<Runnable> heartbeatThreadPoolQueue;
    private final BlockingQueue<Runnable> consumerManagerThreadPoolQueue;
    private final BlockingQueue<Runnable> endTransactionThreadPoolQueue;
    // 基于shell的服务端过滤管理
    private final FilterServerManager filterServerManager;
    // broker的服务状态管理，实时记录broker的操作性能
    private final BrokerStatsManager brokerStatsManager;
    private final List<SendMessageHook> sendMessageHookList = new ArrayList<SendMessageHook>();
    private final List<ConsumeMessageHook> consumeMessageHookList = new ArrayList<ConsumeMessageHook>();
    // 消息的存储功能，核心及高性能的消息存储
    private MessageStore messageStore;
    //broker作为服务的nettyServer的启动
    private RemotingServer remotingServer;
    //broker的两级服务，一个是快速提供服务操作，只是没有pull的事件处理
    private RemotingServer fastRemotingServer;
    //topic的配置管理，主要提供根据topic获得对应的topic的配置信息，涉及读写队列数量、操作权限等;
    // 管理所有broker上存在的topic以及queue的信息。topic的数据会定时和nameserv做同步，以更新Nameserv上的topic路由信息。
    private TopicConfigManager topicConfigManager;
    // 各种线程池服务，和队列一一对应关系，执行多线程操作的配置
    private ExecutorService sendMessageExecutor;
    private ExecutorService pullMessageExecutor;
    private ExecutorService replyMessageExecutor;
    private ExecutorService queryMessageExecutor;
    private ExecutorService adminBrokerExecutor;
    private ExecutorService clientManageExecutor;
    private ExecutorService heartbeatExecutor;
    private ExecutorService consumerManageExecutor;
    private ExecutorService endTransactionExecutor;
    private boolean updateMasterHAServerAddrPeriodically = false;
    //broker的各种操作预警机制，主要有记录操作数量
    private BrokerStats brokerStats;
    private InetSocketAddress storeHost;
    //broker的快速失败策略，主要针对系统的请求，开启开功能及时清理过期的请求，避免请求堆积
    private BrokerFastFailure brokerFastFailure;
    private Configuration configuration;
    //文件监听服务，如果netty提供ssl安全机制，则加载对应的安全key并执行安全机制
    private FileWatchService fileWatchService;
    //针对事物消息的验证服务，后面讲事物处理的时候再一块讲解
    private TransactionalMessageCheckService transactionalMessageCheckService;
    //事物消息服务，处理接受的内容是事物消息
    private TransactionalMessageService transactionalMessageService;
    private AbstractTransactionalMessageCheckListener transactionalMessageCheckListener;
    private Future<?> slaveSyncFuture;
    private Map<Class,AccessValidator> accessValidatorMap = new HashMap<Class, AccessValidator>();

    public BrokerController(
        final BrokerConfig brokerConfig,
        final NettyServerConfig nettyServerConfig,
        final NettyClientConfig nettyClientConfig,
        final MessageStoreConfig messageStoreConfig
    ) {
        this.brokerConfig = brokerConfig;
        this.nettyServerConfig = nettyServerConfig;
        this.nettyClientConfig = nettyClientConfig;
        this.messageStoreConfig = messageStoreConfig;
        //消费端的offset管理
        this.consumerOffsetManager = new ConsumerOffsetManager(this);
        ////topic的管理
        this.topicConfigManager = new TopicConfigManager(this);
        //pull消息的处理
        this.pullMessageProcessor = new PullMessageProcessor(this);
        //pull消息的服务
        this.pullRequestHoldService = new PullRequestHoldService(this);
        //消息到达后执行的监听处理
        this.messageArrivingListener = new NotifyMessageArrivingListener(this.pullRequestHoldService);
        //消费消息的id监听
        this.consumerIdsChangeListener = new DefaultConsumerIdsChangeListener(this);
        //消费者管理，基于特定的消费id
        this.consumerManager = new ConsumerManager(this.consumerIdsChangeListener);
        this.consumerFilterManager = new ConsumerFilterManager(this);
        //发送方管理
        this.producerManager = new ProducerManager();
        //监听客户端的网络
        this.clientHousekeepingService = new ClientHousekeepingService(this);
        //broker作为客户端进行心跳鉴定对访问者的操作
        this.broker2Client = new Broker2Client(this);
        //订阅消息的管理
        this.subscriptionGroupManager = new SubscriptionGroupManager(this);
        //broker的接口服务管理，主要和namesrv交互
        this.brokerOuterAPI = new BrokerOuterAPI(nettyClientConfig);
        //过滤管理
        this.filterServerManager = new FilterServerManager(this);
        //主从同步管理，主要对slave有效，同步元数据
        this.slaveSynchronize = new SlaveSynchronize(this);
        //内部操作队列
        this.sendThreadPoolQueue = new LinkedBlockingQueue<Runnable>(this.brokerConfig.getSendThreadPoolQueueCapacity());
        this.pullThreadPoolQueue = new LinkedBlockingQueue<Runnable>(this.brokerConfig.getPullThreadPoolQueueCapacity());
        this.replyThreadPoolQueue = new LinkedBlockingQueue<Runnable>(this.brokerConfig.getReplyThreadPoolQueueCapacity());
        this.queryThreadPoolQueue = new LinkedBlockingQueue<Runnable>(this.brokerConfig.getQueryThreadPoolQueueCapacity());
        this.clientManagerThreadPoolQueue = new LinkedBlockingQueue<Runnable>(this.brokerConfig.getClientManagerThreadPoolQueueCapacity());
        this.consumerManagerThreadPoolQueue = new LinkedBlockingQueue<Runnable>(this.brokerConfig.getConsumerManagerThreadPoolQueueCapacity());
        this.heartbeatThreadPoolQueue = new LinkedBlockingQueue<Runnable>(this.brokerConfig.getHeartbeatThreadPoolQueueCapacity());
        this.endTransactionThreadPoolQueue = new LinkedBlockingQueue<Runnable>(this.brokerConfig.getEndTransactionPoolQueueCapacity());
        //当前broker的状态管理
        this.brokerStatsManager = new BrokerStatsManager(this.brokerConfig.getBrokerClusterName());
        this.setStoreHost(new InetSocketAddress(this.getBrokerConfig().getBrokerIP1(), this.getNettyServerConfig().getListenPort()));
        //快速失败策略
        this.brokerFastFailure = new BrokerFastFailure(this);
        this.configuration = new Configuration(
            log,
            BrokerPathConfigHelper.getBrokerConfigPath(),
            this.brokerConfig, this.nettyServerConfig, this.nettyClientConfig, this.messageStoreConfig
        );
    }

    public BrokerConfig getBrokerConfig() {
        return brokerConfig;
    }

    public NettyServerConfig getNettyServerConfig() {
        return nettyServerConfig;
    }

    public BlockingQueue<Runnable> getPullThreadPoolQueue() {
        return pullThreadPoolQueue;
    }

    public BlockingQueue<Runnable> getQueryThreadPoolQueue() {
        return queryThreadPoolQueue;
    }


    /**
     *
     * 整体操作流程步骤是：
     *
     * 1，加载历史的内容，历史内容都是存储到本地的文件中，主要是做消息接受，分发，过滤的管理内容加载
     *
     * 2，加载消息存储内容，核心重要原生的消息读取
     *
     * 3，构造netty的服务，当前作为broker的服务端
     *
     * 4，各种执行消息操作的线程池配置，内部是基于各个功能做线程池隔离
     *
     * 5，注册事件处理机制，特别说，这里注册时处理拉取消息以外的事件处理
     *
     * 6，执行各种任务调度，主要是报告当前服务情况，保存基于消息的管理内容，和namesrv的数据交互
     *
     * 7，基于高可用的master，salve的配置及输出
     *
     * 8，执行事物，鉴权，hooks的操作
     *
    * */

    public boolean initialize() throws CloneNotSupportedException {

        /**
         * 加载
         * topics.json、consumerOffset.json、subscriptionGroup.json文件，
         * 分别将各文件的数据存入TopicConfigManager、
         * ConsumerOffsetManager、SubscriptionGroupManager对象中
         * */
        //加载topic的配置信息，从历史的配置文件保存中
        boolean result = this.topicConfigManager.load();
        //加载consumer的偏移量
        result = result && this.consumerOffsetManager.load();
        //加载订阅的分组
        result = result && this.subscriptionGroupManager.load();
        //加载consumer的过滤器
        result = result && this.consumerFilterManager.load();

        if (result) {
            try {
                //核心文件存储实现类
                this.messageStore = new DefaultMessageStore(this.messageStoreConfig, this.brokerStatsManager, this.messageArrivingListener, this.brokerConfig);
                if (messageStoreConfig.isEnableDLegerCommitLog()) {
                    DLedgerRoleChangeHandler roleChangeHandler = new DLedgerRoleChangeHandler(this, (DefaultMessageStore) messageStore);
                    ((DLedgerCommitLog)((DefaultMessageStore) messageStore).getCommitLog()).getdLedgerServer().getdLedgerLeaderElector().addRoleChangeHandler(roleChangeHandler);
                }
                //borker的状态监控
                this.brokerStats = new BrokerStats((DefaultMessageStore) this.messageStore);
                //load plugin
                MessageStorePluginContext context = new MessageStorePluginContext(messageStoreConfig, brokerStatsManager, messageArrivingListener, brokerConfig);
                this.messageStore = MessageStoreFactory.build(context, this.messageStore);
                this.messageStore.getDispatcherList().addFirst(new CommitLogDispatcherCalcBitMap(this.brokerConfig, this.consumerFilterManager));
            } catch (IOException e) {
                result = false;
                log.error("Failed to initialize", e);
            }
        }

        //加载历史数据
        result = result && this.messageStore.load();

        if (result) {
            //broker的服务端实现核心，网络通信的netty实现
            this.remotingServer = new NettyRemotingServer(this.nettyServerConfig, this.clientHousekeepingService);
            NettyServerConfig fastConfig = (NettyServerConfig) this.nettyServerConfig.clone();
            fastConfig.setListenPort(nettyServerConfig.getListenPort() - 2);
            //快速服务端实现，后期再详细的分析
            this.fastRemotingServer = new NettyRemotingServer(fastConfig, this.clientHousekeepingService);
            //发送消息的线程池配置
            this.sendMessageExecutor = new BrokerFixedThreadPoolExecutor(
                this.brokerConfig.getSendMessageThreadPoolNums(),
                this.brokerConfig.getSendMessageThreadPoolNums(),
                1000 * 60,
                TimeUnit.MILLISECONDS,
                this.sendThreadPoolQueue,
                new ThreadFactoryImpl("SendMessageThread_"));
            //拉取消息的线程池配置
            this.pullMessageExecutor = new BrokerFixedThreadPoolExecutor(
                this.brokerConfig.getPullMessageThreadPoolNums(),
                this.brokerConfig.getPullMessageThreadPoolNums(),
                1000 * 60,
                TimeUnit.MILLISECONDS,
                this.pullThreadPoolQueue,
                new ThreadFactoryImpl("PullMessageThread_"));
<<<<<<< HEAD
            //查询消息的线程池配置
=======

            this.replyMessageExecutor = new BrokerFixedThreadPoolExecutor(
                this.brokerConfig.getProcessReplyMessageThreadPoolNums(),
                this.brokerConfig.getProcessReplyMessageThreadPoolNums(),
                1000 * 60,
                TimeUnit.MILLISECONDS,
                this.replyThreadPoolQueue,
                new ThreadFactoryImpl("ProcessReplyMessageThread_"));

>>>>>>> b4240d5c
            this.queryMessageExecutor = new BrokerFixedThreadPoolExecutor(
                this.brokerConfig.getQueryMessageThreadPoolNums(),
                this.brokerConfig.getQueryMessageThreadPoolNums(),
                1000 * 60,
                TimeUnit.MILLISECONDS,
                this.queryThreadPoolQueue,
                new ThreadFactoryImpl("QueryMessageThread_"));
            //admin的broker的线程池
            this.adminBrokerExecutor =
                Executors.newFixedThreadPool(this.brokerConfig.getAdminBrokerThreadPoolNums(), new ThreadFactoryImpl(
                    "AdminBrokerThread_"));
            //客户端管理的线程池
            this.clientManageExecutor = new ThreadPoolExecutor(
                this.brokerConfig.getClientManageThreadPoolNums(),
                this.brokerConfig.getClientManageThreadPoolNums(),
                1000 * 60,
                TimeUnit.MILLISECONDS,
                this.clientManagerThreadPoolQueue,
                new ThreadFactoryImpl("ClientManageThread_"));
            //broker的心跳检车线程池
            this.heartbeatExecutor = new BrokerFixedThreadPoolExecutor(
                this.brokerConfig.getHeartbeatThreadPoolNums(),
                this.brokerConfig.getHeartbeatThreadPoolNums(),
                1000 * 60,
                TimeUnit.MILLISECONDS,
                this.heartbeatThreadPoolQueue,
                new ThreadFactoryImpl("HeartbeatThread_", true));
            //执行事务提交或回滚的线程池
            this.endTransactionExecutor = new BrokerFixedThreadPoolExecutor(
                this.brokerConfig.getEndTransactionThreadPoolNums(),
                this.brokerConfig.getEndTransactionThreadPoolNums(),
                1000 * 60,
                TimeUnit.MILLISECONDS,
                this.endTransactionThreadPoolQueue,
                new ThreadFactoryImpl("EndTransactionThread_"));
            //consumer的管理线程池
            this.consumerManageExecutor =
                Executors.newFixedThreadPool(this.brokerConfig.getConsumerManageThreadPoolNums(), new ThreadFactoryImpl(
                    "ConsumerManageThread_"));
            //注册时间处理机制及对应的实现类
            this.registerProcessor();

            final long initialDelay = UtilAll.computeNextMorningTimeMillis() - System.currentTimeMillis();
            final long period = 1000 * 60 * 60 * 24;
            //定时记录broker的状态信息
            this.scheduledExecutorService.scheduleAtFixedRate(new Runnable() {
                @Override
                public void run() {
                    try {
                        BrokerController.this.getBrokerStats().record();
                    } catch (Throwable e) {
                        log.error("schedule record error.", e);
                    }
                }
            }, initialDelay, period, TimeUnit.MILLISECONDS);
            //定时持久化consumer的偏移量内容
            this.scheduledExecutorService.scheduleAtFixedRate(new Runnable() {
                @Override
                public void run() {
                    try {
                        BrokerController.this.consumerOffsetManager.persist();
                    } catch (Throwable e) {
                        log.error("schedule persist consumerOffset error.", e);
                    }
                }
            }, 1000 * 10, this.brokerConfig.getFlushConsumerOffsetInterval(), TimeUnit.MILLISECONDS);
            //定时持久化consumer的过滤器内容
            this.scheduledExecutorService.scheduleAtFixedRate(new Runnable() {
                @Override
                public void run() {
                    try {
                        BrokerController.this.consumerFilterManager.persist();
                    } catch (Throwable e) {
                        log.error("schedule persist consumer filter error.", e);
                    }
                }
            }, 1000 * 10, 1000 * 10, TimeUnit.MILLISECONDS);

            //定时执行broker的保护验证机制
            this.scheduledExecutorService.scheduleAtFixedRate(new Runnable() {
                @Override
                public void run() {
                    try {
                        BrokerController.this.protectBroker();
                    } catch (Throwable e) {
                        log.error("protectBroker error.", e);
                    }
                }
            }, 3, 3, TimeUnit.MINUTES);

            //定时打印各个配置的内容量
            this.scheduledExecutorService.scheduleAtFixedRate(new Runnable() {
                @Override
                public void run() {
                    try {
                        BrokerController.this.printWaterMark();
                    } catch (Throwable e) {
                        log.error("printWaterMark error.", e);
                    }
                }
            }, 10, 1, TimeUnit.SECONDS);

            //定时打印日志内容的大小
            this.scheduledExecutorService.scheduleAtFixedRate(new Runnable() {

                @Override
                public void run() {
                    try {
                        log.info("dispatch behind commit log {} bytes", BrokerController.this.getMessageStore().dispatchBehindBytes());
                    } catch (Throwable e) {
                        log.error("schedule dispatchBehindBytes error.", e);
                    }
                }
            }, 1000 * 10, 1000 * 60, TimeUnit.MILLISECONDS);

            //namesrv的配置
            if (this.brokerConfig.getNamesrvAddr() != null) {
                //更新namesrv的配置
                this.brokerOuterAPI.updateNameServerAddressList(this.brokerConfig.getNamesrvAddr());
                log.info("Set user specified name server address: {}", this.brokerConfig.getNamesrvAddr());
            } else if (this.brokerConfig.isFetchNamesrvAddrByAddressServer()) {
                this.scheduledExecutorService.scheduleAtFixedRate(new Runnable() {

                    @Override
                    public void run() {
                        try {
                            BrokerController.this.brokerOuterAPI.fetchNameServerAddr();
                        } catch (Throwable e) {
                            log.error("ScheduledTask fetchNameServerAddr exception", e);
                        }
                    }
                }, 1000 * 10, 1000 * 60 * 2, TimeUnit.MILLISECONDS);
            }

            if (!messageStoreConfig.isEnableDLegerCommitLog()) {
                if (BrokerRole.SLAVE == this.messageStoreConfig.getBrokerRole()) {
                    if (this.messageStoreConfig.getHaMasterAddress() != null && this.messageStoreConfig.getHaMasterAddress().length() >= 6) {
                        this.messageStore.updateHaMasterAddress(this.messageStoreConfig.getHaMasterAddress());
                        this.updateMasterHAServerAddrPeriodically = false;
                    } else {
                        this.updateMasterHAServerAddrPeriodically = true;
                    }
                } else {
                    this.scheduledExecutorService.scheduleAtFixedRate(new Runnable() {
                        @Override
                        public void run() {
                            try {
                                BrokerController.this.printMasterAndSlaveDiff();
                            } catch (Throwable e) {
                                log.error("schedule printMasterAndSlaveDiff error.", e);
                            }
                        }
                    }, 1000 * 10, 1000 * 60, TimeUnit.MILLISECONDS);
                }
            }

            if (TlsSystemConfig.tlsMode != TlsMode.DISABLED) {
                // Register a listener to reload SslContext
                try {
                    fileWatchService = new FileWatchService(
                        new String[] {
                            TlsSystemConfig.tlsServerCertPath,
                            TlsSystemConfig.tlsServerKeyPath,
                            TlsSystemConfig.tlsServerTrustCertPath
                        },
                        new FileWatchService.Listener() {
                            boolean certChanged, keyChanged = false;

                            @Override
                            public void onChanged(String path) {
                                if (path.equals(TlsSystemConfig.tlsServerTrustCertPath)) {
                                    log.info("The trust certificate changed, reload the ssl context");
                                    reloadServerSslContext();
                                }
                                if (path.equals(TlsSystemConfig.tlsServerCertPath)) {
                                    certChanged = true;
                                }
                                if (path.equals(TlsSystemConfig.tlsServerKeyPath)) {
                                    keyChanged = true;
                                }
                                if (certChanged && keyChanged) {
                                    log.info("The certificate and private key changed, reload the ssl context");
                                    certChanged = keyChanged = false;
                                    reloadServerSslContext();
                                }
                            }

                            private void reloadServerSslContext() {
                                ((NettyRemotingServer) remotingServer).loadSslContext();
                                ((NettyRemotingServer) fastRemotingServer).loadSslContext();
                            }
                        });
                } catch (Exception e) {
                    log.warn("FileWatchService created error, can't load the certificate dynamically");
                }
            }
            //初始化事物管理机制
            initialTransaction();
            //初始化命令行管理执行，执行操作的管控
            initialAcl();
            //初始化rcp的hook机制
            initialRpcHooks();
        }
        return result;
    }

    private void initialTransaction() {
        this.transactionalMessageService = ServiceProvider.loadClass(ServiceProvider.TRANSACTION_SERVICE_ID, TransactionalMessageService.class);
        if (null == this.transactionalMessageService) {
            this.transactionalMessageService = new TransactionalMessageServiceImpl(new TransactionalMessageBridge(this, this.getMessageStore()));
            log.warn("Load default transaction message hook service: {}", TransactionalMessageServiceImpl.class.getSimpleName());
        }
        this.transactionalMessageCheckListener = ServiceProvider.loadClass(ServiceProvider.TRANSACTION_LISTENER_ID, AbstractTransactionalMessageCheckListener.class);
        if (null == this.transactionalMessageCheckListener) {
            this.transactionalMessageCheckListener = new DefaultTransactionalMessageCheckListener();
            log.warn("Load default discard message hook service: {}", DefaultTransactionalMessageCheckListener.class.getSimpleName());
        }
        this.transactionalMessageCheckListener.setBrokerController(this);
        this.transactionalMessageCheckService = new TransactionalMessageCheckService(this);
    }

    private void initialAcl() {
        if (!this.brokerConfig.isAclEnable()) {
            log.info("The broker dose not enable acl");
            return;
        }

        List<AccessValidator> accessValidators = ServiceProvider.load(ServiceProvider.ACL_VALIDATOR_ID, AccessValidator.class);
        if (accessValidators == null || accessValidators.isEmpty()) {
            log.info("The broker dose not load the AccessValidator");
            return;
        }

        for (AccessValidator accessValidator: accessValidators) {
            final AccessValidator validator = accessValidator;
            accessValidatorMap.put(validator.getClass(),validator);
            this.registerServerRPCHook(new RPCHook() {

                @Override
                public void doBeforeRequest(String remoteAddr, RemotingCommand request) {
                    //Do not catch the exception
                    validator.validate(validator.parse(request, remoteAddr));
                }

                @Override
                public void doAfterResponse(String remoteAddr, RemotingCommand request, RemotingCommand response) {
                }
            });
        }
    }


    private void initialRpcHooks() {

        List<RPCHook> rpcHooks = ServiceProvider.load(ServiceProvider.RPC_HOOK_ID, RPCHook.class);
        if (rpcHooks == null || rpcHooks.isEmpty()) {
            return;
        }
        for (RPCHook rpcHook: rpcHooks) {
            this.registerServerRPCHook(rpcHook);
        }
    }

    public void registerProcessor() {
        /**
         * SendMessageProcessor
         */
        SendMessageProcessor sendProcessor = new SendMessageProcessor(this);
        sendProcessor.registerSendMessageHook(sendMessageHookList);
        sendProcessor.registerConsumeMessageHook(consumeMessageHookList);

        this.remotingServer.registerProcessor(RequestCode.SEND_MESSAGE, sendProcessor, this.sendMessageExecutor);
        this.remotingServer.registerProcessor(RequestCode.SEND_MESSAGE_V2, sendProcessor, this.sendMessageExecutor);
        this.remotingServer.registerProcessor(RequestCode.SEND_BATCH_MESSAGE, sendProcessor, this.sendMessageExecutor);
        this.remotingServer.registerProcessor(RequestCode.CONSUMER_SEND_MSG_BACK, sendProcessor, this.sendMessageExecutor);
        this.fastRemotingServer.registerProcessor(RequestCode.SEND_MESSAGE, sendProcessor, this.sendMessageExecutor);
        this.fastRemotingServer.registerProcessor(RequestCode.SEND_MESSAGE_V2, sendProcessor, this.sendMessageExecutor);
        this.fastRemotingServer.registerProcessor(RequestCode.SEND_BATCH_MESSAGE, sendProcessor, this.sendMessageExecutor);
        this.fastRemotingServer.registerProcessor(RequestCode.CONSUMER_SEND_MSG_BACK, sendProcessor, this.sendMessageExecutor);
        /**
         * PullMessageProcessor
         */
        this.remotingServer.registerProcessor(RequestCode.PULL_MESSAGE, this.pullMessageProcessor, this.pullMessageExecutor);
        this.pullMessageProcessor.registerConsumeMessageHook(consumeMessageHookList);

        /**
         * ReplyMessageProcessor
         */
        ReplyMessageProcessor replyMessageProcessor = new ReplyMessageProcessor(this);
        replyMessageProcessor.registerSendMessageHook(sendMessageHookList);

        this.remotingServer.registerProcessor(RequestCode.SEND_REPLY_MESSAGE, replyMessageProcessor, replyMessageExecutor);
        this.remotingServer.registerProcessor(RequestCode.SEND_REPLY_MESSAGE_V2, replyMessageProcessor, replyMessageExecutor);
        this.fastRemotingServer.registerProcessor(RequestCode.SEND_REPLY_MESSAGE, replyMessageProcessor, replyMessageExecutor);
        this.fastRemotingServer.registerProcessor(RequestCode.SEND_REPLY_MESSAGE_V2, replyMessageProcessor, replyMessageExecutor);

        /**
         * QueryMessageProcessor
         */
        NettyRequestProcessor queryProcessor = new QueryMessageProcessor(this);
        this.remotingServer.registerProcessor(RequestCode.QUERY_MESSAGE, queryProcessor, this.queryMessageExecutor);
        this.remotingServer.registerProcessor(RequestCode.VIEW_MESSAGE_BY_ID, queryProcessor, this.queryMessageExecutor);

        this.fastRemotingServer.registerProcessor(RequestCode.QUERY_MESSAGE, queryProcessor, this.queryMessageExecutor);
        this.fastRemotingServer.registerProcessor(RequestCode.VIEW_MESSAGE_BY_ID, queryProcessor, this.queryMessageExecutor);

        /**
         * ClientManageProcessor
         */
        ClientManageProcessor clientProcessor = new ClientManageProcessor(this);
        this.remotingServer.registerProcessor(RequestCode.HEART_BEAT, clientProcessor, this.heartbeatExecutor);
        this.remotingServer.registerProcessor(RequestCode.UNREGISTER_CLIENT, clientProcessor, this.clientManageExecutor);
        this.remotingServer.registerProcessor(RequestCode.CHECK_CLIENT_CONFIG, clientProcessor, this.clientManageExecutor);

        this.fastRemotingServer.registerProcessor(RequestCode.HEART_BEAT, clientProcessor, this.heartbeatExecutor);
        this.fastRemotingServer.registerProcessor(RequestCode.UNREGISTER_CLIENT, clientProcessor, this.clientManageExecutor);
        this.fastRemotingServer.registerProcessor(RequestCode.CHECK_CLIENT_CONFIG, clientProcessor, this.clientManageExecutor);

        /**
         * ConsumerManageProcessor
         */
        ConsumerManageProcessor consumerManageProcessor = new ConsumerManageProcessor(this);
        this.remotingServer.registerProcessor(RequestCode.GET_CONSUMER_LIST_BY_GROUP, consumerManageProcessor, this.consumerManageExecutor);
        this.remotingServer.registerProcessor(RequestCode.UPDATE_CONSUMER_OFFSET, consumerManageProcessor, this.consumerManageExecutor);
        this.remotingServer.registerProcessor(RequestCode.QUERY_CONSUMER_OFFSET, consumerManageProcessor, this.consumerManageExecutor);

        this.fastRemotingServer.registerProcessor(RequestCode.GET_CONSUMER_LIST_BY_GROUP, consumerManageProcessor, this.consumerManageExecutor);
        this.fastRemotingServer.registerProcessor(RequestCode.UPDATE_CONSUMER_OFFSET, consumerManageProcessor, this.consumerManageExecutor);
        this.fastRemotingServer.registerProcessor(RequestCode.QUERY_CONSUMER_OFFSET, consumerManageProcessor, this.consumerManageExecutor);

        /**
         * EndTransactionProcessor
         */
        this.remotingServer.registerProcessor(RequestCode.END_TRANSACTION, new EndTransactionProcessor(this), this.endTransactionExecutor);
        this.fastRemotingServer.registerProcessor(RequestCode.END_TRANSACTION, new EndTransactionProcessor(this), this.endTransactionExecutor);

        /**
         * Default
         */
        AdminBrokerProcessor adminProcessor = new AdminBrokerProcessor(this);
        this.remotingServer.registerDefaultProcessor(adminProcessor, this.adminBrokerExecutor);
        this.fastRemotingServer.registerDefaultProcessor(adminProcessor, this.adminBrokerExecutor);
    }

    public BrokerStats getBrokerStats() {
        return brokerStats;
    }

    public void setBrokerStats(BrokerStats brokerStats) {
        this.brokerStats = brokerStats;
    }

    public void protectBroker() {
        if (this.brokerConfig.isDisableConsumeIfConsumerReadSlowly()) {
            final Iterator<Map.Entry<String, MomentStatsItem>> it = this.brokerStatsManager.getMomentStatsItemSetFallSize().getStatsItemTable().entrySet().iterator();
            while (it.hasNext()) {
                final Map.Entry<String, MomentStatsItem> next = it.next();
                final long fallBehindBytes = next.getValue().getValue().get();
                if (fallBehindBytes > this.brokerConfig.getConsumerFallbehindThreshold()) {
                    final String[] split = next.getValue().getStatsKey().split("@");
                    final String group = split[2];
                    LOG_PROTECTION.info("[PROTECT_BROKER] the consumer[{}] consume slowly, {} bytes, disable it", group, fallBehindBytes);
                    this.subscriptionGroupManager.disableConsume(group);
                }
            }
        }
    }

    public long headSlowTimeMills(BlockingQueue<Runnable> q) {
        long slowTimeMills = 0;
        final Runnable peek = q.peek();
        if (peek != null) {
            RequestTask rt = BrokerFastFailure.castRunnable(peek);
            slowTimeMills = rt == null ? 0 : this.messageStore.now() - rt.getCreateTimestamp();
        }

        if (slowTimeMills < 0) {
            slowTimeMills = 0;
        }

        return slowTimeMills;
    }

    public long headSlowTimeMills4SendThreadPoolQueue() {
        return this.headSlowTimeMills(this.sendThreadPoolQueue);
    }

    public long headSlowTimeMills4PullThreadPoolQueue() {
        return this.headSlowTimeMills(this.pullThreadPoolQueue);
    }

    public long headSlowTimeMills4QueryThreadPoolQueue() {
        return this.headSlowTimeMills(this.queryThreadPoolQueue);
    }

    public long headSlowTimeMills4EndTransactionThreadPoolQueue() {
        return this.headSlowTimeMills(this.endTransactionThreadPoolQueue);
    }

    public void printWaterMark() {
        LOG_WATER_MARK.info("[WATERMARK] Send Queue Size: {} SlowTimeMills: {}", this.sendThreadPoolQueue.size(), headSlowTimeMills4SendThreadPoolQueue());
        LOG_WATER_MARK.info("[WATERMARK] Pull Queue Size: {} SlowTimeMills: {}", this.pullThreadPoolQueue.size(), headSlowTimeMills4PullThreadPoolQueue());
        LOG_WATER_MARK.info("[WATERMARK] Query Queue Size: {} SlowTimeMills: {}", this.queryThreadPoolQueue.size(), headSlowTimeMills4QueryThreadPoolQueue());
        LOG_WATER_MARK.info("[WATERMARK] Transaction Queue Size: {} SlowTimeMills: {}", this.endTransactionThreadPoolQueue.size(), headSlowTimeMills4EndTransactionThreadPoolQueue());
    }

    public MessageStore getMessageStore() {
        return messageStore;
    }

    public void setMessageStore(MessageStore messageStore) {
        this.messageStore = messageStore;
    }

    private void printMasterAndSlaveDiff() {
        long diff = this.messageStore.slaveFallBehindMuch();

        // XXX: warn and notify me
        log.info("Slave fall behind master: {} bytes", diff);
    }

    public Broker2Client getBroker2Client() {
        return broker2Client;
    }

    public ConsumerManager getConsumerManager() {
        return consumerManager;
    }

    public ConsumerFilterManager getConsumerFilterManager() {
        return consumerFilterManager;
    }

    public ConsumerOffsetManager getConsumerOffsetManager() {
        return consumerOffsetManager;
    }

    public MessageStoreConfig getMessageStoreConfig() {
        return messageStoreConfig;
    }

    public ProducerManager getProducerManager() {
        return producerManager;
    }

    public void setFastRemotingServer(RemotingServer fastRemotingServer) {
        this.fastRemotingServer = fastRemotingServer;
    }

    public PullMessageProcessor getPullMessageProcessor() {
        return pullMessageProcessor;
    }

    public PullRequestHoldService getPullRequestHoldService() {
        return pullRequestHoldService;
    }

    public SubscriptionGroupManager getSubscriptionGroupManager() {
        return subscriptionGroupManager;
    }

    public void shutdown() {
        if (this.brokerStatsManager != null) {
            this.brokerStatsManager.shutdown();
        }

        if (this.clientHousekeepingService != null) {
            this.clientHousekeepingService.shutdown();
        }

        if (this.pullRequestHoldService != null) {
            this.pullRequestHoldService.shutdown();
        }

        if (this.remotingServer != null) {
            this.remotingServer.shutdown();
        }

        if (this.fastRemotingServer != null) {
            this.fastRemotingServer.shutdown();
        }

        if (this.fileWatchService != null) {
            this.fileWatchService.shutdown();
        }

        if (this.messageStore != null) {
            this.messageStore.shutdown();
        }

        this.scheduledExecutorService.shutdown();
        try {
            this.scheduledExecutorService.awaitTermination(5000, TimeUnit.MILLISECONDS);
        } catch (InterruptedException e) {
        }

        this.unregisterBrokerAll();

        if (this.sendMessageExecutor != null) {
            this.sendMessageExecutor.shutdown();
        }

        if (this.pullMessageExecutor != null) {
            this.pullMessageExecutor.shutdown();
        }

        if (this.replyMessageExecutor != null) {
            this.replyMessageExecutor.shutdown();
        }

        if (this.adminBrokerExecutor != null) {
            this.adminBrokerExecutor.shutdown();
        }

        if (this.brokerOuterAPI != null) {
            this.brokerOuterAPI.shutdown();
        }

        this.consumerOffsetManager.persist();

        if (this.filterServerManager != null) {
            this.filterServerManager.shutdown();
        }

        if (this.brokerFastFailure != null) {
            this.brokerFastFailure.shutdown();
        }

        if (this.consumerFilterManager != null) {
            this.consumerFilterManager.persist();
        }

        if (this.clientManageExecutor != null) {
            this.clientManageExecutor.shutdown();
        }

        if (this.queryMessageExecutor != null) {
            this.queryMessageExecutor.shutdown();
        }

        if (this.consumerManageExecutor != null) {
            this.consumerManageExecutor.shutdown();
        }

        if (this.fileWatchService != null) {
            this.fileWatchService.shutdown();
        }
        if (this.transactionalMessageCheckService != null) {
            this.transactionalMessageCheckService.shutdown(false);
        }

        if (this.endTransactionExecutor != null) {
            this.endTransactionExecutor.shutdown();
        }
    }

    private void unregisterBrokerAll() {
        this.brokerOuterAPI.unregisterBrokerAll(
            this.brokerConfig.getBrokerClusterName(),
            this.getBrokerAddr(),
            this.brokerConfig.getBrokerName(),
            this.brokerConfig.getBrokerId());
    }

    public String getBrokerAddr() {
        return this.brokerConfig.getBrokerIP1() + ":" + this.nettyServerConfig.getListenPort();
    }

    public void start() throws Exception {
        if (this.messageStore != null) {
            this.messageStore.start();
        }

        if (this.remotingServer != null) {
            this.remotingServer.start();
        }

        if (this.fastRemotingServer != null) {
            this.fastRemotingServer.start();
        }

        if (this.fileWatchService != null) {
            this.fileWatchService.start();
        }

        if (this.brokerOuterAPI != null) {
            this.brokerOuterAPI.start();
        }

        if (this.pullRequestHoldService != null) {
            this.pullRequestHoldService.start();
        }

        if (this.clientHousekeepingService != null) {
            this.clientHousekeepingService.start();
        }

        if (this.filterServerManager != null) {
            this.filterServerManager.start();
        }

        if (!messageStoreConfig.isEnableDLegerCommitLog()) {
            startProcessorByHa(messageStoreConfig.getBrokerRole());
            handleSlaveSynchronize(messageStoreConfig.getBrokerRole());
            this.registerBrokerAll(true, false, true);
        }

<<<<<<< HEAD


        this.registerBrokerAll(true, false, true);

        // broker 发送心跳包；
=======
>>>>>>> b4240d5c
        this.scheduledExecutorService.scheduleAtFixedRate(new Runnable() {

            @Override
            public void run() {
                try {
                    BrokerController.this.registerBrokerAll(true, false, brokerConfig.isForceRegister());
                } catch (Throwable e) {
                    log.error("registerBrokerAll Exception", e);
                }
            }
        }, 1000 * 10, Math.max(10000, Math.min(brokerConfig.getRegisterNameServerPeriod(), 60000)), TimeUnit.MILLISECONDS);

        if (this.brokerStatsManager != null) {
            this.brokerStatsManager.start();
        }

        if (this.brokerFastFailure != null) {
            this.brokerFastFailure.start();
        }


    }

    public synchronized void registerIncrementBrokerData(TopicConfig topicConfig, DataVersion dataVersion) {
        TopicConfig registerTopicConfig = topicConfig;
        if (!PermName.isWriteable(this.getBrokerConfig().getBrokerPermission())
            || !PermName.isReadable(this.getBrokerConfig().getBrokerPermission())) {
            registerTopicConfig =
                new TopicConfig(topicConfig.getTopicName(), topicConfig.getReadQueueNums(), topicConfig.getWriteQueueNums(),
                    this.brokerConfig.getBrokerPermission());
        }

        ConcurrentMap<String, TopicConfig> topicConfigTable = new ConcurrentHashMap<String, TopicConfig>();
        topicConfigTable.put(topicConfig.getTopicName(), registerTopicConfig);
        TopicConfigSerializeWrapper topicConfigSerializeWrapper = new TopicConfigSerializeWrapper();
        topicConfigSerializeWrapper.setDataVersion(dataVersion);
        topicConfigSerializeWrapper.setTopicConfigTable(topicConfigTable);

        doRegisterBrokerAll(true, false, topicConfigSerializeWrapper);
    }

    public synchronized void registerBrokerAll(final boolean checkOrderConfig, boolean oneway, boolean forceRegister) {


        TopicConfigSerializeWrapper topicConfigWrapper = this.getTopicConfigManager().buildTopicConfigSerializeWrapper();

        if (!PermName.isWriteable(this.getBrokerConfig().getBrokerPermission())
            || !PermName.isReadable(this.getBrokerConfig().getBrokerPermission())) {
            ConcurrentHashMap<String, TopicConfig> topicConfigTable = new ConcurrentHashMap<String, TopicConfig>();
            for (TopicConfig topicConfig : topicConfigWrapper.getTopicConfigTable().values()) {
                TopicConfig tmp =
                    new TopicConfig(topicConfig.getTopicName(), topicConfig.getReadQueueNums(), topicConfig.getWriteQueueNums(),
                        this.brokerConfig.getBrokerPermission());
                topicConfigTable.put(topicConfig.getTopicName(), tmp);
            }
            topicConfigWrapper.setTopicConfigTable(topicConfigTable);
        }

        if (forceRegister || needRegister(this.brokerConfig.getBrokerClusterName(),
            this.getBrokerAddr(),
            this.brokerConfig.getBrokerName(),
            this.brokerConfig.getBrokerId(),
            this.brokerConfig.getRegisterBrokerTimeoutMills())) {
            doRegisterBrokerAll(checkOrderConfig, oneway, topicConfigWrapper);
        }
    }

    private void doRegisterBrokerAll(boolean checkOrderConfig, boolean oneway,
        TopicConfigSerializeWrapper topicConfigWrapper) {
        List<RegisterBrokerResult> registerBrokerResultList = this.brokerOuterAPI.registerBrokerAll(
            this.brokerConfig.getBrokerClusterName(),
            this.getBrokerAddr(),
            this.brokerConfig.getBrokerName(),
            this.brokerConfig.getBrokerId(),
            this.getHAServerAddr(),
            topicConfigWrapper,
            this.filterServerManager.buildNewFilterServerList(),
            oneway,
            this.brokerConfig.getRegisterBrokerTimeoutMills(),
            this.brokerConfig.isCompressedRegister());

        if (registerBrokerResultList.size() > 0) {
            RegisterBrokerResult registerBrokerResult = registerBrokerResultList.get(0);
            if (registerBrokerResult != null) {
                if (this.updateMasterHAServerAddrPeriodically && registerBrokerResult.getHaServerAddr() != null) {
                    this.messageStore.updateHaMasterAddress(registerBrokerResult.getHaServerAddr());
                }

                this.slaveSynchronize.setMasterAddr(registerBrokerResult.getMasterAddr());

                if (checkOrderConfig) {
                    this.getTopicConfigManager().updateOrderTopicConfig(registerBrokerResult.getKvTable());
                }
            }
        }
    }

    private boolean needRegister(final String clusterName,
        final String brokerAddr,
        final String brokerName,
        final long brokerId,
        final int timeoutMills) {

        TopicConfigSerializeWrapper topicConfigWrapper = this.getTopicConfigManager().buildTopicConfigSerializeWrapper();
        List<Boolean> changeList = brokerOuterAPI.needRegister(clusterName, brokerAddr, brokerName, brokerId, topicConfigWrapper, timeoutMills);
        boolean needRegister = false;
        for (Boolean changed : changeList) {
            if (changed) {
                needRegister = true;
                break;
            }
        }
        return needRegister;
    }

    public TopicConfigManager getTopicConfigManager() {
        return topicConfigManager;
    }

    public void setTopicConfigManager(TopicConfigManager topicConfigManager) {
        this.topicConfigManager = topicConfigManager;
    }

    public String getHAServerAddr() {
        return this.brokerConfig.getBrokerIP2() + ":" + this.messageStoreConfig.getHaListenPort();
    }

    public RebalanceLockManager getRebalanceLockManager() {
        return rebalanceLockManager;
    }

    public SlaveSynchronize getSlaveSynchronize() {
        return slaveSynchronize;
    }

    public ExecutorService getPullMessageExecutor() {
        return pullMessageExecutor;
    }

    public void setPullMessageExecutor(ExecutorService pullMessageExecutor) {
        this.pullMessageExecutor = pullMessageExecutor;
    }

    public BlockingQueue<Runnable> getSendThreadPoolQueue() {
        return sendThreadPoolQueue;
    }

    public FilterServerManager getFilterServerManager() {
        return filterServerManager;
    }

    public BrokerStatsManager getBrokerStatsManager() {
        return brokerStatsManager;
    }

    public List<SendMessageHook> getSendMessageHookList() {
        return sendMessageHookList;
    }

    public void registerSendMessageHook(final SendMessageHook hook) {
        this.sendMessageHookList.add(hook);
        log.info("register SendMessageHook Hook, {}", hook.hookName());
    }

    public List<ConsumeMessageHook> getConsumeMessageHookList() {
        return consumeMessageHookList;
    }

    public void registerConsumeMessageHook(final ConsumeMessageHook hook) {
        this.consumeMessageHookList.add(hook);
        log.info("register ConsumeMessageHook Hook, {}", hook.hookName());
    }

    public void registerServerRPCHook(RPCHook rpcHook) {
        getRemotingServer().registerRPCHook(rpcHook);
        this.fastRemotingServer.registerRPCHook(rpcHook);
    }

    public RemotingServer getRemotingServer() {
        return remotingServer;
    }

    public void setRemotingServer(RemotingServer remotingServer) {
        this.remotingServer = remotingServer;
    }

    public void registerClientRPCHook(RPCHook rpcHook) {
        this.getBrokerOuterAPI().registerRPCHook(rpcHook);
    }

    public BrokerOuterAPI getBrokerOuterAPI() {
        return brokerOuterAPI;
    }

    public InetSocketAddress getStoreHost() {
        return storeHost;
    }

    public void setStoreHost(InetSocketAddress storeHost) {
        this.storeHost = storeHost;
    }

    public Configuration getConfiguration() {
        return this.configuration;
    }

    public BlockingQueue<Runnable> getHeartbeatThreadPoolQueue() {
        return heartbeatThreadPoolQueue;
    }

    public TransactionalMessageCheckService getTransactionalMessageCheckService() {
        return transactionalMessageCheckService;
    }

    public void setTransactionalMessageCheckService(
        TransactionalMessageCheckService transactionalMessageCheckService) {
        this.transactionalMessageCheckService = transactionalMessageCheckService;
    }

    public TransactionalMessageService getTransactionalMessageService() {
        return transactionalMessageService;
    }

    public void setTransactionalMessageService(TransactionalMessageService transactionalMessageService) {
        this.transactionalMessageService = transactionalMessageService;
    }

    public AbstractTransactionalMessageCheckListener getTransactionalMessageCheckListener() {
        return transactionalMessageCheckListener;
    }

    public void setTransactionalMessageCheckListener(
        AbstractTransactionalMessageCheckListener transactionalMessageCheckListener) {
        this.transactionalMessageCheckListener = transactionalMessageCheckListener;
    }


    public BlockingQueue<Runnable> getEndTransactionThreadPoolQueue() {
        return endTransactionThreadPoolQueue;

    }

    public Map<Class, AccessValidator> getAccessValidatorMap() {
        return accessValidatorMap;
    }

    // 处理slave同步
    private void handleSlaveSynchronize(BrokerRole role) {
        if (role == BrokerRole.SLAVE) {
            if (null != slaveSyncFuture) {
                slaveSyncFuture.cancel(false);
            }
            this.slaveSynchronize.setMasterAddr(null);
            slaveSyncFuture = this.scheduledExecutorService.scheduleAtFixedRate(new Runnable() {
                @Override
                public void run() {
                    try {
                        BrokerController.this.slaveSynchronize.syncAll();
                    }
                    catch (Throwable e) {
                        log.error("ScheduledTask SlaveSynchronize syncAll error.", e);
                    }
                }
            }, 1000 * 3, 1000 * 10, TimeUnit.MILLISECONDS);
        } else {
            //handle the slave synchronise
            if (null != slaveSyncFuture) {
                slaveSyncFuture.cancel(false);
            }
            this.slaveSynchronize.setMasterAddr(null);
        }
    }

    public void changeToSlave(int brokerId) {
        log.info("Begin to change to slave brokerName={} brokerId={}", brokerConfig.getBrokerName(), brokerId);

        //change the role
        brokerConfig.setBrokerId(brokerId == 0 ? 1 : brokerId); //TO DO check
        messageStoreConfig.setBrokerRole(BrokerRole.SLAVE);

        //handle the scheduled service
        try {
            this.messageStore.handleScheduleMessageService(BrokerRole.SLAVE);
        } catch (Throwable t) {
            log.error("[MONITOR] handleScheduleMessageService failed when changing to slave", t);
        }

        //handle the transactional service
        try {
            this.shutdownProcessorByHa();
        } catch (Throwable t) {
            log.error("[MONITOR] shutdownProcessorByHa failed when changing to slave", t);
        }

        //handle the slave synchronise
        handleSlaveSynchronize(BrokerRole.SLAVE);

        try {
            this.registerBrokerAll(true, true, brokerConfig.isForceRegister());
        } catch (Throwable ignored) {

        }
        log.info("Finish to change to slave brokerName={} brokerId={}", brokerConfig.getBrokerName(), brokerId);
    }



    public void changeToMaster(BrokerRole role) {
        if (role == BrokerRole.SLAVE) {
            return;
        }
        log.info("Begin to change to master brokerName={}", brokerConfig.getBrokerName());

        //handle the slave synchronise
        handleSlaveSynchronize(role);

        //handle the scheduled service
        try {
            this.messageStore.handleScheduleMessageService(role);
        } catch (Throwable t) {
            log.error("[MONITOR] handleScheduleMessageService failed when changing to master", t);
        }

        //handle the transactional service
        try {
            this.startProcessorByHa(BrokerRole.SYNC_MASTER);
        } catch (Throwable t) {
            log.error("[MONITOR] startProcessorByHa failed when changing to master", t);
        }

        //if the operations above are totally successful, we change to master
        brokerConfig.setBrokerId(0); //TO DO check
        messageStoreConfig.setBrokerRole(role);

        try {
            this.registerBrokerAll(true, true, brokerConfig.isForceRegister());
        } catch (Throwable ignored) {

        }
        log.info("Finish to change to master brokerName={}", brokerConfig.getBrokerName());
    }

    private void startProcessorByHa(BrokerRole role) {
        if (BrokerRole.SLAVE != role) {
            if (this.transactionalMessageCheckService != null) {
                this.transactionalMessageCheckService.start();
            }
        }
    }

    private void shutdownProcessorByHa() {
        if (this.transactionalMessageCheckService != null) {
            this.transactionalMessageCheckService.shutdown(true);
        }
    }

    public ExecutorService getSendMessageExecutor() {
        return sendMessageExecutor;
    }
}<|MERGE_RESOLUTION|>--- conflicted
+++ resolved
@@ -366,9 +366,6 @@
                 TimeUnit.MILLISECONDS,
                 this.pullThreadPoolQueue,
                 new ThreadFactoryImpl("PullMessageThread_"));
-<<<<<<< HEAD
-            //查询消息的线程池配置
-=======
 
             this.replyMessageExecutor = new BrokerFixedThreadPoolExecutor(
                 this.brokerConfig.getProcessReplyMessageThreadPoolNums(),
@@ -377,8 +374,6 @@
                 TimeUnit.MILLISECONDS,
                 this.replyThreadPoolQueue,
                 new ThreadFactoryImpl("ProcessReplyMessageThread_"));
-
->>>>>>> b4240d5c
             this.queryMessageExecutor = new BrokerFixedThreadPoolExecutor(
                 this.brokerConfig.getQueryMessageThreadPoolNums(),
                 this.brokerConfig.getQueryMessageThreadPoolNums(),
@@ -986,14 +981,6 @@
             this.registerBrokerAll(true, false, true);
         }
 
-<<<<<<< HEAD
-
-
-        this.registerBrokerAll(true, false, true);
-
-        // broker 发送心跳包；
-=======
->>>>>>> b4240d5c
         this.scheduledExecutorService.scheduleAtFixedRate(new Runnable() {
 
             @Override
