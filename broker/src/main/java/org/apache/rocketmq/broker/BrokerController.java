/*
 * Licensed to the Apache Software Foundation (ASF) under one or more
 * contributor license agreements.  See the NOTICE file distributed with
 * this work for additional information regarding copyright ownership.
 * The ASF licenses this file to You under the Apache License, Version 2.0
 * (the "License"); you may not use this file except in compliance with
 * the License.  You may obtain a copy of the License at
 *
 *     http://www.apache.org/licenses/LICENSE-2.0
 *
 * Unless required by applicable law or agreed to in writing, software
 * distributed under the License is distributed on an "AS IS" BASIS,
 * WITHOUT WARRANTIES OR CONDITIONS OF ANY KIND, either express or implied.
 * See the License for the specific language governing permissions and
 * limitations under the License.
 */
package org.apache.rocketmq.broker;

import com.google.common.collect.Lists;
import org.apache.rocketmq.acl.AccessValidator;
import org.apache.rocketmq.acl.plain.PlainAccessValidator;
import org.apache.rocketmq.broker.client.ClientHousekeepingService;
import org.apache.rocketmq.broker.client.ConsumerIdsChangeListener;
import org.apache.rocketmq.broker.client.ConsumerManager;
import org.apache.rocketmq.broker.client.DefaultConsumerIdsChangeListener;
import org.apache.rocketmq.broker.client.ProducerManager;
import org.apache.rocketmq.broker.client.net.Broker2Client;
import org.apache.rocketmq.broker.client.rebalance.RebalanceLockManager;
import org.apache.rocketmq.broker.coldctr.ColdDataCgCtrService;
import org.apache.rocketmq.broker.coldctr.ColdDataPullRequestHoldService;
import org.apache.rocketmq.broker.controller.ReplicasManager;
import org.apache.rocketmq.broker.dledger.DLedgerRoleChangeHandler;
import org.apache.rocketmq.broker.failover.EscapeBridge;
import org.apache.rocketmq.broker.filter.CommitLogDispatcherCalcBitMap;
import org.apache.rocketmq.broker.filter.ConsumerFilterManager;
import org.apache.rocketmq.broker.latency.BrokerFastFailure;
import org.apache.rocketmq.broker.latency.BrokerFixedThreadPoolExecutor;
import org.apache.rocketmq.broker.longpolling.LmqPullRequestHoldService;
import org.apache.rocketmq.broker.longpolling.NotifyMessageArrivingListener;
import org.apache.rocketmq.broker.longpolling.PullRequestHoldService;
import org.apache.rocketmq.broker.metrics.BrokerMetricsManager;
import org.apache.rocketmq.broker.mqtrace.ConsumeMessageHook;
import org.apache.rocketmq.broker.mqtrace.SendMessageHook;
import org.apache.rocketmq.broker.offset.BroadcastOffsetManager;
import org.apache.rocketmq.broker.offset.ConsumerOffsetManager;
import org.apache.rocketmq.broker.offset.ConsumerOrderInfoManager;
import org.apache.rocketmq.broker.offset.LmqConsumerOffsetManager;
import org.apache.rocketmq.broker.offset.RocksDBConsumerOffsetManager;
import org.apache.rocketmq.broker.offset.RocksDBLmqConsumerOffsetManager;
import org.apache.rocketmq.broker.out.BrokerOuterAPI;
import org.apache.rocketmq.broker.plugin.BrokerAttachedPlugin;
import org.apache.rocketmq.broker.processor.AckMessageProcessor;
import org.apache.rocketmq.broker.processor.AdminBrokerProcessor;
import org.apache.rocketmq.broker.processor.ChangeInvisibleTimeProcessor;
import org.apache.rocketmq.broker.processor.ClientManageProcessor;
import org.apache.rocketmq.broker.processor.ConsumerManageProcessor;
import org.apache.rocketmq.broker.processor.EndTransactionProcessor;
import org.apache.rocketmq.broker.processor.NotificationProcessor;
import org.apache.rocketmq.broker.processor.PeekMessageProcessor;
import org.apache.rocketmq.broker.processor.PollingInfoProcessor;
import org.apache.rocketmq.broker.processor.PopInflightMessageCounter;
import org.apache.rocketmq.broker.processor.PopMessageProcessor;
import org.apache.rocketmq.broker.processor.PullMessageProcessor;
import org.apache.rocketmq.broker.processor.QueryAssignmentProcessor;
import org.apache.rocketmq.broker.processor.QueryMessageProcessor;
import org.apache.rocketmq.broker.processor.ReplyMessageProcessor;
import org.apache.rocketmq.broker.processor.SendMessageProcessor;
import org.apache.rocketmq.broker.schedule.ScheduleMessageService;
import org.apache.rocketmq.broker.slave.SlaveSynchronize;
import org.apache.rocketmq.broker.subscription.LmqSubscriptionGroupManager;
import org.apache.rocketmq.broker.subscription.RocksDBLmqSubscriptionGroupManager;
import org.apache.rocketmq.broker.subscription.RocksDBSubscriptionGroupManager;
import org.apache.rocketmq.broker.subscription.SubscriptionGroupManager;
import org.apache.rocketmq.broker.topic.LmqTopicConfigManager;
import org.apache.rocketmq.broker.topic.RocksDBLmqTopicConfigManager;
import org.apache.rocketmq.broker.topic.RocksDBTopicConfigManager;
import org.apache.rocketmq.broker.topic.TopicConfigManager;
import org.apache.rocketmq.broker.topic.TopicQueueMappingCleanService;
import org.apache.rocketmq.broker.topic.TopicQueueMappingManager;
import org.apache.rocketmq.broker.topic.TopicRouteInfoManager;
import org.apache.rocketmq.broker.transaction.AbstractTransactionalMessageCheckListener;
import org.apache.rocketmq.broker.transaction.TransactionalMessageCheckService;
import org.apache.rocketmq.broker.transaction.TransactionalMessageService;
import org.apache.rocketmq.broker.transaction.queue.DefaultTransactionalMessageCheckListener;
import org.apache.rocketmq.broker.transaction.queue.TransactionalMessageBridge;
import org.apache.rocketmq.broker.transaction.queue.TransactionalMessageServiceImpl;
import org.apache.rocketmq.broker.util.HookUtils;
import org.apache.rocketmq.common.AbstractBrokerRunnable;
import org.apache.rocketmq.common.BrokerConfig;
import org.apache.rocketmq.common.BrokerIdentity;
import org.apache.rocketmq.common.MixAll;
import org.apache.rocketmq.common.ThreadFactoryImpl;
import org.apache.rocketmq.common.TopicConfig;
import org.apache.rocketmq.common.UtilAll;
import org.apache.rocketmq.common.constant.LoggerName;
import org.apache.rocketmq.common.constant.PermName;
import org.apache.rocketmq.common.message.MessageExt;
import org.apache.rocketmq.common.message.MessageExtBrokerInner;
import org.apache.rocketmq.common.stats.MomentStatsItem;
import org.apache.rocketmq.common.utils.ServiceProvider;
import org.apache.rocketmq.logging.org.slf4j.Logger;
import org.apache.rocketmq.logging.org.slf4j.LoggerFactory;
import org.apache.rocketmq.remoting.Configuration;
import org.apache.rocketmq.remoting.RPCHook;
import org.apache.rocketmq.remoting.RemotingServer;
import org.apache.rocketmq.remoting.common.TlsMode;
import org.apache.rocketmq.remoting.netty.NettyClientConfig;
import org.apache.rocketmq.remoting.netty.NettyRemotingServer;
import org.apache.rocketmq.remoting.netty.NettyRequestProcessor;
import org.apache.rocketmq.remoting.netty.NettyServerConfig;
import org.apache.rocketmq.remoting.netty.RequestTask;
import org.apache.rocketmq.remoting.netty.TlsSystemConfig;
import org.apache.rocketmq.remoting.protocol.BrokerSyncInfo;
import org.apache.rocketmq.remoting.protocol.DataVersion;
import org.apache.rocketmq.remoting.protocol.NamespaceUtil;
import org.apache.rocketmq.remoting.protocol.RemotingCommand;
import org.apache.rocketmq.remoting.protocol.RequestCode;
import org.apache.rocketmq.remoting.protocol.body.BrokerMemberGroup;
import org.apache.rocketmq.remoting.protocol.body.TopicConfigAndMappingSerializeWrapper;
import org.apache.rocketmq.remoting.protocol.body.TopicConfigSerializeWrapper;
import org.apache.rocketmq.remoting.protocol.namesrv.RegisterBrokerResult;
import org.apache.rocketmq.remoting.protocol.statictopic.TopicQueueMappingDetail;
import org.apache.rocketmq.remoting.protocol.statictopic.TopicQueueMappingInfo;
import org.apache.rocketmq.srvutil.FileWatchService;
import org.apache.rocketmq.store.DefaultMessageStore;
import org.apache.rocketmq.store.MessageArrivingListener;
import org.apache.rocketmq.store.MessageStore;
import org.apache.rocketmq.store.PutMessageResult;
import org.apache.rocketmq.store.StoreType;
import org.apache.rocketmq.store.config.BrokerRole;
import org.apache.rocketmq.store.config.MessageStoreConfig;
import org.apache.rocketmq.store.dledger.DLedgerCommitLog;
import org.apache.rocketmq.store.hook.PutMessageHook;
import org.apache.rocketmq.store.hook.SendMessageBackHook;
import org.apache.rocketmq.store.plugin.MessageStoreFactory;
import org.apache.rocketmq.store.plugin.MessageStorePluginContext;
import org.apache.rocketmq.store.stats.BrokerStats;
import org.apache.rocketmq.store.stats.BrokerStatsManager;
import org.apache.rocketmq.store.stats.LmqBrokerStatsManager;
import org.apache.rocketmq.store.timer.TimerCheckpoint;
import org.apache.rocketmq.store.timer.TimerMessageStore;
import org.apache.rocketmq.store.timer.TimerMetrics;

import java.io.IOException;
import java.net.InetSocketAddress;
import java.util.AbstractMap;
import java.util.ArrayList;
import java.util.Arrays;
import java.util.Collections;
import java.util.HashMap;
import java.util.List;
import java.util.Map;
import java.util.Objects;
import java.util.Optional;
import java.util.concurrent.BlockingQueue;
import java.util.concurrent.ConcurrentHashMap;
import java.util.concurrent.ConcurrentMap;
import java.util.concurrent.CountDownLatch;
import java.util.concurrent.ExecutorService;
import java.util.concurrent.LinkedBlockingQueue;
import java.util.concurrent.ScheduledExecutorService;
import java.util.concurrent.ScheduledFuture;
import java.util.concurrent.ScheduledThreadPoolExecutor;
import java.util.concurrent.TimeUnit;
import java.util.concurrent.locks.Lock;
import java.util.concurrent.locks.ReentrantLock;
import java.util.function.Function;
import java.util.stream.Collectors;

public class BrokerController {
    protected static final Logger LOG = LoggerFactory.getLogger(LoggerName.BROKER_LOGGER_NAME);
    private static final Logger LOG_PROTECTION = LoggerFactory.getLogger(LoggerName.PROTECTION_LOGGER_NAME);
    private static final Logger LOG_WATER_MARK = LoggerFactory.getLogger(LoggerName.WATER_MARK_LOGGER_NAME);
    protected static final int HA_ADDRESS_MIN_LENGTH = 6;

    protected final BrokerConfig brokerConfig;
    private final NettyServerConfig nettyServerConfig;
    private final NettyClientConfig nettyClientConfig;
    protected final MessageStoreConfig messageStoreConfig;
    protected final ConsumerOffsetManager consumerOffsetManager;
    protected final BroadcastOffsetManager broadcastOffsetManager;
    protected final ConsumerManager consumerManager;
    protected final ConsumerFilterManager consumerFilterManager;
    protected final ConsumerOrderInfoManager consumerOrderInfoManager;
    protected final PopInflightMessageCounter popInflightMessageCounter;
    protected final ProducerManager producerManager;
    protected final ScheduleMessageService scheduleMessageService;
    protected final ClientHousekeepingService clientHousekeepingService;
    protected final PullMessageProcessor pullMessageProcessor;
    protected final PeekMessageProcessor peekMessageProcessor;
    protected final PopMessageProcessor popMessageProcessor;
    protected final AckMessageProcessor ackMessageProcessor;
    protected final ChangeInvisibleTimeProcessor changeInvisibleTimeProcessor;
    protected final NotificationProcessor notificationProcessor;
    protected final PollingInfoProcessor pollingInfoProcessor;
    protected final QueryAssignmentProcessor queryAssignmentProcessor;
    protected final ClientManageProcessor clientManageProcessor;
    protected final SendMessageProcessor sendMessageProcessor;
    protected final ReplyMessageProcessor replyMessageProcessor;
    protected final PullRequestHoldService pullRequestHoldService;
    protected final MessageArrivingListener messageArrivingListener;
    protected final Broker2Client broker2Client;
    protected final ConsumerIdsChangeListener consumerIdsChangeListener;
    protected final EndTransactionProcessor endTransactionProcessor;
    private final RebalanceLockManager rebalanceLockManager = new RebalanceLockManager();
    private final TopicRouteInfoManager topicRouteInfoManager;
    protected BrokerOuterAPI brokerOuterAPI;
    protected ScheduledExecutorService scheduledExecutorService;
    protected ScheduledExecutorService syncBrokerMemberGroupExecutorService;
    protected ScheduledExecutorService brokerHeartbeatExecutorService;
    protected final SlaveSynchronize slaveSynchronize;
    protected final BlockingQueue<Runnable> sendThreadPoolQueue;
    protected final BlockingQueue<Runnable> putThreadPoolQueue;
    protected final BlockingQueue<Runnable> ackThreadPoolQueue;
    protected final BlockingQueue<Runnable> pullThreadPoolQueue;
    protected final BlockingQueue<Runnable> litePullThreadPoolQueue;
    protected final BlockingQueue<Runnable> replyThreadPoolQueue;
    protected final BlockingQueue<Runnable> queryThreadPoolQueue;
    protected final BlockingQueue<Runnable> clientManagerThreadPoolQueue;
    protected final BlockingQueue<Runnable> heartbeatThreadPoolQueue;
    protected final BlockingQueue<Runnable> consumerManagerThreadPoolQueue;
    protected final BlockingQueue<Runnable> endTransactionThreadPoolQueue;
    protected final BlockingQueue<Runnable> adminBrokerThreadPoolQueue;
    protected final BlockingQueue<Runnable> loadBalanceThreadPoolQueue;
    protected final BrokerStatsManager brokerStatsManager;
    protected final List<SendMessageHook> sendMessageHookList = new ArrayList<>();
    protected final List<ConsumeMessageHook> consumeMessageHookList = new ArrayList<>();
    protected MessageStore messageStore;
    protected RemotingServer remotingServer;
    protected CountDownLatch remotingServerStartLatch;
    protected RemotingServer fastRemotingServer;
    protected TopicConfigManager topicConfigManager;
    protected SubscriptionGroupManager subscriptionGroupManager;
    protected TopicQueueMappingManager topicQueueMappingManager;
    protected ExecutorService sendMessageExecutor;
    protected ExecutorService pullMessageExecutor;
    protected ExecutorService litePullMessageExecutor;
    protected ExecutorService putMessageFutureExecutor;
    protected ExecutorService ackMessageExecutor;
    protected ExecutorService replyMessageExecutor;
    protected ExecutorService queryMessageExecutor;
    protected ExecutorService adminBrokerExecutor;
    protected ExecutorService clientManageExecutor;
    protected ExecutorService heartbeatExecutor;
    protected ExecutorService consumerManageExecutor;
    protected ExecutorService loadBalanceExecutor;
    protected ExecutorService endTransactionExecutor;
    protected boolean updateMasterHAServerAddrPeriodically = false;
    private BrokerStats brokerStats;
    private InetSocketAddress storeHost;
    private TimerMessageStore timerMessageStore;
    private TimerCheckpoint timerCheckpoint;
    protected BrokerFastFailure brokerFastFailure;
    private Configuration configuration;
    protected TopicQueueMappingCleanService topicQueueMappingCleanService;
    protected FileWatchService fileWatchService;
    protected TransactionalMessageCheckService transactionalMessageCheckService;
    protected TransactionalMessageService transactionalMessageService;
    protected AbstractTransactionalMessageCheckListener transactionalMessageCheckListener;
    protected Map<Class, AccessValidator> accessValidatorMap = new HashMap<>();
    protected volatile boolean shutdown = false;
    protected ShutdownHook shutdownHook;
    private volatile boolean isScheduleServiceStart = false;
    private volatile boolean isTransactionCheckServiceStart = false;
    protected volatile BrokerMemberGroup brokerMemberGroup;
    protected EscapeBridge escapeBridge;
    protected List<BrokerAttachedPlugin> brokerAttachedPlugins = new ArrayList<>();
    protected volatile long shouldStartTime;
    private BrokerPreOnlineService brokerPreOnlineService;
    protected volatile boolean isIsolated = false;
    protected volatile long minBrokerIdInGroup = 0;
    protected volatile String minBrokerAddrInGroup = null;
    private final Lock lock = new ReentrantLock();
    protected final List<ScheduledFuture<?>> scheduledFutures = new ArrayList<>();
    protected ReplicasManager replicasManager;
    private long lastSyncTimeMs = System.currentTimeMillis();
    private BrokerMetricsManager brokerMetricsManager;
    private ColdDataPullRequestHoldService coldDataPullRequestHoldService;
    private ColdDataCgCtrService coldDataCgCtrService;

    public BrokerController(
        final BrokerConfig brokerConfig,
        final NettyServerConfig nettyServerConfig,
        final NettyClientConfig nettyClientConfig,
        final MessageStoreConfig messageStoreConfig,
        final ShutdownHook shutdownHook
    ) {
        this(brokerConfig, nettyServerConfig, nettyClientConfig, messageStoreConfig);
        this.shutdownHook = shutdownHook;
    }

    public BrokerController(
        final BrokerConfig brokerConfig,
        final MessageStoreConfig messageStoreConfig
    ) {
        this(brokerConfig, null, null, messageStoreConfig);
    }

    public BrokerController(
        final BrokerConfig brokerConfig,
        final NettyServerConfig nettyServerConfig,
        final NettyClientConfig nettyClientConfig,
        final MessageStoreConfig messageStoreConfig
    ) {
        this.brokerConfig = brokerConfig;
        this.nettyServerConfig = nettyServerConfig;
        this.nettyClientConfig = nettyClientConfig;
        this.messageStoreConfig = messageStoreConfig;
        this.setStoreHost(new InetSocketAddress(this.getBrokerConfig().getBrokerIP1(), getListenPort()));
        this.brokerStatsManager = messageStoreConfig.isEnableLmq() ? new LmqBrokerStatsManager(this.brokerConfig.getBrokerClusterName(), this.brokerConfig.isEnableDetailStat()) : new BrokerStatsManager(this.brokerConfig.getBrokerClusterName(), this.brokerConfig.isEnableDetailStat());
        this.broadcastOffsetManager = new BroadcastOffsetManager(this);
        if (isEnableRocksDBStore()) {
            this.topicConfigManager = messageStoreConfig.isEnableLmq() ? new RocksDBLmqTopicConfigManager(this) : new RocksDBTopicConfigManager(this);
            this.subscriptionGroupManager = messageStoreConfig.isEnableLmq() ? new RocksDBLmqSubscriptionGroupManager(this) : new RocksDBSubscriptionGroupManager(this);
            this.consumerOffsetManager = messageStoreConfig.isEnableLmq() ? new RocksDBLmqConsumerOffsetManager(this) : new RocksDBConsumerOffsetManager(this);
        } else {
            this.topicConfigManager = messageStoreConfig.isEnableLmq() ? new LmqTopicConfigManager(this) : new TopicConfigManager(this);
            this.subscriptionGroupManager = messageStoreConfig.isEnableLmq() ? new LmqSubscriptionGroupManager(this) : new SubscriptionGroupManager(this);
            this.consumerOffsetManager = messageStoreConfig.isEnableLmq() ? new LmqConsumerOffsetManager(this) : new ConsumerOffsetManager(this);
        }
        this.topicQueueMappingManager = new TopicQueueMappingManager(this);
        this.pullMessageProcessor = new PullMessageProcessor(this);
        this.peekMessageProcessor = new PeekMessageProcessor(this);
        this.pullRequestHoldService = messageStoreConfig.isEnableLmq() ? new LmqPullRequestHoldService(this) : new PullRequestHoldService(this);
        this.popMessageProcessor = new PopMessageProcessor(this);
        this.notificationProcessor = new NotificationProcessor(this);
        this.pollingInfoProcessor = new PollingInfoProcessor(this);
        this.ackMessageProcessor = new AckMessageProcessor(this);
        this.changeInvisibleTimeProcessor = new ChangeInvisibleTimeProcessor(this);
        this.sendMessageProcessor = new SendMessageProcessor(this);
        this.replyMessageProcessor = new ReplyMessageProcessor(this);
        this.messageArrivingListener = new NotifyMessageArrivingListener(this.pullRequestHoldService, this.popMessageProcessor, this.notificationProcessor);
        this.consumerIdsChangeListener = new DefaultConsumerIdsChangeListener(this);
        this.consumerManager = new ConsumerManager(this.consumerIdsChangeListener, this.brokerStatsManager, this.brokerConfig);
        this.producerManager = new ProducerManager(this.brokerStatsManager);
        this.consumerFilterManager = new ConsumerFilterManager(this);
        this.consumerOrderInfoManager = new ConsumerOrderInfoManager(this);
        this.popInflightMessageCounter = new PopInflightMessageCounter(this);
        this.clientHousekeepingService = new ClientHousekeepingService(this);
        this.broker2Client = new Broker2Client(this);
        this.scheduleMessageService = new ScheduleMessageService(this);
        this.coldDataPullRequestHoldService = new ColdDataPullRequestHoldService(this);
        this.coldDataCgCtrService = new ColdDataCgCtrService(this);

        if (nettyClientConfig != null) {
            this.brokerOuterAPI = new BrokerOuterAPI(nettyClientConfig);
        }

        this.queryAssignmentProcessor = new QueryAssignmentProcessor(this);
        this.clientManageProcessor = new ClientManageProcessor(this);
        this.slaveSynchronize = new SlaveSynchronize(this);
        this.endTransactionProcessor = new EndTransactionProcessor(this);

        this.sendThreadPoolQueue = new LinkedBlockingQueue<>(this.brokerConfig.getSendThreadPoolQueueCapacity());
        this.putThreadPoolQueue = new LinkedBlockingQueue<>(this.brokerConfig.getPutThreadPoolQueueCapacity());
        this.pullThreadPoolQueue = new LinkedBlockingQueue<>(this.brokerConfig.getPullThreadPoolQueueCapacity());
        this.litePullThreadPoolQueue = new LinkedBlockingQueue<>(this.brokerConfig.getLitePullThreadPoolQueueCapacity());

        this.ackThreadPoolQueue = new LinkedBlockingQueue<>(this.brokerConfig.getAckThreadPoolQueueCapacity());
        this.replyThreadPoolQueue = new LinkedBlockingQueue<>(this.brokerConfig.getReplyThreadPoolQueueCapacity());
        this.queryThreadPoolQueue = new LinkedBlockingQueue<>(this.brokerConfig.getQueryThreadPoolQueueCapacity());
        this.clientManagerThreadPoolQueue = new LinkedBlockingQueue<>(this.brokerConfig.getClientManagerThreadPoolQueueCapacity());
        this.consumerManagerThreadPoolQueue = new LinkedBlockingQueue<>(this.brokerConfig.getConsumerManagerThreadPoolQueueCapacity());
        this.heartbeatThreadPoolQueue = new LinkedBlockingQueue<>(this.brokerConfig.getHeartbeatThreadPoolQueueCapacity());
        this.endTransactionThreadPoolQueue = new LinkedBlockingQueue<>(this.brokerConfig.getEndTransactionPoolQueueCapacity());
        this.adminBrokerThreadPoolQueue = new LinkedBlockingQueue<>(this.brokerConfig.getAdminBrokerThreadPoolQueueCapacity());
        this.loadBalanceThreadPoolQueue = new LinkedBlockingQueue<>(this.brokerConfig.getLoadBalanceThreadPoolQueueCapacity());

        this.brokerFastFailure = new BrokerFastFailure(this);
        initConfiguration();
        initProducerStateGetter();
        initConsumerStateGetter();

        this.brokerMemberGroup = new BrokerMemberGroup(this.brokerConfig.getBrokerClusterName(), this.brokerConfig.getBrokerName());
        this.brokerMemberGroup.getBrokerAddrs().put(this.brokerConfig.getBrokerId(), this.getBrokerAddr());

        this.escapeBridge = new EscapeBridge(this);

        this.topicRouteInfoManager = new TopicRouteInfoManager(this);

        if (this.brokerConfig.isEnableSlaveActingMaster() && !this.brokerConfig.isSkipPreOnline()) {
            this.brokerPreOnlineService = new BrokerPreOnlineService(this);
        }
    }

    //************************ constructor end: depends about 100 objects ***************************************
    //************************ public methods start: 373~651, about 278 lines ***************************************
    public boolean initialize() throws CloneNotSupportedException {
        boolean result = this.initializeMetadata();
        if (!result) {
            return false;
        }

        result = this.initializeMessageStore();
        if (!result) {
            return false;
        }

        return this.initAndLoadService();
    }

    public void shutdown() {

        shutdownBasicService();

        for (ScheduledFuture<?> scheduledFuture : scheduledFutures) {
            scheduledFuture.cancel(true);
        }

        if (this.brokerOuterAPI != null) {
            this.brokerOuterAPI.shutdown();
        }
    }

    public void start() throws Exception {

        this.shouldStartTime = System.currentTimeMillis() + messageStoreConfig.getDisappearTimeAfterStart();

        if (messageStoreConfig.getTotalReplicas() > 1 && this.brokerConfig.isEnableSlaveActingMaster()) {
            isIsolated = true;
        }

        if (this.brokerOuterAPI != null) {
            this.brokerOuterAPI.start();
        }

        startBasicService();

        if (!isIsolated && !this.messageStoreConfig.isEnableDLegerCommitLog() && !this.messageStoreConfig.isDuplicationEnable()) {
            changeSpecialServiceStatus(this.brokerConfig.getBrokerId() == MixAll.MASTER_ID);
            this.registerBrokerAll(true, false, true);
        }

        scheduleRegisterBrokerAll();
        scheduleSlaveActingMaster();

        if (this.brokerConfig.isEnableControllerMode()) {
            scheduleSendHeartbeat();
        }

        if (brokerConfig.isSkipPreOnline()) {
            startServiceWithoutCondition();
        }
    }

    public synchronized void registerSingleTopicAll(final TopicConfig topicConfig) {
        TopicConfig tmpTopic = topicConfig;
        if (!PermName.isWriteable(this.getBrokerConfig().getBrokerPermission())
            || !PermName.isReadable(this.getBrokerConfig().getBrokerPermission())) {
            // Copy the topic config and modify the perm
            tmpTopic = new TopicConfig(topicConfig);
            tmpTopic.setPerm(topicConfig.getPerm() & this.brokerConfig.getBrokerPermission());
        }
        this.brokerOuterAPI.registerSingleTopicAll(this.brokerConfig.getBrokerName(), tmpTopic, 3000);
    }

    public synchronized void registerIncrementBrokerData(TopicConfig topicConfig, DataVersion dataVersion) {
        this.registerIncrementBrokerData(Collections.singletonList(topicConfig), dataVersion);
    }

    public synchronized void registerIncrementBrokerData(List<TopicConfig> topicConfigList, DataVersion dataVersion) {
        if (topicConfigList == null || topicConfigList.isEmpty()) {
            return;
        }

        TopicConfigAndMappingSerializeWrapper topicConfigSerializeWrapper = new TopicConfigAndMappingSerializeWrapper();
        topicConfigSerializeWrapper.setDataVersion(dataVersion);

        ConcurrentMap<String, TopicConfig> topicConfigTable = topicConfigList.stream()
            .map(topicConfig -> {
                TopicConfig registerTopicConfig;
                if (!PermName.isWriteable(this.getBrokerConfig().getBrokerPermission())
                    || !PermName.isReadable(this.getBrokerConfig().getBrokerPermission())) {
                    registerTopicConfig =
                        new TopicConfig(topicConfig.getTopicName(),
                            topicConfig.getReadQueueNums(),
                            topicConfig.getWriteQueueNums(),
                            this.brokerConfig.getBrokerPermission(), topicConfig.getTopicSysFlag());
                } else {
                    registerTopicConfig = new TopicConfig(topicConfig);
                }
                return registerTopicConfig;
            })
            .collect(Collectors.toConcurrentMap(TopicConfig::getTopicName, Function.identity()));
        topicConfigSerializeWrapper.setTopicConfigTable(topicConfigTable);

        Map<String, TopicQueueMappingInfo> topicQueueMappingInfoMap = topicConfigList.stream()
            .map(TopicConfig::getTopicName)
            .map(topicName -> Optional.ofNullable(this.topicQueueMappingManager.getTopicQueueMapping(topicName))
                .map(info -> new AbstractMap.SimpleImmutableEntry<>(topicName, TopicQueueMappingDetail.cloneAsMappingInfo(info)))
                .orElse(null))
            .filter(Objects::nonNull)
            .collect(Collectors.toMap(Map.Entry::getKey, Map.Entry::getValue));
        if (!topicQueueMappingInfoMap.isEmpty()) {
            topicConfigSerializeWrapper.setTopicQueueMappingInfoMap(topicQueueMappingInfoMap);
        }

        doRegisterBrokerAll(true, false, topicConfigSerializeWrapper);
    }

    public synchronized void registerBrokerAll(final boolean checkOrderConfig, boolean oneway, boolean forceRegister) {

        TopicConfigAndMappingSerializeWrapper topicConfigWrapper = new TopicConfigAndMappingSerializeWrapper();

        topicConfigWrapper.setDataVersion(this.getTopicConfigManager().getDataVersion());
        topicConfigWrapper.setTopicConfigTable(this.getTopicConfigManager().getTopicConfigTable());

        topicConfigWrapper.setTopicQueueMappingInfoMap(this.getTopicQueueMappingManager().getTopicQueueMappingTable().entrySet().stream().map(
            entry -> new AbstractMap.SimpleImmutableEntry<>(entry.getKey(), TopicQueueMappingDetail.cloneAsMappingInfo(entry.getValue()))
        ).collect(Collectors.toMap(Map.Entry::getKey, Map.Entry::getValue)));

        if (!PermName.isWriteable(this.getBrokerConfig().getBrokerPermission())
            || !PermName.isReadable(this.getBrokerConfig().getBrokerPermission())) {
            ConcurrentHashMap<String, TopicConfig> topicConfigTable = new ConcurrentHashMap<>();
            for (TopicConfig topicConfig : topicConfigWrapper.getTopicConfigTable().values()) {
                TopicConfig tmp =
                    new TopicConfig(topicConfig.getTopicName(), topicConfig.getReadQueueNums(), topicConfig.getWriteQueueNums(),
                        topicConfig.getPerm() & this.brokerConfig.getBrokerPermission(), topicConfig.getTopicSysFlag());
                topicConfigTable.put(topicConfig.getTopicName(), tmp);
            }
            topicConfigWrapper.setTopicConfigTable(topicConfigTable);
        }

        if (forceRegister || needRegister(this.brokerConfig.getBrokerClusterName(),
            this.getBrokerAddr(),
            this.brokerConfig.getBrokerName(),
            this.brokerConfig.getBrokerId(),
            this.brokerConfig.getRegisterBrokerTimeoutMills(),
            this.brokerConfig.isInBrokerContainer())) {
            doRegisterBrokerAll(checkOrderConfig, oneway, topicConfigWrapper);
        }
    }

    public void startService(long minBrokerId, String minBrokerAddr) {
        BrokerController.LOG.info("{} start service, min broker id is {}, min broker addr: {}",
            this.brokerConfig.getCanonicalName(), minBrokerId, minBrokerAddr);
        this.minBrokerIdInGroup = minBrokerId;
        this.minBrokerAddrInGroup = minBrokerAddr;

        this.changeSpecialServiceStatus(this.brokerConfig.getBrokerId() == minBrokerId);
        this.registerBrokerAll(true, false, brokerConfig.isForceRegister());

        isIsolated = false;
    }

    public void startServiceWithoutCondition() {
        BrokerController.LOG.info("{} start service", this.brokerConfig.getCanonicalName());

        this.changeSpecialServiceStatus(this.brokerConfig.getBrokerId() == MixAll.MASTER_ID);
        this.registerBrokerAll(true, false, brokerConfig.isForceRegister());

        isIsolated = false;
    }

    public void stopService() {
        BrokerController.LOG.info("{} stop service", this.getBrokerConfig().getCanonicalName());
        isIsolated = true;
        this.changeSpecialServiceStatus(false);
    }

    public boolean isSpecialServiceRunning() {
        if (isScheduleServiceStart() && isTransactionCheckServiceStart()) {
            return true;
        }

        return this.ackMessageProcessor != null && this.ackMessageProcessor.isPopReviveServiceRunning();
    }

    public void updateMinBroker(long minBrokerId, String minBrokerAddr) {
        if (brokerConfig.isEnableSlaveActingMaster() && brokerConfig.getBrokerId() != MixAll.MASTER_ID) {
            if (!lock.tryLock()) {
                return;
            }
        }

        try {
            if (minBrokerId != this.minBrokerIdInGroup) {
                String offlineBrokerAddr = null;
                if (minBrokerId > this.minBrokerIdInGroup) {
                    offlineBrokerAddr = this.minBrokerAddrInGroup;
                }
                onMinBrokerChange(minBrokerId, minBrokerAddr, offlineBrokerAddr, null);
            }
        } finally {
            lock.unlock();
        }
    }

    public void updateMinBroker(long minBrokerId, String minBrokerAddr, String offlineBrokerAddr, String masterHaAddr) {
        if (!brokerConfig.isEnableSlaveActingMaster() || brokerConfig.getBrokerId() == MixAll.MASTER_ID) {
            return;
        }

        try {
            if (!lock.tryLock(3000, TimeUnit.MILLISECONDS)) {
                return;
            }

            try {
                if (minBrokerId != this.minBrokerIdInGroup) {
                    onMinBrokerChange(minBrokerId, minBrokerAddr, offlineBrokerAddr, masterHaAddr);
                }
            } finally {
                lock.unlock();
            }
        } catch (InterruptedException e) {
            LOG.error("Update min broker error, {}", e);
        }
    }

    public void changeSpecialServiceStatus(boolean shouldStart) {

        for (BrokerAttachedPlugin brokerAttachedPlugin : brokerAttachedPlugins) {
            if (brokerAttachedPlugin != null) {
                brokerAttachedPlugin.statusChanged(shouldStart);
            }
        }

        changeScheduleServiceStatus(shouldStart);

        changeTransactionCheckServiceStatus(shouldStart);

        if (this.ackMessageProcessor != null) {
            LOG.info("Set PopReviveService Status to {}", shouldStart);
            this.ackMessageProcessor.setPopReviveServiceStatus(shouldStart);
        }
    }

    public MessageStore getMessageStoreByBrokerName(String brokerName) {
        if (this.brokerConfig.getBrokerName().equals(brokerName)) {
            return this.getMessageStore();
        }
        return null;
    }

    public BrokerIdentity getBrokerIdentity() {
        if (messageStoreConfig.isEnableDLegerCommitLog()) {
            return new BrokerIdentity(
                brokerConfig.getBrokerClusterName(), brokerConfig.getBrokerName(),
                Integer.parseInt(messageStoreConfig.getdLegerSelfId().substring(1)), brokerConfig.isInBrokerContainer());
        } else {
            return new BrokerIdentity(
                brokerConfig.getBrokerClusterName(), brokerConfig.getBrokerName(),
                brokerConfig.getBrokerId(), brokerConfig.isInBrokerContainer());
        }
    }

    public void registerSendMessageHook(final SendMessageHook hook) {
        this.sendMessageHookList.add(hook);
        LOG.info("register SendMessageHook Hook, {}", hook.hookName());
    }

    public void registerConsumeMessageHook(final ConsumeMessageHook hook) {
        this.consumeMessageHookList.add(hook);
        LOG.info("register ConsumeMessageHook Hook, {}", hook.hookName());
    }

    public void registerServerRPCHook(RPCHook rpcHook) {
        getRemotingServer().registerRPCHook(rpcHook);
        this.fastRemotingServer.registerRPCHook(rpcHook);
    }

    public void registerClientRPCHook(RPCHook rpcHook) {
        this.getBrokerOuterAPI().registerRPCHook(rpcHook);
    }

    //**************************************** debug methods start ****************************************************
    public long headSlowTimeMills(BlockingQueue<Runnable> q) {
        long slowTimeMills = 0;
        final Runnable peek = q.peek();
        if (peek != null) {
            RequestTask rt = BrokerFastFailure.castRunnable(peek);
            slowTimeMills = rt == null ? 0 : this.messageStore.now() - rt.getCreateTimestamp();
        }

        if (slowTimeMills < 0) {
            slowTimeMills = 0;
        }

        return slowTimeMills;
    }

    public long headSlowTimeMills4SendThreadPoolQueue() {
        return this.headSlowTimeMills(this.sendThreadPoolQueue);
    }

    public long headSlowTimeMills4PullThreadPoolQueue() {
        return this.headSlowTimeMills(this.pullThreadPoolQueue);
    }

    public long headSlowTimeMills4LitePullThreadPoolQueue() {
        return this.headSlowTimeMills(this.litePullThreadPoolQueue);
    }

    public long headSlowTimeMills4QueryThreadPoolQueue() {
        return this.headSlowTimeMills(this.queryThreadPoolQueue);
    }

    public void printWaterMark() {
        LOG_WATER_MARK.info("[WATERMARK] Send Queue Size: {} SlowTimeMills: {}", this.sendThreadPoolQueue.size(), headSlowTimeMills4SendThreadPoolQueue());
        LOG_WATER_MARK.info("[WATERMARK] Pull Queue Size: {} SlowTimeMills: {}", this.pullThreadPoolQueue.size(), headSlowTimeMills4PullThreadPoolQueue());
        LOG_WATER_MARK.info("[WATERMARK] Query Queue Size: {} SlowTimeMills: {}", this.queryThreadPoolQueue.size(), headSlowTimeMills4QueryThreadPoolQueue());
        LOG_WATER_MARK.info("[WATERMARK] Lite Pull Queue Size: {} SlowTimeMills: {}", this.litePullThreadPoolQueue.size(), headSlowTimeMills4LitePullThreadPoolQueue());
        LOG_WATER_MARK.info("[WATERMARK] Transaction Queue Size: {} SlowTimeMills: {}", this.endTransactionThreadPoolQueue.size(), headSlowTimeMills(this.endTransactionThreadPoolQueue));
        LOG_WATER_MARK.info("[WATERMARK] ClientManager Queue Size: {} SlowTimeMills: {}", this.clientManagerThreadPoolQueue.size(), this.headSlowTimeMills(this.clientManagerThreadPoolQueue));
        LOG_WATER_MARK.info("[WATERMARK] Heartbeat Queue Size: {} SlowTimeMills: {}", this.heartbeatThreadPoolQueue.size(), this.headSlowTimeMills(this.heartbeatThreadPoolQueue));
        LOG_WATER_MARK.info("[WATERMARK] Ack Queue Size: {} SlowTimeMills: {}", this.ackThreadPoolQueue.size(), headSlowTimeMills(this.ackThreadPoolQueue));
    }

    protected void printMasterAndSlaveDiff() {
        if (messageStore.getHaService() != null && messageStore.getHaService().getConnectionCount().get() > 0) {
            long diff = this.messageStore.slaveFallBehindMuch();
            LOG.info("CommitLog: slave fall behind master {}bytes", diff);
        }
    }

    //**************************************** private or protected methods start ****************************************************

    public boolean initializeMetadata() {
        boolean result = this.topicConfigManager.load();
        result = result && this.topicQueueMappingManager.load();
        result = result && this.consumerOffsetManager.load();
        result = result && this.subscriptionGroupManager.load();
        result = result && this.consumerFilterManager.load();
        result = result && this.consumerOrderInfoManager.load();
        return result;
    }

    public boolean initializeMessageStore() {
        boolean result = true;
        try {
            DefaultMessageStore defaultMessageStore = new DefaultMessageStore(this.messageStoreConfig, this.brokerStatsManager, this.messageArrivingListener, this.brokerConfig, topicConfigManager.getTopicConfigTable());

            if (messageStoreConfig.isEnableDLegerCommitLog()) {
                DLedgerRoleChangeHandler roleChangeHandler = new DLedgerRoleChangeHandler(this, defaultMessageStore);
                DLedgerCommitLog dLedgerCommitLog =   (DLedgerCommitLog) defaultMessageStore.getCommitLog();

                dLedgerCommitLog.getdLedgerServer()
                    .getDLedgerLeaderElector()
                    .addRoleChangeHandler(roleChangeHandler);
            }

            this.brokerStats = new BrokerStats(defaultMessageStore);

            // Load store plugin
            MessageStorePluginContext context = new MessageStorePluginContext(
                messageStoreConfig, brokerStatsManager, messageArrivingListener, brokerConfig, configuration);

            this.messageStore = MessageStoreFactory.build(context, defaultMessageStore);

            this.messageStore.getDispatcherList().addFirst(new CommitLogDispatcherCalcBitMap(this.brokerConfig, this.consumerFilterManager));

            if (messageStoreConfig.isTimerWheelEnable()) {
                this.timerCheckpoint = new TimerCheckpoint(BrokerPathConfigHelper.getTimerCheckPath(messageStoreConfig.getStorePathRootDir()));
                TimerMetrics timerMetrics = new TimerMetrics(BrokerPathConfigHelper.getTimerMetricsPath(messageStoreConfig.getStorePathRootDir()));
                this.timerMessageStore = new TimerMessageStore(messageStore, messageStoreConfig, timerCheckpoint, timerMetrics, brokerStatsManager);
                this.timerMessageStore.registerEscapeBridgeHook(msg -> escapeBridge.putMessage(msg));
                this.messageStore.setTimerMessageStore(this.timerMessageStore);
            }

        } catch (IOException e) {
            result = false;
            LOG.error("BrokerController#initialize: unexpected error occurs", e);
        }
        return result;
    }

    public boolean initAndLoadService() throws CloneNotSupportedException {
        boolean result = true;

        if (this.brokerConfig.isEnableControllerMode()) {
            this.replicasManager = new ReplicasManager(this);
            this.replicasManager.setFenced(true);
        }

        if (messageStore != null) {
            registerMessageStoreHook();
            result = this.messageStore.load();
        }

        if (messageStoreConfig.isTimerWheelEnable()) {
            result = result && this.timerMessageStore.load();
        }

        //scheduleMessageService load after messageStore load success
        result = result && this.scheduleMessageService.load();

        for (BrokerAttachedPlugin brokerAttachedPlugin : brokerAttachedPlugins) {
            if (brokerAttachedPlugin != null) {
                result = result && brokerAttachedPlugin.load();
            }
        }

        this.brokerMetricsManager = new BrokerMetricsManager(this);

        if (!result) {
            return false;
        }

        initializeRemotingServer();
        initializeResources();
        registerProcessor();

        initializeScheduledTasks();
        initialTransaction();

        initialAcl();
        initialRpcHooks();

        return initialFileWatchService();
    }

    public void registerProcessor() {
        /*
         * SendMessageProcessor
         */
        sendMessageProcessor.registerSendMessageHook(sendMessageHookList);
        sendMessageProcessor.registerConsumeMessageHook(consumeMessageHookList);

        this.remotingServer.registerProcessor(RequestCode.SEND_MESSAGE, sendMessageProcessor, this.sendMessageExecutor);
        this.remotingServer.registerProcessor(RequestCode.SEND_MESSAGE_V2, sendMessageProcessor, this.sendMessageExecutor);
        this.remotingServer.registerProcessor(RequestCode.SEND_BATCH_MESSAGE, sendMessageProcessor, this.sendMessageExecutor);
        this.remotingServer.registerProcessor(RequestCode.CONSUMER_SEND_MSG_BACK, sendMessageProcessor, this.sendMessageExecutor);
        this.fastRemotingServer.registerProcessor(RequestCode.SEND_MESSAGE, sendMessageProcessor, this.sendMessageExecutor);
        this.fastRemotingServer.registerProcessor(RequestCode.SEND_MESSAGE_V2, sendMessageProcessor, this.sendMessageExecutor);
        this.fastRemotingServer.registerProcessor(RequestCode.SEND_BATCH_MESSAGE, sendMessageProcessor, this.sendMessageExecutor);
        this.fastRemotingServer.registerProcessor(RequestCode.CONSUMER_SEND_MSG_BACK, sendMessageProcessor, this.sendMessageExecutor);
        /**
         * PullMessageProcessor
         */
        this.remotingServer.registerProcessor(RequestCode.PULL_MESSAGE, this.pullMessageProcessor, this.pullMessageExecutor);
        this.remotingServer.registerProcessor(RequestCode.LITE_PULL_MESSAGE, this.pullMessageProcessor, this.litePullMessageExecutor);
        this.pullMessageProcessor.registerConsumeMessageHook(consumeMessageHookList);
        /**
         * PeekMessageProcessor
         */
        this.remotingServer.registerProcessor(RequestCode.PEEK_MESSAGE, this.peekMessageProcessor, this.pullMessageExecutor);
        /**
         * PopMessageProcessor
         */
        this.remotingServer.registerProcessor(RequestCode.POP_MESSAGE, this.popMessageProcessor, this.pullMessageExecutor);

        /**
         * AckMessageProcessor
         */
        this.remotingServer.registerProcessor(RequestCode.ACK_MESSAGE, this.ackMessageProcessor, this.ackMessageExecutor);
        this.fastRemotingServer.registerProcessor(RequestCode.ACK_MESSAGE, this.ackMessageProcessor, this.ackMessageExecutor);

        this.remotingServer.registerProcessor(RequestCode.BATCH_ACK_MESSAGE, this.ackMessageProcessor, this.ackMessageExecutor);
        this.fastRemotingServer.registerProcessor(RequestCode.BATCH_ACK_MESSAGE, this.ackMessageProcessor, this.ackMessageExecutor);
        /**
         * ChangeInvisibleTimeProcessor
         */
        this.remotingServer.registerProcessor(RequestCode.CHANGE_MESSAGE_INVISIBLETIME, this.changeInvisibleTimeProcessor, this.ackMessageExecutor);
        this.fastRemotingServer.registerProcessor(RequestCode.CHANGE_MESSAGE_INVISIBLETIME, this.changeInvisibleTimeProcessor, this.ackMessageExecutor);
        /**
         * notificationProcessor
         */
        this.remotingServer.registerProcessor(RequestCode.NOTIFICATION, this.notificationProcessor, this.pullMessageExecutor);

        /**
         * pollingInfoProcessor
         */
        this.remotingServer.registerProcessor(RequestCode.POLLING_INFO, this.pollingInfoProcessor, this.pullMessageExecutor);

        /**
         * ReplyMessageProcessor
         */

        replyMessageProcessor.registerSendMessageHook(sendMessageHookList);

        this.remotingServer.registerProcessor(RequestCode.SEND_REPLY_MESSAGE, replyMessageProcessor, replyMessageExecutor);
        this.remotingServer.registerProcessor(RequestCode.SEND_REPLY_MESSAGE_V2, replyMessageProcessor, replyMessageExecutor);
        this.fastRemotingServer.registerProcessor(RequestCode.SEND_REPLY_MESSAGE, replyMessageProcessor, replyMessageExecutor);
        this.fastRemotingServer.registerProcessor(RequestCode.SEND_REPLY_MESSAGE_V2, replyMessageProcessor, replyMessageExecutor);

        /**
         * QueryMessageProcessor
         */
        NettyRequestProcessor queryProcessor = new QueryMessageProcessor(this);
        this.remotingServer.registerProcessor(RequestCode.QUERY_MESSAGE, queryProcessor, this.queryMessageExecutor);
        this.remotingServer.registerProcessor(RequestCode.VIEW_MESSAGE_BY_ID, queryProcessor, this.queryMessageExecutor);

        this.fastRemotingServer.registerProcessor(RequestCode.QUERY_MESSAGE, queryProcessor, this.queryMessageExecutor);
        this.fastRemotingServer.registerProcessor(RequestCode.VIEW_MESSAGE_BY_ID, queryProcessor, this.queryMessageExecutor);

        /**
         * ClientManageProcessor
         */
        this.remotingServer.registerProcessor(RequestCode.HEART_BEAT, clientManageProcessor, this.heartbeatExecutor);
        this.remotingServer.registerProcessor(RequestCode.UNREGISTER_CLIENT, clientManageProcessor, this.clientManageExecutor);
        this.remotingServer.registerProcessor(RequestCode.CHECK_CLIENT_CONFIG, clientManageProcessor, this.clientManageExecutor);

        this.fastRemotingServer.registerProcessor(RequestCode.HEART_BEAT, clientManageProcessor, this.heartbeatExecutor);
        this.fastRemotingServer.registerProcessor(RequestCode.UNREGISTER_CLIENT, clientManageProcessor, this.clientManageExecutor);
        this.fastRemotingServer.registerProcessor(RequestCode.CHECK_CLIENT_CONFIG, clientManageProcessor, this.clientManageExecutor);

        /**
         * ConsumerManageProcessor
         */
        ConsumerManageProcessor consumerManageProcessor = new ConsumerManageProcessor(this);
        this.remotingServer.registerProcessor(RequestCode.GET_CONSUMER_LIST_BY_GROUP, consumerManageProcessor, this.consumerManageExecutor);
        this.remotingServer.registerProcessor(RequestCode.UPDATE_CONSUMER_OFFSET, consumerManageProcessor, this.consumerManageExecutor);
        this.remotingServer.registerProcessor(RequestCode.QUERY_CONSUMER_OFFSET, consumerManageProcessor, this.consumerManageExecutor);

        this.fastRemotingServer.registerProcessor(RequestCode.GET_CONSUMER_LIST_BY_GROUP, consumerManageProcessor, this.consumerManageExecutor);
        this.fastRemotingServer.registerProcessor(RequestCode.UPDATE_CONSUMER_OFFSET, consumerManageProcessor, this.consumerManageExecutor);
        this.fastRemotingServer.registerProcessor(RequestCode.QUERY_CONSUMER_OFFSET, consumerManageProcessor, this.consumerManageExecutor);

        /**
         * QueryAssignmentProcessor
         */
        this.remotingServer.registerProcessor(RequestCode.QUERY_ASSIGNMENT, queryAssignmentProcessor, loadBalanceExecutor);
        this.fastRemotingServer.registerProcessor(RequestCode.QUERY_ASSIGNMENT, queryAssignmentProcessor, loadBalanceExecutor);
        this.remotingServer.registerProcessor(RequestCode.SET_MESSAGE_REQUEST_MODE, queryAssignmentProcessor, loadBalanceExecutor);
        this.fastRemotingServer.registerProcessor(RequestCode.SET_MESSAGE_REQUEST_MODE, queryAssignmentProcessor, loadBalanceExecutor);

        /**
         * EndTransactionProcessor
         */
        this.remotingServer.registerProcessor(RequestCode.END_TRANSACTION, endTransactionProcessor, this.endTransactionExecutor);
        this.fastRemotingServer.registerProcessor(RequestCode.END_TRANSACTION, endTransactionProcessor, this.endTransactionExecutor);

        /*
         * Default
         */
        AdminBrokerProcessor adminProcessor = new AdminBrokerProcessor(this);
        this.remotingServer.registerDefaultProcessor(adminProcessor, this.adminBrokerExecutor);
        this.fastRemotingServer.registerDefaultProcessor(adminProcessor, this.adminBrokerExecutor);
    }

    public void protectBroker() {
        if (!this.brokerConfig.isDisableConsumeIfConsumerReadSlowly()) {
            return;
        }

        for (Map.Entry<String, MomentStatsItem> next : this.brokerStatsManager.getMomentStatsItemSetFallSize().getStatsItemTable().entrySet()) {
            final long fallBehindBytes = next.getValue().getValue().get();
            if (fallBehindBytes <= this.brokerConfig.getConsumerFallbehindThreshold()) {
                continue;
            }

            final String[] split = next.getValue().getStatsKey().split("@");
            final String group = split[2];
            LOG_PROTECTION.info("[PROTECT_BROKER] the consumer[{}] consume slowly, {} bytes, disable it", group, fallBehindBytes);
            this.subscriptionGroupManager.disableConsume(group);
        }
    }

    private void initProducerStateGetter() {
        this.brokerStatsManager.setProduerStateGetter(new BrokerStatsManager.StateGetter() {
            @Override
            public boolean online(String instanceId, String group, String topic) {
                if (getTopicConfigManager().getTopicConfigTable().containsKey(NamespaceUtil.wrapNamespace(instanceId, topic))) {
                    return getProducerManager().groupOnline(NamespaceUtil.wrapNamespace(instanceId, group));
                } else {
                    return getProducerManager().groupOnline(group);
                }
            }
        });
    }

    private void initConsumerStateGetter() {
        this.brokerStatsManager.setConsumerStateGetter(new BrokerStatsManager.StateGetter() {
            @Override
            public boolean online(String instanceId, String group, String topic) {
                String topicFullName = NamespaceUtil.wrapNamespace(instanceId, topic);
                if (getTopicConfigManager().getTopicConfigTable().containsKey(topicFullName)) {
                    return getConsumerManager().findSubscriptionData(NamespaceUtil.wrapNamespace(instanceId, group), topicFullName) != null;
                } else {
                    return getConsumerManager().findSubscriptionData(group, topic) != null;
                }
            }
        });
    }

    private void initConfiguration() {
        String brokerConfigPath;
        if (brokerConfig.getBrokerConfigPath() != null && !brokerConfig.getBrokerConfigPath().isEmpty()) {
            brokerConfigPath = brokerConfig.getBrokerConfigPath();
        } else {
            brokerConfigPath = BrokerPathConfigHelper.getBrokerConfigPath();
        }
        this.configuration = new Configuration(
            LOG,
            brokerConfigPath,
            this.brokerConfig, this.nettyServerConfig, this.nettyClientConfig, this.messageStoreConfig
        );
    }

    protected void initializeRemotingServer() throws CloneNotSupportedException {
        this.remotingServer = new NettyRemotingServer(this.nettyServerConfig, this.clientHousekeepingService);
        NettyServerConfig fastConfig = (NettyServerConfig) this.nettyServerConfig.clone();

        int listeningPort = nettyServerConfig.getListenPort() - 2;
        if (listeningPort < 0) {
            listeningPort = 0;
        }
        fastConfig.setListenPort(listeningPort);

        this.fastRemotingServer = new NettyRemotingServer(fastConfig, this.clientHousekeepingService);
    }

    /**
     * Initialize resources including remoting server and thread executors.
     */
    protected void initializeResources() {
        this.scheduledExecutorService = new ScheduledThreadPoolExecutor(1,
            new ThreadFactoryImpl("BrokerControllerScheduledThread", true, getBrokerIdentity()));

        this.sendMessageExecutor = new BrokerFixedThreadPoolExecutor(
            this.brokerConfig.getSendMessageThreadPoolNums(),
            this.brokerConfig.getSendMessageThreadPoolNums(),
            1000 * 60,
            TimeUnit.MILLISECONDS,
            this.sendThreadPoolQueue,
            new ThreadFactoryImpl("SendMessageThread_", getBrokerIdentity()));

        this.pullMessageExecutor = new BrokerFixedThreadPoolExecutor(
            this.brokerConfig.getPullMessageThreadPoolNums(),
            this.brokerConfig.getPullMessageThreadPoolNums(),
            1000 * 60,
            TimeUnit.MILLISECONDS,
            this.pullThreadPoolQueue,
            new ThreadFactoryImpl("PullMessageThread_", getBrokerIdentity()));

        this.litePullMessageExecutor = new BrokerFixedThreadPoolExecutor(
            this.brokerConfig.getLitePullMessageThreadPoolNums(),
            this.brokerConfig.getLitePullMessageThreadPoolNums(),
            1000 * 60,
            TimeUnit.MILLISECONDS,
            this.litePullThreadPoolQueue,
            new ThreadFactoryImpl("LitePullMessageThread_", getBrokerIdentity()));

        this.putMessageFutureExecutor = new BrokerFixedThreadPoolExecutor(
            this.brokerConfig.getPutMessageFutureThreadPoolNums(),
            this.brokerConfig.getPutMessageFutureThreadPoolNums(),
            1000 * 60,
            TimeUnit.MILLISECONDS,
            this.putThreadPoolQueue,
            new ThreadFactoryImpl("SendMessageThread_", getBrokerIdentity()));

        this.ackMessageExecutor = new BrokerFixedThreadPoolExecutor(
            this.brokerConfig.getAckMessageThreadPoolNums(),
            this.brokerConfig.getAckMessageThreadPoolNums(),
            1000 * 60,
            TimeUnit.MILLISECONDS,
            this.ackThreadPoolQueue,
            new ThreadFactoryImpl("AckMessageThread_", getBrokerIdentity()));

        this.queryMessageExecutor = new BrokerFixedThreadPoolExecutor(
            this.brokerConfig.getQueryMessageThreadPoolNums(),
            this.brokerConfig.getQueryMessageThreadPoolNums(),
            1000 * 60,
            TimeUnit.MILLISECONDS,
            this.queryThreadPoolQueue,
            new ThreadFactoryImpl("QueryMessageThread_", getBrokerIdentity()));

        this.adminBrokerExecutor = new BrokerFixedThreadPoolExecutor(
            this.brokerConfig.getAdminBrokerThreadPoolNums(),
            this.brokerConfig.getAdminBrokerThreadPoolNums(),
            1000 * 60,
            TimeUnit.MILLISECONDS,
            this.adminBrokerThreadPoolQueue,
            new ThreadFactoryImpl("AdminBrokerThread_", getBrokerIdentity()));

        this.clientManageExecutor = new BrokerFixedThreadPoolExecutor(
            this.brokerConfig.getClientManageThreadPoolNums(),
            this.brokerConfig.getClientManageThreadPoolNums(),
            1000 * 60,
            TimeUnit.MILLISECONDS,
            this.clientManagerThreadPoolQueue,
            new ThreadFactoryImpl("ClientManageThread_", getBrokerIdentity()));

        this.heartbeatExecutor = new BrokerFixedThreadPoolExecutor(
            this.brokerConfig.getHeartbeatThreadPoolNums(),
            this.brokerConfig.getHeartbeatThreadPoolNums(),
            1000 * 60,
            TimeUnit.MILLISECONDS,
            this.heartbeatThreadPoolQueue,
            new ThreadFactoryImpl("HeartbeatThread_", true, getBrokerIdentity()));

        this.consumerManageExecutor = new BrokerFixedThreadPoolExecutor(
            this.brokerConfig.getConsumerManageThreadPoolNums(),
            this.brokerConfig.getConsumerManageThreadPoolNums(),
            1000 * 60,
            TimeUnit.MILLISECONDS,
            this.consumerManagerThreadPoolQueue,
            new ThreadFactoryImpl("ConsumerManageThread_", true, getBrokerIdentity()));

        this.replyMessageExecutor = new BrokerFixedThreadPoolExecutor(
            this.brokerConfig.getProcessReplyMessageThreadPoolNums(),
            this.brokerConfig.getProcessReplyMessageThreadPoolNums(),
            1000 * 60,
            TimeUnit.MILLISECONDS,
            this.replyThreadPoolQueue,
            new ThreadFactoryImpl("ProcessReplyMessageThread_", getBrokerIdentity()));

        this.endTransactionExecutor = new BrokerFixedThreadPoolExecutor(
            this.brokerConfig.getEndTransactionThreadPoolNums(),
            this.brokerConfig.getEndTransactionThreadPoolNums(),
            1000 * 60,
            TimeUnit.MILLISECONDS,
            this.endTransactionThreadPoolQueue,
            new ThreadFactoryImpl("EndTransactionThread_", getBrokerIdentity()));

        this.loadBalanceExecutor = new BrokerFixedThreadPoolExecutor(
            this.brokerConfig.getLoadBalanceProcessorThreadPoolNums(),
            this.brokerConfig.getLoadBalanceProcessorThreadPoolNums(),
            1000 * 60,
            TimeUnit.MILLISECONDS,
            this.loadBalanceThreadPoolQueue,
            new ThreadFactoryImpl("LoadBalanceProcessorThread_", getBrokerIdentity()));

        this.syncBrokerMemberGroupExecutorService = new ScheduledThreadPoolExecutor(1,
            new ThreadFactoryImpl("BrokerControllerSyncBrokerScheduledThread", getBrokerIdentity()));
        this.brokerHeartbeatExecutorService = new ScheduledThreadPoolExecutor(1,
            new ThreadFactoryImpl("BrokerControllerHeartbeatScheduledThread", getBrokerIdentity()));

        this.topicQueueMappingCleanService = new TopicQueueMappingCleanService(this);
    }

    protected void initializeBrokerScheduledTasks() {
        final long initialDelay = UtilAll.computeNextMorningTimeMillis() - System.currentTimeMillis();
        final long period = TimeUnit.DAYS.toMillis(1);
        this.scheduledExecutorService.scheduleAtFixedRate(new Runnable() {
            @Override
            public void run() {
                try {
                    BrokerController.this.getBrokerStats().record();
                } catch (Throwable e) {
                    LOG.error("BrokerController: failed to record broker stats", e);
                }
            }
        }, initialDelay, period, TimeUnit.MILLISECONDS);

        this.scheduledExecutorService.scheduleAtFixedRate(new Runnable() {
            @Override
            public void run() {
                try {
                    BrokerController.this.consumerOffsetManager.persist();
                } catch (Throwable e) {
                    LOG.error(
                        "BrokerController: failed to persist config file of consumerOffset", e);
                }
            }
        }, 1000 * 10, this.brokerConfig.getFlushConsumerOffsetInterval(), TimeUnit.MILLISECONDS);

        this.scheduledExecutorService.scheduleAtFixedRate(new Runnable() {
            @Override
            public void run() {
                try {
                    BrokerController.this.consumerFilterManager.persist();
                    BrokerController.this.consumerOrderInfoManager.persist();
                } catch (Throwable e) {
                    LOG.error(
                        "BrokerController: failed to persist config file of consumerFilter or consumerOrderInfo",
                        e);
                }
            }
        }, 1000 * 10, 1000 * 10, TimeUnit.MILLISECONDS);

        this.scheduledExecutorService.scheduleAtFixedRate(new Runnable() {
            @Override
            public void run() {
                try {
                    BrokerController.this.protectBroker();
                } catch (Throwable e) {
                    LOG.error("BrokerController: failed to protectBroker", e);
                }
            }
        }, 3, 3, TimeUnit.MINUTES);

        this.scheduledExecutorService.scheduleAtFixedRate(new Runnable() {
            @Override
            public void run() {
                try {
                    BrokerController.this.printWaterMark();
                } catch (Throwable e) {
                    LOG.error("BrokerController: failed to print broker watermark", e);
                }
            }
        }, 10, 1, TimeUnit.SECONDS);

        this.scheduledExecutorService.scheduleAtFixedRate(new Runnable() {

            @Override
            public void run() {
                try {
                    LOG.info("Dispatch task fall behind commit log {}bytes",
                        BrokerController.this.getMessageStore().dispatchBehindBytes());
                } catch (Throwable e) {
                    LOG.error("Failed to print dispatchBehindBytes", e);
                }
            }
        }, 1000 * 10, 1000 * 60, TimeUnit.MILLISECONDS);

        if (!messageStoreConfig.isEnableDLegerCommitLog() && !messageStoreConfig.isDuplicationEnable() && !brokerConfig.isEnableControllerMode()) {
            if (BrokerRole.SLAVE == this.messageStoreConfig.getBrokerRole()) {
                if (this.messageStoreConfig.getHaMasterAddress() != null && this.messageStoreConfig.getHaMasterAddress().length() >= HA_ADDRESS_MIN_LENGTH) {
                    this.messageStore.updateHaMasterAddress(this.messageStoreConfig.getHaMasterAddress());
                    this.updateMasterHAServerAddrPeriodically = false;
                } else {
                    this.updateMasterHAServerAddrPeriodically = true;
                }

                this.scheduledExecutorService.scheduleAtFixedRate(new Runnable() {

                    @Override
                    public void run() {
                        try {
                            if (System.currentTimeMillis() - lastSyncTimeMs > 60 * 1000) {
                                BrokerController.this.getSlaveSynchronize().syncAll();
                                lastSyncTimeMs = System.currentTimeMillis();
                            }

                            //timer checkpoint, latency-sensitive, so sync it more frequently
                            if (messageStoreConfig.isTimerWheelEnable()) {
                                BrokerController.this.getSlaveSynchronize().syncTimerCheckPoint();
                            }
                        } catch (Throwable e) {
                            LOG.error("Failed to sync all config for slave.", e);
                        }
                    }
                }, 1000 * 10, 3 * 1000, TimeUnit.MILLISECONDS);

            } else {
                this.scheduledExecutorService.scheduleAtFixedRate(new Runnable() {

                    @Override
                    public void run() {
                        try {
                            BrokerController.this.printMasterAndSlaveDiff();
                        } catch (Throwable e) {
                            LOG.error("Failed to print diff of master and slave.", e);
                        }
                    }
                }, 1000 * 10, 1000 * 60, TimeUnit.MILLISECONDS);
            }
        }

        if (this.brokerConfig.isEnableControllerMode()) {
            this.updateMasterHAServerAddrPeriodically = true;
        }
    }

    protected void initializeScheduledTasks() {

        initializeBrokerScheduledTasks();

        this.scheduledExecutorService.scheduleAtFixedRate(new Runnable() {
            @Override
            public void run() {
                try {
                    BrokerController.this.brokerOuterAPI.refreshMetadata();
                } catch (Exception e) {
                    LOG.error("ScheduledTask refresh metadata exception", e);
                }
            }
        }, 10, 5, TimeUnit.SECONDS);

        if (this.brokerConfig.getNamesrvAddr() != null) {
            this.updateNamesrvAddr();
            LOG.info("Set user specified name server address: {}", this.brokerConfig.getNamesrvAddr());
            // also auto update namesrv if specify
            this.scheduledExecutorService.scheduleAtFixedRate(new Runnable() {
                @Override
                public void run() {
                    try {
                        BrokerController.this.updateNamesrvAddr();
                    } catch (Throwable e) {
                        LOG.error("Failed to update nameServer address list", e);
                    }
                }
            }, 1000 * 10, 1000 * 60 * 2, TimeUnit.MILLISECONDS);
        } else if (this.brokerConfig.isFetchNamesrvAddrByAddressServer()) {
            this.scheduledExecutorService.scheduleAtFixedRate(new Runnable() {

                @Override
                public void run() {
                    try {
                        BrokerController.this.brokerOuterAPI.fetchNameServerAddr();
                    } catch (Throwable e) {
                        LOG.error("Failed to fetch nameServer address", e);
                    }
                }
            }, 1000 * 10, this.brokerConfig.getFetchNamesrvAddrInterval(), TimeUnit.MILLISECONDS);
        }
    }

    private void updateNamesrvAddr() {
        if (this.brokerConfig.isFetchNameSrvAddrByDnsLookup()) {
            this.brokerOuterAPI.updateNameServerAddressListByDnsLookup(this.brokerConfig.getNamesrvAddr());
        } else {
            this.brokerOuterAPI.updateNameServerAddressList(this.brokerConfig.getNamesrvAddr());
        }
    }

    private boolean initialFileWatchService() {
        if (TlsSystemConfig.tlsMode == TlsMode.DISABLED) {
            return true;
        }

        // Register a listener to reload SslContext
        try {
            fileWatchService = new FileWatchService(
                new String[] {
                    TlsSystemConfig.tlsServerCertPath,
                    TlsSystemConfig.tlsServerKeyPath,
                    TlsSystemConfig.tlsServerTrustCertPath
                },
                new FileWatchService.Listener() {
                    boolean certChanged, keyChanged = false;

                    @Override
                    public void onChanged(String path) {
                        if (path.equals(TlsSystemConfig.tlsServerTrustCertPath)) {
                            LOG.info("The trust certificate changed, reload the ssl context");
                            reloadServerSslContext();
                        }
                        if (path.equals(TlsSystemConfig.tlsServerCertPath)) {
                            certChanged = true;
                        }
                        if (path.equals(TlsSystemConfig.tlsServerKeyPath)) {
                            keyChanged = true;
                        }
                        if (certChanged && keyChanged) {
                            LOG.info("The certificate and private key changed, reload the ssl context");
                            certChanged = keyChanged = false;
                            reloadServerSslContext();
                        }
                    }

                    private void reloadServerSslContext() {
                        ((NettyRemotingServer) remotingServer).loadSslContext();
                        ((NettyRemotingServer) fastRemotingServer).loadSslContext();
                    }
                });
        } catch (Exception e) {
            LOG.warn("FileWatchService created error, can't load the certificate dynamically");
            return false;
        }

        return true;
    }

    public void registerMessageStoreHook() {
        List<PutMessageHook> putMessageHookList = messageStore.getPutMessageHookList();

        putMessageHookList.add(new PutMessageHook() {
            @Override
            public String hookName() {
                return "checkBeforePutMessage";
            }

            @Override
            public PutMessageResult executeBeforePutMessage(MessageExt msg) {
                return HookUtils.checkBeforePutMessage(BrokerController.this, msg);
            }
        });

        putMessageHookList.add(new PutMessageHook() {
            @Override
            public String hookName() {
                return "innerBatchChecker";
            }

            @Override
            public PutMessageResult executeBeforePutMessage(MessageExt msg) {
                if (msg instanceof MessageExtBrokerInner) {
                    return HookUtils.checkInnerBatch(BrokerController.this, msg);
                }
                return null;
            }
        });

        putMessageHookList.add(new PutMessageHook() {
            @Override
            public String hookName() {
                return "handleScheduleMessage";
            }

            @Override
            public PutMessageResult executeBeforePutMessage(MessageExt msg) {
                if (msg instanceof MessageExtBrokerInner) {
                    return HookUtils.handleScheduleMessage(BrokerController.this, (MessageExtBrokerInner) msg);
                }
                return null;
            }
        });

        SendMessageBackHook sendMessageBackHook = new SendMessageBackHook() {
            @Override
            public boolean executeSendMessageBack(List<MessageExt> msgList, String brokerName, String brokerAddr) {
                return HookUtils.sendMessageBack(BrokerController.this, msgList, brokerName, brokerAddr);
            }
        };

        if (messageStore != null) {
            messageStore.setSendMessageBackHook(sendMessageBackHook);
        }
    }

    private void initialTransaction() {
        this.transactionalMessageService = ServiceProvider.loadClass(TransactionalMessageService.class);
        if (null == this.transactionalMessageService) {
            this.transactionalMessageService = new TransactionalMessageServiceImpl(
                new TransactionalMessageBridge(this, this.getMessageStore()));
            LOG.warn("Load default transaction message hook service: {}",
                TransactionalMessageServiceImpl.class.getSimpleName());
        }
        this.transactionalMessageCheckListener = ServiceProvider.loadClass(
            AbstractTransactionalMessageCheckListener.class);
        if (null == this.transactionalMessageCheckListener) {
            this.transactionalMessageCheckListener = new DefaultTransactionalMessageCheckListener();
            LOG.warn("Load default discard message hook service: {}",
                DefaultTransactionalMessageCheckListener.class.getSimpleName());
        }
        this.transactionalMessageCheckListener.setBrokerController(this);
        this.transactionalMessageCheckService = new TransactionalMessageCheckService(this);
    }

    private void initialAcl() {
        if (!this.brokerConfig.isAclEnable()) {
            LOG.info("The broker dose not enable acl");
            return;
        }

        List<AccessValidator> accessValidators = ServiceProvider.load(AccessValidator.class);
        if (accessValidators.isEmpty()) {
            LOG.info("ServiceProvider loaded no AccessValidator, using default org.apache.rocketmq.acl.plain.PlainAccessValidator");
            accessValidators.add(new PlainAccessValidator());
        }

        for (AccessValidator accessValidator : accessValidators) {
            final AccessValidator validator = accessValidator;
            accessValidatorMap.put(validator.getClass(), validator);
            this.registerServerRPCHook(new RPCHook() {

                @Override
                public void doBeforeRequest(String remoteAddr, RemotingCommand request) {
                    //Do not catch the exception
                    validator.validate(validator.parse(request, remoteAddr));
                }

                @Override
                public void doAfterResponse(String remoteAddr, RemotingCommand request, RemotingCommand response) {
                }

            });
        }
    }

    private void initialRpcHooks() {

        List<RPCHook> rpcHooks = ServiceProvider.load(RPCHook.class);
        if (rpcHooks == null || rpcHooks.isEmpty()) {
            return;
        }
        for (RPCHook rpcHook : rpcHooks) {
            this.registerServerRPCHook(rpcHook);
        }
    }

    protected void shutdownBasicService() {

        shutdown = true;

        this.unregisterBrokerAll();

        if (this.shutdownHook != null) {
            this.shutdownHook.beforeShutdown(this);
        }

        if (this.remotingServer != null) {
            this.remotingServer.shutdown();
        }

        if (this.fastRemotingServer != null) {
            this.fastRemotingServer.shutdown();
        }

        if (this.brokerStatsManager != null) {
            this.brokerStatsManager.shutdown();
        }

        if (this.clientHousekeepingService != null) {
            this.clientHousekeepingService.shutdown();
        }

        if (this.pullRequestHoldService != null) {
            this.pullRequestHoldService.shutdown();
        }

        {
            this.popMessageProcessor.getPopLongPollingService().shutdown();
            this.popMessageProcessor.getQueueLockManager().shutdown();
        }

        {
            this.popMessageProcessor.getPopBufferMergeService().shutdown();
            this.ackMessageProcessor.shutdownPopReviveService();
        }

        if (this.notificationProcessor != null) {
            this.notificationProcessor.getPopLongPollingService().shutdown();
        }

        if (this.consumerIdsChangeListener != null) {
            this.consumerIdsChangeListener.shutdown();
        }

        if (this.topicQueueMappingCleanService != null) {
            this.topicQueueMappingCleanService.shutdown();
        }
        //it is better to make sure the timerMessageStore shutdown firstly
        if (this.timerMessageStore != null) {
            this.timerMessageStore.shutdown();
        }
        if (this.fileWatchService != null) {
            this.fileWatchService.shutdown();
        }

        if (this.broadcastOffsetManager != null) {
            this.broadcastOffsetManager.shutdown();
        }

        if (this.messageStore != null) {
            this.messageStore.shutdown();
        }

        if (this.replicasManager != null) {
            this.replicasManager.shutdown();
        }

        shutdownScheduledExecutorService(this.scheduledExecutorService);

        if (this.sendMessageExecutor != null) {
            this.sendMessageExecutor.shutdown();
        }

        if (this.litePullMessageExecutor != null) {
            this.litePullMessageExecutor.shutdown();
        }

        if (this.pullMessageExecutor != null) {
            this.pullMessageExecutor.shutdown();
        }

        if (this.replyMessageExecutor != null) {
            this.replyMessageExecutor.shutdown();
        }

        if (this.putMessageFutureExecutor != null) {
            this.putMessageFutureExecutor.shutdown();
        }

        if (this.ackMessageExecutor != null) {
            this.ackMessageExecutor.shutdown();
        }

        if (this.adminBrokerExecutor != null) {
            this.adminBrokerExecutor.shutdown();
        }

        if (this.brokerFastFailure != null) {
            this.brokerFastFailure.shutdown();
        }

        if (this.consumerFilterManager != null) {
            this.consumerFilterManager.persist();
        }

        if (this.consumerOrderInfoManager != null) {
            this.consumerOrderInfoManager.persist();
        }

        if (this.scheduleMessageService != null) {
            this.scheduleMessageService.persist();
            this.scheduleMessageService.shutdown();
        }

        if (this.clientManageExecutor != null) {
            this.clientManageExecutor.shutdown();
        }

        if (this.queryMessageExecutor != null) {
            this.queryMessageExecutor.shutdown();
        }

        if (this.heartbeatExecutor != null) {
            this.heartbeatExecutor.shutdown();
        }

        if (this.consumerManageExecutor != null) {
            this.consumerManageExecutor.shutdown();
        }

        if (this.transactionalMessageCheckService != null) {
            this.transactionalMessageCheckService.shutdown(false);
        }

        if (this.endTransactionExecutor != null) {
            this.endTransactionExecutor.shutdown();
        }

        if (this.escapeBridge != null) {
            escapeBridge.shutdown();
        }

        if (this.topicRouteInfoManager != null) {
            this.topicRouteInfoManager.shutdown();
        }

        if (this.brokerPreOnlineService != null && !this.brokerPreOnlineService.isStopped()) {
            this.brokerPreOnlineService.shutdown();
        }

        if (this.coldDataPullRequestHoldService != null) {
            this.coldDataPullRequestHoldService.shutdown();
        }

        if (this.coldDataCgCtrService != null) {
            this.coldDataCgCtrService.shutdown();
        }

        shutdownScheduledExecutorService(this.syncBrokerMemberGroupExecutorService);
        shutdownScheduledExecutorService(this.brokerHeartbeatExecutorService);

        if (this.topicConfigManager != null) {
            this.topicConfigManager.persist();
            this.topicConfigManager.stop();
        }

        if (this.subscriptionGroupManager != null) {
            this.subscriptionGroupManager.persist();
            this.subscriptionGroupManager.stop();
        }

        if (this.consumerOffsetManager != null) {
            this.consumerOffsetManager.persist();
            this.consumerOffsetManager.stop();
        }

        for (BrokerAttachedPlugin brokerAttachedPlugin : brokerAttachedPlugins) {
            if (brokerAttachedPlugin != null) {
                brokerAttachedPlugin.shutdown();
            }
        }
    }

    protected void shutdownScheduledExecutorService(ScheduledExecutorService scheduledExecutorService) {
        if (scheduledExecutorService == null) {
            return;
        }
        scheduledExecutorService.shutdown();
        try {
            scheduledExecutorService.awaitTermination(5000, TimeUnit.MILLISECONDS);
        } catch (InterruptedException ignore) {
            BrokerController.LOG.warn("shutdown ScheduledExecutorService was Interrupted!  ", ignore);
            Thread.currentThread().interrupt();
        }
    }

    protected void unregisterBrokerAll() {
        this.brokerOuterAPI.unregisterBrokerAll(
            this.brokerConfig.getBrokerClusterName(),
            this.getBrokerAddr(),
            this.brokerConfig.getBrokerName(),
            this.brokerConfig.getBrokerId());
    }

    protected void startBasicService() throws Exception {

        if (this.messageStore != null) {
            this.messageStore.start();
        }

        if (this.timerMessageStore != null) {
            this.timerMessageStore.start();
        }

        if (this.replicasManager != null) {
            this.replicasManager.start();
        }

        if (remotingServerStartLatch != null) {
            remotingServerStartLatch.await();
        }

        if (this.remotingServer != null) {
            this.remotingServer.start();

            // In test scenarios where it is up to OS to pick up an available port, set the listening port back to config
            if (null != nettyServerConfig && 0 == nettyServerConfig.getListenPort()) {
                nettyServerConfig.setListenPort(remotingServer.localListenPort());
            }
        }

        if (this.fastRemotingServer != null) {
            this.fastRemotingServer.start();
        }

        this.storeHost = new InetSocketAddress(this.getBrokerConfig().getBrokerIP1(), this.getNettyServerConfig().getListenPort());

        for (BrokerAttachedPlugin brokerAttachedPlugin : brokerAttachedPlugins) {
            if (brokerAttachedPlugin != null) {
                brokerAttachedPlugin.start();
            }
        }

        if (this.popMessageProcessor != null) {
            this.popMessageProcessor.getPopLongPollingService().start();
            this.popMessageProcessor.getPopBufferMergeService().start();
            this.popMessageProcessor.getQueueLockManager().start();
        }

        if (this.ackMessageProcessor != null) {
            this.ackMessageProcessor.startPopReviveService();
        }

        if (this.notificationProcessor != null) {
            this.notificationProcessor.getPopLongPollingService().start();
        }

        if (this.topicQueueMappingCleanService != null) {
            this.topicQueueMappingCleanService.start();
        }

        if (this.fileWatchService != null) {
            this.fileWatchService.start();
        }

        if (this.pullRequestHoldService != null) {
            this.pullRequestHoldService.start();
        }

        if (this.clientHousekeepingService != null) {
            this.clientHousekeepingService.start();
        }

        if (this.brokerStatsManager != null) {
            this.brokerStatsManager.start();
        }

        if (this.brokerFastFailure != null) {
            this.brokerFastFailure.start();
        }

        if (this.broadcastOffsetManager != null) {
            this.broadcastOffsetManager.start();
        }

        if (this.escapeBridge != null) {
            this.escapeBridge.start();
        }

        if (this.topicRouteInfoManager != null) {
            this.topicRouteInfoManager.start();
        }

        if (this.brokerPreOnlineService != null) {
            this.brokerPreOnlineService.start();
        }

        if (this.coldDataPullRequestHoldService != null) {
            this.coldDataPullRequestHoldService.start();
        }

        if (this.coldDataCgCtrService != null) {
            this.coldDataCgCtrService.start();
        }
    }

    private void scheduleRegisterBrokerAll() {
        scheduledFutures.add(this.scheduledExecutorService.scheduleAtFixedRate(new AbstractBrokerRunnable(this.getBrokerIdentity()) {
            @Override
            public void run0() {
                try {
                    if (System.currentTimeMillis() < shouldStartTime) {
                        BrokerController.LOG.info("Register to namesrv after {}", shouldStartTime);
                        return;
                    }
                    if (isIsolated) {
                        BrokerController.LOG.info("Skip register for broker is isolated");
                        return;
                    }
                    BrokerController.this.registerBrokerAll(true, false, brokerConfig.isForceRegister());
                } catch (Throwable e) {
                    BrokerController.LOG.error("registerBrokerAll Exception", e);
                }
            }
        }, 1000 * 10, Math.max(10000, Math.min(brokerConfig.getRegisterNameServerPeriod(), 60000)), TimeUnit.MILLISECONDS));
    }

    private void scheduleSlaveActingMaster() {
        if (!this.brokerConfig.isEnableSlaveActingMaster()) {
            return;
        }

        scheduleSendHeartbeat();

        scheduledFutures.add(this.syncBrokerMemberGroupExecutorService.scheduleAtFixedRate(new AbstractBrokerRunnable(this.getBrokerIdentity()) {
            @Override
            public void run0() {
                try {
                    BrokerController.this.syncBrokerMemberGroup();
                } catch (Throwable e) {
                    BrokerController.LOG.error("sync BrokerMemberGroup error. ", e);
                }
            }
        }, 1000, this.brokerConfig.getSyncBrokerMemberGroupPeriod(), TimeUnit.MILLISECONDS));
    }

    protected void scheduleSendHeartbeat() {
        scheduledFutures.add(this.brokerHeartbeatExecutorService.scheduleAtFixedRate(new AbstractBrokerRunnable(this.getBrokerIdentity()) {
            @Override
            public void run0() {
                if (isIsolated) {
                    return;
                }
                try {
                    BrokerController.this.sendHeartbeat();
                } catch (Exception e) {
                    BrokerController.LOG.error("sendHeartbeat Exception", e);
                }

            }
        }, 1000, brokerConfig.getBrokerHeartbeatInterval(), TimeUnit.MILLISECONDS));
    }

    protected void doRegisterBrokerAll(boolean checkOrderConfig, boolean oneway,
        TopicConfigSerializeWrapper topicConfigWrapper) {

        if (shutdown) {
            BrokerController.LOG.info("BrokerController#doResterBrokerAll: broker has shutdown, no need to register any more.");
            return;
        }
        List<RegisterBrokerResult> registerBrokerResultList = this.brokerOuterAPI.registerBrokerAll(
            this.brokerConfig.getBrokerClusterName(),
            this.getBrokerAddr(),
            this.brokerConfig.getBrokerName(),
            this.brokerConfig.getBrokerId(),
            this.getHAServerAddr(),
            topicConfigWrapper,
            Lists.newArrayList(),
            oneway,
            this.brokerConfig.getRegisterBrokerTimeoutMills(),
            this.brokerConfig.isEnableSlaveActingMaster(),
            this.brokerConfig.isCompressedRegister(),
            this.brokerConfig.isEnableSlaveActingMaster() ? this.brokerConfig.getBrokerNotActiveTimeoutMillis() : null,
            this.getBrokerIdentity());

        handleRegisterBrokerResult(registerBrokerResultList, checkOrderConfig);
    }

    protected void sendHeartbeat() {
        if (this.brokerConfig.isEnableControllerMode()) {
            this.replicasManager.sendHeartbeatToController();
        }

        if (this.brokerConfig.isEnableSlaveActingMaster()) {
            if (this.brokerConfig.isCompatibleWithOldNameSrv()) {
                this.brokerOuterAPI.sendHeartbeatViaDataVersion(
                    this.brokerConfig.getBrokerClusterName(),
                    this.getBrokerAddr(),
                    this.brokerConfig.getBrokerName(),
                    this.brokerConfig.getBrokerId(),
                    this.brokerConfig.getSendHeartbeatTimeoutMillis(),
                    this.getTopicConfigManager().getDataVersion(),
                    this.brokerConfig.isInBrokerContainer());
            } else {
                this.brokerOuterAPI.sendHeartbeat(
                    this.brokerConfig.getBrokerClusterName(),
                    this.getBrokerAddr(),
                    this.brokerConfig.getBrokerName(),
                    this.brokerConfig.getBrokerId(),
                    this.brokerConfig.getSendHeartbeatTimeoutMillis(),
                    this.brokerConfig.isInBrokerContainer());
            }
        }
    }

    protected void syncBrokerMemberGroup() {
        try {
            brokerMemberGroup = this.getBrokerOuterAPI()
                .syncBrokerMemberGroup(this.brokerConfig.getBrokerClusterName(), this.brokerConfig.getBrokerName(), this.brokerConfig.isCompatibleWithOldNameSrv());
        } catch (Exception e) {
            BrokerController.LOG.error("syncBrokerMemberGroup from namesrv failed, ", e);
            return;
        }
        if (brokerMemberGroup == null || brokerMemberGroup.getBrokerAddrs().size() == 0) {
            BrokerController.LOG.warn("Couldn't find any broker member from namesrv in {}/{}", this.brokerConfig.getBrokerClusterName(), this.brokerConfig.getBrokerName());
            return;
        }
        this.messageStore.setAliveReplicaNumInGroup(calcAliveBrokerNumInGroup(brokerMemberGroup.getBrokerAddrs()));

        if (!this.isIsolated) {
            long minBrokerId = brokerMemberGroup.minimumBrokerId();
            this.updateMinBroker(minBrokerId, brokerMemberGroup.getBrokerAddrs().get(minBrokerId));
        }
    }

    private int calcAliveBrokerNumInGroup(Map<Long, String> brokerAddrTable) {
        if (brokerAddrTable.containsKey(this.brokerConfig.getBrokerId())) {
            return brokerAddrTable.size();
        } else {
            return brokerAddrTable.size() + 1;
        }
    }

    protected void handleRegisterBrokerResult(List<RegisterBrokerResult> registerBrokerResultList,
        boolean checkOrderConfig) {
        for (RegisterBrokerResult registerBrokerResult : registerBrokerResultList) {
            if (registerBrokerResult != null) {
                if (this.updateMasterHAServerAddrPeriodically && registerBrokerResult.getHaServerAddr() != null) {
                    this.messageStore.updateHaMasterAddress(registerBrokerResult.getHaServerAddr());
                    this.messageStore.updateMasterAddress(registerBrokerResult.getMasterAddr());
                }

                this.slaveSynchronize.setMasterAddr(registerBrokerResult.getMasterAddr());
                if (checkOrderConfig) {
                    this.getTopicConfigManager().updateOrderTopicConfig(registerBrokerResult.getKvTable());
                }
                break;
            }
        }
    }

    private boolean needRegister(final String clusterName,
        final String brokerAddr,
        final String brokerName,
        final long brokerId,
        final int timeoutMills,
        final boolean isInBrokerContainer) {

        TopicConfigSerializeWrapper topicConfigWrapper = this.getTopicConfigManager().buildTopicConfigSerializeWrapper();
        List<Boolean> changeList = brokerOuterAPI.needRegister(clusterName, brokerAddr, brokerName, brokerId, topicConfigWrapper, timeoutMills, isInBrokerContainer);
        boolean needRegister = false;
        for (Boolean changed : changeList) {
            if (changed) {
                needRegister = true;
                break;
            }
        }
        return needRegister;
    }


    private synchronized void changeTransactionCheckServiceStatus(boolean shouldStart) {
        if (isTransactionCheckServiceStart != shouldStart) {
            LOG.info("TransactionCheckService status changed to {}", shouldStart);
            if (shouldStart) {
                this.transactionalMessageCheckService.start();
            } else {
                this.transactionalMessageCheckService.shutdown(true);
            }
            isTransactionCheckServiceStart = shouldStart;
        }
    }

    private synchronized void changeScheduleServiceStatus(boolean shouldStart) {
        if (isScheduleServiceStart != shouldStart) {
            LOG.info("ScheduleServiceStatus changed to {}", shouldStart);
            if (shouldStart) {
                this.scheduleMessageService.start();
            } else {
                this.scheduleMessageService.stop();
            }
            isScheduleServiceStart = shouldStart;

            if (timerMessageStore != null) {
                timerMessageStore.setShouldRunningDequeue(shouldStart);
            }
        }
    }

    private void onMasterOffline() {
        // close channels with master broker
        String masterAddr = this.slaveSynchronize.getMasterAddr();
        if (masterAddr != null) {
            this.brokerOuterAPI.getRemotingClient().closeChannels(
                Arrays.asList(masterAddr, MixAll.brokerVIPChannel(true, masterAddr)));
        }
        // master not available, stop sync
        this.slaveSynchronize.setMasterAddr(null);
        this.messageStore.updateHaMasterAddress(null);
    }

    private void onMasterOnline(String masterAddr, String masterHaAddr) {
        boolean needSyncMasterFlushOffset = this.messageStore.getMasterFlushedOffset() == 0
            && this.messageStoreConfig.isSyncMasterFlushOffsetWhenStartup();
        if (masterHaAddr == null || needSyncMasterFlushOffset) {
            doSyncMasterFlushOffset(masterAddr, masterHaAddr, needSyncMasterFlushOffset);
        }

        // set master HA address.
        if (masterHaAddr != null) {
            this.messageStore.updateHaMasterAddress(masterHaAddr);
        }

        // wakeup HAClient
        this.messageStore.wakeupHAClient();
    }

    private void doSyncMasterFlushOffset(String masterAddr, String masterHaAddr, boolean needSyncMasterFlushOffset) {
        try {
            BrokerSyncInfo brokerSyncInfo = this.brokerOuterAPI.retrieveBrokerHaInfo(masterAddr);

            if (needSyncMasterFlushOffset) {
                LOG.info("Set master flush offset in slave to {}", brokerSyncInfo.getMasterFlushOffset());
                this.messageStore.setMasterFlushedOffset(brokerSyncInfo.getMasterFlushOffset());
            }

            if (masterHaAddr == null) {
                this.messageStore.updateHaMasterAddress(brokerSyncInfo.getMasterHaAddress());
                this.messageStore.updateMasterAddress(brokerSyncInfo.getMasterAddress());
            }
        } catch (Exception e) {
            LOG.error("retrieve master ha info exception, {}", e);
        }
    }

    private void onMinBrokerChange(long minBrokerId, String minBrokerAddr, String offlineBrokerAddr,
        String masterHaAddr) {
        LOG.info("Min broker changed, old: {}-{}, new {}-{}",
            this.minBrokerIdInGroup, this.minBrokerAddrInGroup, minBrokerId, minBrokerAddr);

        this.minBrokerIdInGroup = minBrokerId;
        this.minBrokerAddrInGroup = minBrokerAddr;

        this.changeSpecialServiceStatus(this.brokerConfig.getBrokerId() == this.minBrokerIdInGroup);

        if (offlineBrokerAddr != null && offlineBrokerAddr.equals(this.slaveSynchronize.getMasterAddr())) {
            // master offline
            onMasterOffline();
        }

        if (minBrokerId == MixAll.MASTER_ID && minBrokerAddr != null) {
            // master online
            onMasterOnline(minBrokerAddr, masterHaAddr);
        }

        // notify PullRequest on hold to pull from master.
        if (this.minBrokerIdInGroup == MixAll.MASTER_ID) {
            this.pullRequestHoldService.notifyMasterOnline();
        }
    }

    //**************************************** private or protected methods end   ****************************************************

    //**************************************** getter and setter start ****************************************************

    public ChangeInvisibleTimeProcessor getChangeInvisibleTimeProcessor() {
        return changeInvisibleTimeProcessor;
    }

    public BrokerConfig getBrokerConfig() {
        return brokerConfig;
    }

    public NettyServerConfig getNettyServerConfig() {
        return nettyServerConfig;
    }

    public NettyClientConfig getNettyClientConfig() {
        return nettyClientConfig;
    }

    public BlockingQueue<Runnable> getPullThreadPoolQueue() {
        return pullThreadPoolQueue;
    }

    public BlockingQueue<Runnable> getQueryThreadPoolQueue() {
        return queryThreadPoolQueue;
    }

    public BrokerMetricsManager getBrokerMetricsManager() {
        return brokerMetricsManager;
    }

    public BrokerStats getBrokerStats() {
        return brokerStats;
    }

    public void setBrokerStats(BrokerStats brokerStats) {
        this.brokerStats = brokerStats;
    }

    public MessageStore getMessageStore() {
        return messageStore;
    }

    public void setMessageStore(MessageStore messageStore) {
        this.messageStore = messageStore;
    }

    public Broker2Client getBroker2Client() {
        return broker2Client;
    }

    public ConsumerManager getConsumerManager() {
        return consumerManager;
    }

    public ConsumerFilterManager getConsumerFilterManager() {
        return consumerFilterManager;
    }

    public ConsumerOrderInfoManager getConsumerOrderInfoManager() {
        return consumerOrderInfoManager;
    }

    public PopInflightMessageCounter getPopInflightMessageCounter() {
        return popInflightMessageCounter;
    }

    public ConsumerOffsetManager getConsumerOffsetManager() {
        return consumerOffsetManager;
    }

    public BroadcastOffsetManager getBroadcastOffsetManager() {
        return broadcastOffsetManager;
    }

    public MessageStoreConfig getMessageStoreConfig() {
        return messageStoreConfig;
    }

    public ProducerManager getProducerManager() {
        return producerManager;
    }

    public void setFastRemotingServer(RemotingServer fastRemotingServer) {
        this.fastRemotingServer = fastRemotingServer;
    }

    public RemotingServer getFastRemotingServer() {
        return fastRemotingServer;
    }

    public PullMessageProcessor getPullMessageProcessor() {
        return pullMessageProcessor;
    }

    public PullRequestHoldService getPullRequestHoldService() {
        return pullRequestHoldService;
    }

    public void setSubscriptionGroupManager(SubscriptionGroupManager subscriptionGroupManager) {
        this.subscriptionGroupManager = subscriptionGroupManager;
    }

    public SubscriptionGroupManager getSubscriptionGroupManager() {
        return subscriptionGroupManager;
    }

    public PopMessageProcessor getPopMessageProcessor() {
        return popMessageProcessor;
    }

    public NotificationProcessor getNotificationProcessor() {
        return notificationProcessor;
    }

    public TimerMessageStore getTimerMessageStore() {
        return timerMessageStore;
    }

    public void setTimerMessageStore(TimerMessageStore timerMessageStore) {
        this.timerMessageStore = timerMessageStore;
    }

    public AckMessageProcessor getAckMessageProcessor() {
        return ackMessageProcessor;
    }

    public String getBrokerAddr() {
        return this.brokerConfig.getBrokerIP1() + ":" + this.nettyServerConfig.getListenPort();
    }

    public TopicConfigManager getTopicConfigManager() {
        return topicConfigManager;
    }

    public void setTopicConfigManager(TopicConfigManager topicConfigManager) {
        this.topicConfigManager = topicConfigManager;
    }

    public TopicQueueMappingManager getTopicQueueMappingManager() {
        return topicQueueMappingManager;
    }

    public String getHAServerAddr() {
        return this.brokerConfig.getBrokerIP2() + ":" + this.messageStoreConfig.getHaListenPort();
    }

    public RebalanceLockManager getRebalanceLockManager() {
        return rebalanceLockManager;
    }

    public SlaveSynchronize getSlaveSynchronize() {
        return slaveSynchronize;
    }

    public ScheduledExecutorService getScheduledExecutorService() {
        return scheduledExecutorService;
    }

    public ExecutorService getPullMessageExecutor() {
        return pullMessageExecutor;
    }

    public ExecutorService getPutMessageFutureExecutor() {
        return putMessageFutureExecutor;
    }

    public void setPullMessageExecutor(ExecutorService pullMessageExecutor) {
        this.pullMessageExecutor = pullMessageExecutor;
    }

    public BlockingQueue<Runnable> getSendThreadPoolQueue() {
        return sendThreadPoolQueue;
    }

    public BlockingQueue<Runnable> getAckThreadPoolQueue() {
        return ackThreadPoolQueue;
    }

    public BrokerStatsManager getBrokerStatsManager() {
        return brokerStatsManager;
    }

    public List<SendMessageHook> getSendMessageHookList() {
        return sendMessageHookList;
    }

    public List<ConsumeMessageHook> getConsumeMessageHookList() {
        return consumeMessageHookList;
    }

    public RemotingServer getRemotingServer() {
        return remotingServer;
    }

    public void setRemotingServer(RemotingServer remotingServer) {
        this.remotingServer = remotingServer;
    }

    public CountDownLatch getRemotingServerStartLatch() {
        return remotingServerStartLatch;
    }

    public void setRemotingServerStartLatch(CountDownLatch remotingServerStartLatch) {
        this.remotingServerStartLatch = remotingServerStartLatch;
    }

    public BrokerOuterAPI getBrokerOuterAPI() {
        return brokerOuterAPI;
    }

    public InetSocketAddress getStoreHost() {
        return storeHost;
    }

    public void setStoreHost(InetSocketAddress storeHost) {
        this.storeHost = storeHost;
    }

    public Configuration getConfiguration() {
        return this.configuration;
    }

    public BlockingQueue<Runnable> getHeartbeatThreadPoolQueue() {
        return heartbeatThreadPoolQueue;
    }

    public TransactionalMessageCheckService getTransactionalMessageCheckService() {
        return transactionalMessageCheckService;
    }

    public void setTransactionalMessageCheckService(
        TransactionalMessageCheckService transactionalMessageCheckService) {
        this.transactionalMessageCheckService = transactionalMessageCheckService;
    }

    public TransactionalMessageService getTransactionalMessageService() {
        return transactionalMessageService;
    }

    public void setTransactionalMessageService(TransactionalMessageService transactionalMessageService) {
        this.transactionalMessageService = transactionalMessageService;
    }

    public AbstractTransactionalMessageCheckListener getTransactionalMessageCheckListener() {
        return transactionalMessageCheckListener;
    }

    public void setTransactionalMessageCheckListener(
        AbstractTransactionalMessageCheckListener transactionalMessageCheckListener) {
        this.transactionalMessageCheckListener = transactionalMessageCheckListener;
    }

    public BlockingQueue<Runnable> getEndTransactionThreadPoolQueue() {
        return endTransactionThreadPoolQueue;

    }

    public Map<Class, AccessValidator> getAccessValidatorMap() {
        return accessValidatorMap;
    }

    public ExecutorService getSendMessageExecutor() {
        return sendMessageExecutor;
    }

    public SendMessageProcessor getSendMessageProcessor() {
        return sendMessageProcessor;
    }

    public QueryAssignmentProcessor getQueryAssignmentProcessor() {
        return queryAssignmentProcessor;
    }

    public TopicQueueMappingCleanService getTopicQueueMappingCleanService() {
        return topicQueueMappingCleanService;
    }

    public ExecutorService getAdminBrokerExecutor() {
        return adminBrokerExecutor;
    }

    public BlockingQueue<Runnable> getLitePullThreadPoolQueue() {
        return litePullThreadPoolQueue;
    }

    public ShutdownHook getShutdownHook() {
        return shutdownHook;
    }

    public void setShutdownHook(ShutdownHook shutdownHook) {
        this.shutdownHook = shutdownHook;
    }

    public long getMinBrokerIdInGroup() {
        return this.brokerConfig.getBrokerId();
    }

    public BrokerController peekMasterBroker() {
        return brokerConfig.getBrokerId() == MixAll.MASTER_ID ? this : null;
    }

    public BrokerMemberGroup getBrokerMemberGroup() {
        return this.brokerMemberGroup;
    }

    public int getListenPort() {
        return this.nettyServerConfig.getListenPort();
    }

    public List<BrokerAttachedPlugin> getBrokerAttachedPlugins() {
        return brokerAttachedPlugins;
    }

    public EscapeBridge getEscapeBridge() {
        return escapeBridge;
    }

    public long getShouldStartTime() {
        return shouldStartTime;
    }

    public BrokerPreOnlineService getBrokerPreOnlineService() {
        return brokerPreOnlineService;
    }

    public EndTransactionProcessor getEndTransactionProcessor() {
        return endTransactionProcessor;
    }

    public boolean isScheduleServiceStart() {
        return isScheduleServiceStart;
    }

    public boolean isTransactionCheckServiceStart() {
        return isTransactionCheckServiceStart;
    }

    public ScheduleMessageService getScheduleMessageService() {
        return scheduleMessageService;
    }

    public ReplicasManager getReplicasManager() {
        return replicasManager;
    }

    public void setIsolated(boolean isolated) {
        isIsolated = isolated;
    }

    public boolean isIsolated() {
        return this.isIsolated;
    }

    public TimerCheckpoint getTimerCheckpoint() {
        return timerCheckpoint;
    }

    public TopicRouteInfoManager getTopicRouteInfoManager() {
        return this.topicRouteInfoManager;
    }

    public BlockingQueue<Runnable> getClientManagerThreadPoolQueue() {
        return clientManagerThreadPoolQueue;
    }

    public BlockingQueue<Runnable> getConsumerManagerThreadPoolQueue() {
        return consumerManagerThreadPoolQueue;
    }

    public BlockingQueue<Runnable> getAsyncPutThreadPoolQueue() {
        return putThreadPoolQueue;
    }

    public BlockingQueue<Runnable> getReplyThreadPoolQueue() {
        return replyThreadPoolQueue;
    }

    public BlockingQueue<Runnable> getAdminBrokerThreadPoolQueue() {
        return adminBrokerThreadPoolQueue;
    }

    public ColdDataPullRequestHoldService getColdDataPullRequestHoldService() {
        return coldDataPullRequestHoldService;
    }

    public void setColdDataPullRequestHoldService(
        ColdDataPullRequestHoldService coldDataPullRequestHoldService) {
        this.coldDataPullRequestHoldService = coldDataPullRequestHoldService;
    }

    public ColdDataCgCtrService getColdDataCgCtrService() {
        return coldDataCgCtrService;
    }

    public void setColdDataCgCtrService(ColdDataCgCtrService coldDataCgCtrService) {
        this.coldDataCgCtrService = coldDataCgCtrService;
    }
<<<<<<< HEAD
    //**************************************** getter and setter end ****************************************************
=======

    public boolean isEnableRocksDBStore() {
        return StoreType.DEFAULT_ROCKSDB.getStoreType().equalsIgnoreCase(this.messageStoreConfig.getStoreType());
    }
>>>>>>> 3a6ef040
}<|MERGE_RESOLUTION|>--- conflicted
+++ resolved
@@ -664,6 +664,10 @@
         this.getBrokerOuterAPI().registerRPCHook(rpcHook);
     }
 
+    public boolean isEnableRocksDBStore() {
+        return StoreType.DEFAULT_ROCKSDB.getStoreType().equalsIgnoreCase(this.messageStoreConfig.getStoreType());
+    }
+
     //**************************************** debug methods start ****************************************************
     public long headSlowTimeMills(BlockingQueue<Runnable> q) {
         long slowTimeMills = 0;
@@ -2446,12 +2450,6 @@
     public void setColdDataCgCtrService(ColdDataCgCtrService coldDataCgCtrService) {
         this.coldDataCgCtrService = coldDataCgCtrService;
     }
-<<<<<<< HEAD
     //**************************************** getter and setter end ****************************************************
-=======
-
-    public boolean isEnableRocksDBStore() {
-        return StoreType.DEFAULT_ROCKSDB.getStoreType().equalsIgnoreCase(this.messageStoreConfig.getStoreType());
-    }
->>>>>>> 3a6ef040
+
 }