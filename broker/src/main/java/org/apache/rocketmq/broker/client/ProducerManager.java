/*
 * Licensed to the Apache Software Foundation (ASF) under one or more
 * contributor license agreements.  See the NOTICE file distributed with
 * this work for additional information regarding copyright ownership.
 * The ASF licenses this file to You under the Apache License, Version 2.0
 * (the "License"); you may not use this file except in compliance with
 * the License.  You may obtain a copy of the License at
 *
 *     http://www.apache.org/licenses/LICENSE-2.0
 *
 * Unless required by applicable law or agreed to in writing, software
 * distributed under the License is distributed on an "AS IS" BASIS,
 * WITHOUT WARRANTIES OR CONDITIONS OF ANY KIND, either express or implied.
 * See the License for the specific language governing permissions and
 * limitations under the License.
 */
package org.apache.rocketmq.broker.client;

import io.netty.channel.Channel;
import java.util.ArrayList;
import java.util.Iterator;
import java.util.List;
import java.util.Map;
import java.util.Map.Entry;
import java.util.concurrent.ConcurrentHashMap;
import org.apache.rocketmq.broker.util.PositiveAtomicCounter;
import org.apache.rocketmq.common.constant.LoggerName;
import org.apache.rocketmq.logging.InternalLogger;
import org.apache.rocketmq.logging.InternalLoggerFactory;
import org.apache.rocketmq.remoting.common.RemotingHelper;
import org.apache.rocketmq.remoting.common.RemotingUtil;

public class ProducerManager {
    private static final InternalLogger log = InternalLoggerFactory.getLogger(LoggerName.BROKER_LOGGER_NAME);
    private static final long CHANNEL_EXPIRED_TIMEOUT = 1000 * 120;
    private static final int GET_AVALIABLE_CHANNEL_RETRY_COUNT = 3;
    private final ConcurrentHashMap<String /* group name */, ConcurrentHashMap<Channel, ClientChannelInfo>> groupChannelTable =
        new ConcurrentHashMap<>();
    private final ConcurrentHashMap<String, Channel> clientChannelTable = new ConcurrentHashMap<>();
    private PositiveAtomicCounter positiveAtomicCounter = new PositiveAtomicCounter();

    public ProducerManager() {
    }

    public ConcurrentHashMap<String, ConcurrentHashMap<Channel, ClientChannelInfo>> getGroupChannelTable() {
        return groupChannelTable;
    }

    public void scanNotActiveChannel() {
        for (final Map.Entry<String, ConcurrentHashMap<Channel, ClientChannelInfo>> entry : this.groupChannelTable
                .entrySet()) {
            final String group = entry.getKey();
            final ConcurrentHashMap<Channel, ClientChannelInfo> chlMap = entry.getValue();

            Iterator<Entry<Channel, ClientChannelInfo>> it = chlMap.entrySet().iterator();
            while (it.hasNext()) {
                Entry<Channel, ClientChannelInfo> item = it.next();
                // final Integer id = item.getKey();
                final ClientChannelInfo info = item.getValue();

                long diff = System.currentTimeMillis() - info.getLastUpdateTimestamp();
                if (diff > CHANNEL_EXPIRED_TIMEOUT) {
                    it.remove();
                    clientChannelTable.remove(info.getClientId());
                    log.warn(
                            "SCAN: remove expired channel[{}] from ProducerManager groupChannelTable, producer group name: {}",
                            RemotingHelper.parseChannelRemoteAddr(info.getChannel()), group);
                    RemotingUtil.closeChannel(info.getChannel());
                }
            }
        }
    }

    public synchronized void doChannelCloseEvent(final String remoteAddr, final Channel channel) {
        if (channel != null) {
            for (final Map.Entry<String, ConcurrentHashMap<Channel, ClientChannelInfo>> entry : this.groupChannelTable
                    .entrySet()) {
                final String group = entry.getKey();
                final ConcurrentHashMap<Channel, ClientChannelInfo> clientChannelInfoTable =
                        entry.getValue();
                final ClientChannelInfo clientChannelInfo =
                        clientChannelInfoTable.remove(channel);
                if (clientChannelInfo != null) {
                    clientChannelTable.remove(clientChannelInfo.getClientId());
                    log.info(
                            "NETTY EVENT: remove channel[{}][{}] from ProducerManager groupChannelTable, producer group: {}",
                            clientChannelInfo.toString(), remoteAddr, group);
                }

            }
        }
    }

    public synchronized void registerProducer(final String group, final ClientChannelInfo clientChannelInfo) {
        ClientChannelInfo clientChannelInfoFound = null;

        ConcurrentHashMap<Channel, ClientChannelInfo> channelTable = this.groupChannelTable.get(group);
        if (null == channelTable) {
            channelTable = new ConcurrentHashMap<>();
            this.groupChannelTable.put(group, channelTable);
        }

        clientChannelInfoFound = channelTable.get(clientChannelInfo.getChannel());
        if (null == clientChannelInfoFound) {
            channelTable.put(clientChannelInfo.getChannel(), clientChannelInfo);
            clientChannelTable.put(clientChannelInfo.getClientId(), clientChannelInfo.getChannel());
            log.info("new producer connected, group: {} channel: {}", group,
                    clientChannelInfo.toString());
        }


        if (clientChannelInfoFound != null) {
            clientChannelInfoFound.setLastUpdateTimestamp(System.currentTimeMillis());
        }
    }

    public synchronized void unregisterProducer(final String group, final ClientChannelInfo clientChannelInfo) {
        ConcurrentHashMap<Channel, ClientChannelInfo> channelTable = this.groupChannelTable.get(group);
        if (null != channelTable && !channelTable.isEmpty()) {
            ClientChannelInfo old = channelTable.remove(clientChannelInfo.getChannel());
            clientChannelTable.remove(clientChannelInfo.getClientId());
            if (old != null) {
                log.info("unregister a producer[{}] from groupChannelTable {}", group,
                        clientChannelInfo.toString());
            }

            if (channelTable.isEmpty()) {
                this.groupChannelTable.remove(group);
                log.info("unregister a producer group[{}] from groupChannelTable", group);
            }
        }
    }

    public Channel getAvailableChannel(String groupId) {
        if (groupId == null) {
            return null;
        }
<<<<<<< HEAD

=======
      
>>>>>>> 230787b7
        Channel channel = null;
        List<Channel> channelList = null;
        HashMap<Channel, ClientChannelInfo> channelClientChannelInfoHashMap = groupChannelTable.get(groupId);
        if (null == channelClientChannelInfoHashMap || channelClientChannelInfoHashMap.isEmpty()) {
            log.warn("Check transaction failed, channel table is empty. groupId={}", groupId);
            return channel;
        }

        channelList = new ArrayList<Channel>(channelClientChannelInfoHashMap.keySet());

        Channel lastActiveChannel = null;
        int index = positiveAtomicCounter.incrementAndGet() % channelList.size();
        int count = 0;
        do {
            channel = channelList.get(index);
            if (channel.isActive() && channel.isWritable()) {
                return channel;
            }
            if (channel.isActive()) {
                lastActiveChannel = channel;
            }
            index = (++ index) % channelList.size();
        } while (++ count < GET_AVALIABLE_CHANNEL_RETRY_COUNT);

        return lastActiveChannel;
    }

    public Channel findChannel(String clientId) {
        return clientChannelTable.get(clientId);
    }
}<|MERGE_RESOLUTION|>--- conflicted
+++ resolved
@@ -135,14 +135,10 @@
         if (groupId == null) {
             return null;
         }
-<<<<<<< HEAD
 
-=======
-      
->>>>>>> 230787b7
         Channel channel = null;
         List<Channel> channelList = null;
-        HashMap<Channel, ClientChannelInfo> channelClientChannelInfoHashMap = groupChannelTable.get(groupId);
+        Map<Channel, ClientChannelInfo> channelClientChannelInfoHashMap = groupChannelTable.get(groupId);
         if (null == channelClientChannelInfoHashMap || channelClientChannelInfoHashMap.isEmpty()) {
             log.warn("Check transaction failed, channel table is empty. groupId={}", groupId);
             return channel;
