--- conflicted
+++ resolved
@@ -21,11 +21,7 @@
 import org.apache.rocketmq.broker.BrokerController;
 import org.apache.rocketmq.broker.client.net.Broker2Client;
 import org.apache.rocketmq.common.BrokerConfig;
-<<<<<<< HEAD
-import org.apache.rocketmq.common.protocol.RequestCode;
-import org.apache.rocketmq.common.protocol.ResponseCode;
 import org.apache.rocketmq.common.protocol.header.ResetOffsetByOffsetRequestHeader;
-=======
 import org.apache.rocketmq.common.MixAll;
 import org.apache.rocketmq.common.TopicFilterType;
 import org.apache.rocketmq.common.constant.PermName;
@@ -36,7 +32,6 @@
 import org.apache.rocketmq.common.protocol.ResponseCode;
 import org.apache.rocketmq.common.protocol.header.CreateTopicRequestHeader;
 import org.apache.rocketmq.common.protocol.header.DeleteTopicRequestHeader;
->>>>>>> 2abda6d2
 import org.apache.rocketmq.common.protocol.header.ResumeCheckHalfMessageRequestHeader;
 import org.apache.rocketmq.common.topic.TopicValidator;
 import org.apache.rocketmq.remoting.exception.RemotingCommandException;
@@ -61,10 +56,8 @@
 
 import java.net.UnknownHostException;
 import java.nio.ByteBuffer;
-<<<<<<< HEAD
-=======
+
 import java.util.Set;
->>>>>>> 2abda6d2
 
 import static org.assertj.core.api.Assertions.assertThat;
 import static org.mockito.ArgumentMatchers.*;
@@ -93,9 +86,7 @@
     public void init() {
         brokerController.setMessageStore(messageStore);
         adminBrokerProcessor = new AdminBrokerProcessor(brokerController);
-<<<<<<< HEAD
         broker2Client = mock(Broker2Client.class);
-=======
 
         systemTopicSet = Sets.newHashSet(
                 TopicValidator.RMQ_SYS_SELF_TEST_TOPIC,
@@ -108,7 +99,6 @@
         if (this.brokerController.getBrokerConfig().isTraceTopicEnable()) {
             systemTopicSet.add(this.brokerController.getBrokerConfig().getMsgTraceTopicName());
         }
->>>>>>> 2abda6d2
     }
 
     @Test
@@ -132,7 +122,6 @@
     }
 
     @Test
-<<<<<<< HEAD
     public void testResetOffsetByOffset() throws Exception {
         RemotingCommand notOnlineResponse = RemotingCommand.createResponseCommand(ResponseCode.CONSUMER_NOT_ONLINE, "notOnlineRemark");
 
@@ -150,7 +139,8 @@
 
         RemotingCommand response = adminBrokerProcessor.processRequest(handlerContext, request);
         assertThat(response.getRemark()).isEqualToIgnoringCase("[reset-offset] consumer not online, so only update the broker's offset");
-=======
+
+    @Test
     public void testUpdateAndCreateTopic() throws Exception {
         //test system topic
         for (String topic : systemTopicSet) {
@@ -221,7 +211,6 @@
         MessageAccessor.putProperty(messageExt, MessageConst.PROPERTY_REAL_TOPIC, "testTopic");
         MessageAccessor.putProperty(messageExt, MessageConst.PROPERTY_TRANSACTION_CHECK_TIMES, "15");
         return messageExt;
->>>>>>> 2abda6d2
     }
 
     private SelectMappedBufferResult createSelectMappedBufferResult() {
