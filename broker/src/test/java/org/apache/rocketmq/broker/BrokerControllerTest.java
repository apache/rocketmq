/*
 * Licensed to the Apache Software Foundation (ASF) under one or more
 * contributor license agreements.  See the NOTICE file distributed with
 * this work for additional information regarding copyright ownership.
 * The ASF licenses this file to You under the Apache License, Version 2.0
 * (the "License"); you may not use this file except in compliance with
 * the License.  You may obtain a copy of the License at
 *
 *     http://www.apache.org/licenses/LICENSE-2.0
 *
 * Unless required by applicable law or agreed to in writing, software
 * distributed under the License is distributed on an "AS IS" BASIS,
 * WITHOUT WARRANTIES OR CONDITIONS OF ANY KIND, either express or implied.
 * See the License for the specific language governing permissions and
 * limitations under the License.
 */

package org.apache.rocketmq.broker;

import org.apache.rocketmq.common.BrokerConfig;
import org.apache.rocketmq.common.UtilAll;
import org.apache.rocketmq.remoting.netty.NettyClientConfig;
import org.apache.rocketmq.remoting.netty.NettyServerConfig;
import org.apache.rocketmq.store.config.MessageStoreConfig;
import org.junit.After;
import org.junit.Test;

import java.io.File;

import static org.assertj.core.api.Assertions.assertThat;

public class BrokerControllerTest {
    /**
     * Tests if the controller can be properly stopped and started.
     *
     * @throws Exception If fails.
     */
    @Test
    public void testBrokerRestart() throws Exception {
<<<<<<< HEAD
        for (int i = 0; i < 2; i++) {
            BrokerController brokerController = new BrokerController(
                new BrokerConfig(),
                new NettyServerConfig(),
                new NettyClientConfig(),
                new MessageStoreConfig());
            assertThat(brokerController.initialize());
            brokerController.start();
            brokerController.shutdown();
        }
=======
        BrokerController brokerController = new BrokerController(
            new BrokerConfig(),
            new NettyServerConfig(),
            new NettyClientConfig(),
            new MessageStoreConfig());
        assertThat(brokerController.initialize());
        brokerController.start();
        brokerController.shutdown();
    }

    @After
    public void destory() {
        UtilAll.deleteFile(new File(new MessageStoreConfig().getStorePathRootDir()));
>>>>>>> 9f6ead96
    }

    @After
    public void destory() {
        UtilAll.deleteFile(new File(new MessageStoreConfig().getStorePathRootDir()));
    }
}<|MERGE_RESOLUTION|>--- conflicted
+++ resolved
@@ -37,18 +37,6 @@
      */
     @Test
     public void testBrokerRestart() throws Exception {
-<<<<<<< HEAD
-        for (int i = 0; i < 2; i++) {
-            BrokerController brokerController = new BrokerController(
-                new BrokerConfig(),
-                new NettyServerConfig(),
-                new NettyClientConfig(),
-                new MessageStoreConfig());
-            assertThat(brokerController.initialize());
-            brokerController.start();
-            brokerController.shutdown();
-        }
-=======
         BrokerController brokerController = new BrokerController(
             new BrokerConfig(),
             new NettyServerConfig(),
@@ -62,11 +50,5 @@
     @After
     public void destory() {
         UtilAll.deleteFile(new File(new MessageStoreConfig().getStorePathRootDir()));
->>>>>>> 9f6ead96
-    }
-
-    @After
-    public void destory() {
-        UtilAll.deleteFile(new File(new MessageStoreConfig().getStorePathRootDir()));
     }
 }