/*
 * Licensed to the Apache Software Foundation (ASF) under one or more
 * contributor license agreements.  See the NOTICE file distributed with
 * this work for additional information regarding copyright ownership.
 * The ASF licenses this file to You under the Apache License, Version 2.0
 * (the "License"); you may not use this file except in compliance with
 * the License.  You may obtain a copy of the License at
 *
 *     http://www.apache.org/licenses/LICENSE-2.0
 *
 * Unless required by applicable law or agreed to in writing, software
 * distributed under the License is distributed on an "AS IS" BASIS,
 * WITHOUT WARRANTIES OR CONDITIONS OF ANY KIND, either express or implied.
 * See the License for the specific language governing permissions and
 * limitations under the License.
 */

package org.apache.rocketmq.broker;

import org.apache.rocketmq.common.BrokerConfig;
import org.apache.rocketmq.common.UtilAll;
import org.apache.rocketmq.remoting.netty.NettyClientConfig;
import org.apache.rocketmq.remoting.netty.NettyServerConfig;
import org.apache.rocketmq.store.config.MessageStoreConfig;
import org.junit.After;
import org.junit.Test;

import java.io.File;

import static org.assertj.core.api.Assertions.assertThat;

public class BrokerControllerTest {
    /**
     * Tests if the controller can be properly stopped and started.
     *
     * @throws Exception If fails.
     */
    @Test
    public void testBrokerRestart() throws Exception {
<<<<<<< HEAD
        BrokerController brokerController = new BrokerController(//
            new BrokerConfig(), //
            new NettyServerConfig(), //
            new NettyClientConfig(), //
            new MessageStoreConfig());
        assertThat(brokerController.initialize());
        brokerController.start();
        brokerController.shutdown();
=======
        for (int i = 0; i < 2; i++) {
            BrokerController brokerController = new BrokerController(
                new BrokerConfig(),
                new NettyServerConfig(),
                new NettyClientConfig(),
                new MessageStoreConfig());
            assertThat(brokerController.initialize());
            brokerController.start();
            brokerController.shutdown();
        }
>>>>>>> 1810be4c
    }

    @After
    public void destory() {
        UtilAll.deleteFile(new File(new MessageStoreConfig().getStorePathRootDir()));
    }
}<|MERGE_RESOLUTION|>--- conflicted
+++ resolved
@@ -37,27 +37,14 @@
      */
     @Test
     public void testBrokerRestart() throws Exception {
-<<<<<<< HEAD
-        BrokerController brokerController = new BrokerController(//
-            new BrokerConfig(), //
-            new NettyServerConfig(), //
-            new NettyClientConfig(), //
+        BrokerController brokerController = new BrokerController(
+            new BrokerConfig(),
+            new NettyServerConfig(),
+            new NettyClientConfig(),
             new MessageStoreConfig());
         assertThat(brokerController.initialize());
         brokerController.start();
         brokerController.shutdown();
-=======
-        for (int i = 0; i < 2; i++) {
-            BrokerController brokerController = new BrokerController(
-                new BrokerConfig(),
-                new NettyServerConfig(),
-                new NettyClientConfig(),
-                new MessageStoreConfig());
-            assertThat(brokerController.initialize());
-            brokerController.start();
-            brokerController.shutdown();
-        }
->>>>>>> 1810be4c
     }
 
     @After
