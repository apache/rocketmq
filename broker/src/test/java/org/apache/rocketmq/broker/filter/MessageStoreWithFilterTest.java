/*
 * Licensed to the Apache Software Foundation (ASF) under one or more
 * contributor license agreements.  See the NOTICE file distributed with
 * this work for additional information regarding copyright ownership.
 * The ASF licenses this file to You under the Apache License, Version 2.0
 * (the "License"); you may not use this file except in compliance with
 * the License.  You may obtain a copy of the License at
 *
 *     http://www.apache.org/licenses/LICENSE-2.0
 *
 * Unless required by applicable law or agreed to in writing, software
 * distributed under the License is distributed on an "AS IS" BASIS,
 * WITHOUT WARRANTIES OR CONDITIONS OF ANY KIND, either express or implied.
 * See the License for the specific language governing permissions and
 * limitations under the License.
 */

package org.apache.rocketmq.broker.filter;

import org.apache.rocketmq.common.BrokerConfig;
import org.apache.rocketmq.common.UtilAll;
import org.apache.rocketmq.common.filter.ExpressionType;
import org.apache.rocketmq.common.message.MessageDecoder;
import org.apache.rocketmq.common.message.MessageExt;
import org.apache.rocketmq.common.protocol.heartbeat.SubscriptionData;
import org.apache.rocketmq.store.CommitLogDispatcher;
import org.apache.rocketmq.store.ConsumeQueueExt;
import org.apache.rocketmq.store.DefaultMessageStore;
import org.apache.rocketmq.store.DispatchRequest;
import org.apache.rocketmq.store.GetMessageResult;
import org.apache.rocketmq.store.GetMessageStatus;
import org.apache.rocketmq.store.MessageArrivingListener;
import org.apache.rocketmq.store.MessageExtBrokerInner;
import org.apache.rocketmq.store.MessageFilter;
import org.apache.rocketmq.store.PutMessageResult;
import org.apache.rocketmq.store.config.MessageStoreConfig;
import org.apache.rocketmq.store.stats.BrokerStatsManager;
import org.junit.After;
import org.junit.Before;
import org.junit.Test;

import java.io.File;
import java.net.InetAddress;
import java.net.InetSocketAddress;
import java.net.SocketAddress;
import java.net.UnknownHostException;
import java.nio.ByteBuffer;
import java.util.ArrayList;
import java.util.List;
import java.util.Map;

import static org.assertj.core.api.Assertions.assertThat;

public class MessageStoreWithFilterTest {

    private static final String msg = "Once, there was a chance for me!";
    private static final byte[] msgBody = msg.getBytes();

    private static final String topic = "topic";
    private static final int queueId = 0;
    private static final String storePath = "." + File.separator + "unit_test_store";
    private static final int commitLogFileSize = 1024 * 1024 * 256;
    private static final int cqFileSize = 300000 * 20;
    private static final int cqExtFileSize = 300000 * 128;

    private static SocketAddress BornHost;

    private static SocketAddress StoreHost;

    private DefaultMessageStore master;

    private ConsumerFilterManager filterManager;

    private int topicCount = 3;

    private int msgPerTopic = 30;

    static {
        try {
            StoreHost = new InetSocketAddress(InetAddress.getLocalHost(), 8123);
        } catch (UnknownHostException e) {
        }
        try {
            BornHost = new InetSocketAddress(InetAddress.getByName("127.0.0.1"), 0);
        } catch (UnknownHostException e) {
        }
    }

    @Before
    public void init() throws Exception {
        filterManager = ConsumerFilterManagerTest.gen(topicCount, msgPerTopic);
        master = gen(filterManager);
    }

    @After
    public void destroy() {
        master.shutdown();
        master.destroy();
        UtilAll.deleteFile(new File(storePath));
    }

    public MessageExtBrokerInner buildMessage() {
        MessageExtBrokerInner msg = new MessageExtBrokerInner();
        msg.setTopic(topic);
        msg.setTags(System.currentTimeMillis() + "TAG");
        msg.setKeys("Hello");
        msg.setBody(msgBody);
        msg.setKeys(String.valueOf(System.currentTimeMillis()));
        msg.setQueueId(queueId);
        msg.setSysFlag(0);
        msg.setBornTimestamp(System.currentTimeMillis());
        msg.setStoreHost(StoreHost);
        msg.setBornHost(BornHost);
        for (int i = 1; i < 3; i++) {
            msg.putUserProperty(String.valueOf(i), "imagoodperson" + i);
        }
        msg.setPropertiesString(MessageDecoder.messageProperties2String(msg.getProperties()));

        return msg;
    }

    public MessageStoreConfig buildStoreConfig(int commitLogFileSize, int cqFileSize,
                                               boolean enableCqExt, int cqExtFileSize) {
        MessageStoreConfig messageStoreConfig = new MessageStoreConfig();
        messageStoreConfig.setMapedFileSizeCommitLog(commitLogFileSize);
        messageStoreConfig.setMapedFileSizeConsumeQueue(cqFileSize);
        messageStoreConfig.setMappedFileSizeConsumeQueueExt(cqExtFileSize);
        messageStoreConfig.setMessageIndexEnable(false);
        messageStoreConfig.setEnableConsumeQueueExt(enableCqExt);

        messageStoreConfig.setStorePathRootDir(storePath);
        messageStoreConfig.setStorePathCommitLog(storePath + File.separator + "commitlog");

        return messageStoreConfig;
    }

    protected DefaultMessageStore gen(ConsumerFilterManager filterManager) throws Exception {
        MessageStoreConfig messageStoreConfig = buildStoreConfig(
            commitLogFileSize, cqFileSize, true, cqExtFileSize
        );

        BrokerConfig brokerConfig = new BrokerConfig();
        brokerConfig.setEnableCalcFilterBitMap(true);
        brokerConfig.setMaxErrorRateOfBloomFilter(20);
        brokerConfig.setExpectConsumerNumUseFilter(64);

        DefaultMessageStore master = new DefaultMessageStore(
            messageStoreConfig,
            new BrokerStatsManager(brokerConfig.getBrokerClusterName()),
            new MessageArrivingListener() {
                @Override
                public void arriving(String topic, int queueId, long logicOffset, long tagsCode,
                                     long msgStoreTime, byte[] filterBitMap, Map<String, String> properties) {
                }
            }
            , brokerConfig);

        master.getDispatcherList().addFirst(new CommitLogDispatcher() {
            @Override
            public void dispatch(DispatchRequest request) {
                try {
                } catch (Throwable e) {
                    e.printStackTrace();
                }
            }
        });
        master.getDispatcherList().addFirst(new CommitLogDispatcherCalcBitMap(brokerConfig, filterManager));

        assertThat(master.load()).isTrue();

        master.start();

        return master;
    }

    protected List<MessageExtBrokerInner> putMsg(DefaultMessageStore master, int topicCount,
                                                 int msgCountPerTopic) throws Exception {
        List<MessageExtBrokerInner> msgs = new ArrayList<MessageExtBrokerInner>();
        for (int i = 0; i < topicCount; i++) {
            String realTopic = topic + i;
            for (int j = 0; j < msgCountPerTopic; j++) {
                MessageExtBrokerInner msg = buildMessage();
                msg.setTopic(realTopic);
                msg.putUserProperty("a", String.valueOf(j * 10 + 5));
                msg.setPropertiesString(MessageDecoder.messageProperties2String(msg.getProperties()));

                PutMessageResult result = master.putMessage(msg);

                msg.setMsgId(result.getAppendMessageResult().getMsgId());

                msgs.add(msg);
            }
        }

        return msgs;
    }

    protected List<MessageExtBrokerInner> filtered(List<MessageExtBrokerInner> msgs, ConsumerFilterData filterData) {
        List<MessageExtBrokerInner> filteredMsgs = new ArrayList<MessageExtBrokerInner>();

        for (MessageExtBrokerInner messageExtBrokerInner : msgs) {

            if (!messageExtBrokerInner.getTopic().equals(filterData.getTopic())) {
                continue;
            }

            try {
                Object evlRet = filterData.getCompiledExpression().evaluate(new MessageEvaluationContext(messageExtBrokerInner.getProperties()));

                if (evlRet == null || !(evlRet instanceof Boolean) || (Boolean) evlRet) {
                    filteredMsgs.add(messageExtBrokerInner);
                }
            } catch (Exception e) {
                e.printStackTrace();
                assertThat(true).isFalse();
            }
        }

        return filteredMsgs;
    }

    @Test
    public void testGetMessage_withFilterBitMapAndConsumerChanged() throws Exception {
<<<<<<< HEAD
        int topicCount = 10, msgPerTopic = 10;
        ConsumerFilterManager filterManager = ConsumerFilterManagerTest.gen(topicCount, msgPerTopic);
=======
        List<MessageExtBrokerInner> msgs = putMsg(master, topicCount, msgPerTopic);
>>>>>>> 6a97d288

        Thread.sleep(200);

        // reset consumer;
        String topic = "topic" + 0;
        String resetGroup = "CID_" + 2;
        String normalGroup = "CID_" + 3;

        {
            // reset CID_2@topic0 to get all messages.
            SubscriptionData resetSubData = new SubscriptionData();
            resetSubData.setExpressionType(ExpressionType.SQL92);
            resetSubData.setTopic(topic);
            resetSubData.setClassFilterMode(false);
            resetSubData.setSubString("a is not null OR a is null");

            ConsumerFilterData resetFilterData = ConsumerFilterManager.build(topic,
                resetGroup, resetSubData.getSubString(), resetSubData.getExpressionType(),
                System.currentTimeMillis());

            GetMessageResult resetGetResult = master.getMessage(resetGroup, topic, queueId, 0, 1000,
                new ExpressionMessageFilter(resetSubData, resetFilterData, filterManager));

<<<<<<< HEAD
            // sleep to wait for consume queue has been constructed.
           Thread.sleep(2001);
=======
            try {
                assertThat(resetGetResult).isNotNull();
>>>>>>> 6a97d288

                List<MessageExtBrokerInner> filteredMsgs = filtered(msgs, resetFilterData);

                assertThat(resetGetResult.getMessageBufferList().size()).isEqualTo(filteredMsgs.size());
            } finally {
                resetGetResult.release();
            }
        }

        {
            ConsumerFilterData normalFilterData = filterManager.get(topic, normalGroup);
            assertThat(normalFilterData).isNotNull();
            assertThat(normalFilterData.getBornTime()).isLessThan(System.currentTimeMillis());

            SubscriptionData normalSubData = new SubscriptionData();
            normalSubData.setExpressionType(normalFilterData.getExpressionType());
            normalSubData.setTopic(topic);
            normalSubData.setClassFilterMode(false);
            normalSubData.setSubString(normalFilterData.getExpression());

            List<MessageExtBrokerInner> filteredMsgs = filtered(msgs, normalFilterData);

            GetMessageResult normalGetResult = master.getMessage(normalGroup, topic, queueId, 0, 1000,
                new ExpressionMessageFilter(normalSubData, normalFilterData, filterManager));

            try {
                assertThat(normalGetResult).isNotNull();
                assertThat(normalGetResult.getMessageBufferList().size()).isEqualTo(filteredMsgs.size());
            } finally {
                normalGetResult.release();
            }
        }
    }

    @Test
    public void testGetMessage_withFilterBitMap() throws Exception {
        List<MessageExtBrokerInner> msgs = putMsg(master, topicCount, msgPerTopic);

        Thread.sleep(100);

        for (int i = 0; i < topicCount; i++) {
            String realTopic = topic + i;

            for (int j = 0; j < msgPerTopic; j++) {
                String group = "CID_" + j;

                ConsumerFilterData filterData = filterManager.get(realTopic, group);
                assertThat(filterData).isNotNull();

                List<MessageExtBrokerInner> filteredMsgs = filtered(msgs, filterData);

                SubscriptionData subscriptionData = new SubscriptionData();
                subscriptionData.setExpressionType(filterData.getExpressionType());
                subscriptionData.setTopic(filterData.getTopic());
                subscriptionData.setClassFilterMode(false);
                subscriptionData.setSubString(filterData.getExpression());

                GetMessageResult getMessageResult = master.getMessage(group, realTopic, queueId, 0, 10000,
                    new ExpressionMessageFilter(subscriptionData, filterData, filterManager));
                String assertMsg = group + "-" + realTopic;
                try {
                    assertThat(getMessageResult).isNotNull();
                    assertThat(GetMessageStatus.FOUND).isEqualTo(getMessageResult.getStatus());
                    assertThat(getMessageResult.getMessageBufferList()).isNotNull().isNotEmpty();
                    assertThat(getMessageResult.getMessageBufferList().size()).isEqualTo(filteredMsgs.size());

                    for (ByteBuffer buffer : getMessageResult.getMessageBufferList()) {
                        MessageExt messageExt = MessageDecoder.decode(buffer.slice(), false);
                        assertThat(messageExt).isNotNull();

                        Object evlRet = null;
                        try {
                            evlRet = filterData.getCompiledExpression().evaluate(new MessageEvaluationContext(messageExt.getProperties()));
                        } catch (Exception e) {
                            e.printStackTrace();
                            assertThat(true).isFalse();
                        }

                        assertThat(evlRet).isNotNull().isEqualTo(Boolean.TRUE);

                        // check
                        boolean find = false;
                        for (MessageExtBrokerInner messageExtBrokerInner : filteredMsgs) {
                            if (messageExtBrokerInner.getMsgId().equals(messageExt.getMsgId())) {
                                find = true;
                            }
                        }
                        assertThat(find).isTrue();
                    }
                } finally {
                    getMessageResult.release();
                }
            }
        }
    }

    @Test
    public void testGetMessage_withFilter_checkTagsCode() throws Exception {
        putMsg(master, topicCount, msgPerTopic);

        Thread.sleep(200);

        for (int i = 0; i < topicCount; i++) {
            String realTopic = topic + i;

            GetMessageResult getMessageResult = master.getMessage("test", realTopic, queueId, 0, 10000,
                new MessageFilter() {
                    @Override
                    public boolean isMatchedByConsumeQueue(Long tagsCode, ConsumeQueueExt.CqExtUnit cqExtUnit) {
                        if (tagsCode != null && tagsCode <= ConsumeQueueExt.MAX_ADDR) {
                            return false;
                        }
                        return true;
                    }

                    @Override
                    public boolean isMatchedByCommitLog(ByteBuffer msgBuffer, Map<String, String> properties) {
                        return true;
                    }
                });
            assertThat(getMessageResult.getMessageCount()).isEqualTo(msgPerTopic);
        }
    }
}<|MERGE_RESOLUTION|>--- conflicted
+++ resolved
@@ -221,12 +221,11 @@
 
     @Test
     public void testGetMessage_withFilterBitMapAndConsumerChanged() throws Exception {
-<<<<<<< HEAD
+
         int topicCount = 10, msgPerTopic = 10;
         ConsumerFilterManager filterManager = ConsumerFilterManagerTest.gen(topicCount, msgPerTopic);
-=======
+
         List<MessageExtBrokerInner> msgs = putMsg(master, topicCount, msgPerTopic);
->>>>>>> 6a97d288
 
         Thread.sleep(200);
 
@@ -250,13 +249,12 @@
             GetMessageResult resetGetResult = master.getMessage(resetGroup, topic, queueId, 0, 1000,
                 new ExpressionMessageFilter(resetSubData, resetFilterData, filterManager));
 
-<<<<<<< HEAD
+
             // sleep to wait for consume queue has been constructed.
            Thread.sleep(2001);
-=======
+
             try {
                 assertThat(resetGetResult).isNotNull();
->>>>>>> 6a97d288
 
                 List<MessageExtBrokerInner> filteredMsgs = filtered(msgs, resetFilterData);
 
