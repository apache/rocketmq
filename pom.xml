<?xml version="1.0" encoding="UTF-8"?>
<!--
  Licensed to the Apache Software Foundation (ASF) under one or more
  contributor license agreements.  See the NOTICE file distributed with
  this work for additional information regarding copyright ownership.
  The ASF licenses this file to You under the Apache License, Version 2.0
  (the "License"); you may not use this file except in compliance with
  the License.  You may obtain a copy of the License at

      http://www.apache.org/licenses/LICENSE-2.0

  Unless required by applicable law or agreed to in writing, software
  distributed under the License is distributed on an "AS IS" BASIS,
  WITHOUT WARRANTIES OR CONDITIONS OF ANY KIND, either express or implied.
  See the License for the specific language governing permissions and
  limitations under the License.
  -->

<project xmlns="http://maven.apache.org/POM/4.0.0" xmlns:xsi="http://www.w3.org/2001/XMLSchema-instance" xsi:schemaLocation="http://maven.apache.org/POM/4.0.0 http://maven.apache.org/maven-v4_0_0.xsd">

    <parent>
        <groupId>org.apache</groupId>
        <artifactId>apache</artifactId>
        <version>18</version>
    </parent>

    <modelVersion>4.0.0</modelVersion>

    <inceptionYear>2012</inceptionYear>
    <groupId>org.apache.rocketmq</groupId>
    <artifactId>rocketmq-all</artifactId>
    <version>4.9.4</version>
    <packaging>pom</packaging>
    <name>Apache RocketMQ ${project.version}</name>
    <url>http://rocketmq.apache.org/</url>

    <scm>
        <url>git@github.com:apache/rocketmq.git</url>
        <connection>scm:git:git@github.com:apache/rocketmq.git</connection>
        <developerConnection>scm:git:git@github.com:apache/rocketmq.git</developerConnection>
        <tag>rocketmq-all-4.9.4</tag>
    </scm>

    <mailingLists>
        <mailingList>
            <name>Development List</name>
            <subscribe>dev-subscribe@rocketmq.apache.org</subscribe>
            <unsubscribe>dev-unsubscribe@rocketmq.apache.org</unsubscribe>
            <post>dev@rocketmq.apache.org</post>
        </mailingList>
        <mailingList>
            <name>User List</name>
            <subscribe>users-subscribe@rocketmq.apache.org</subscribe>
            <unsubscribe>users-unsubscribe@rocketmq.apache.org</unsubscribe>
            <post>users@rocketmq.apache.org</post>
        </mailingList>
        <mailingList>
            <name>Commits List</name>
            <subscribe>commits-subscribe@rocketmq.apache.org</subscribe>
            <unsubscribe>commits-unsubscribe@rocketmq.apache.org</unsubscribe>
            <post>commits@rocketmq.apache.org</post>
        </mailingList>
    </mailingLists>

    <developers>
        <developer>
            <id>Apache RocketMQ</id>
            <name>Apache RocketMQ of ASF</name>
            <url>https://rocketmq.apache.org/</url>
        </developer>
    </developers>

    <licenses>
        <license>
            <name>Apache License, Version 2.0</name>
            <url>http://www.apache.org/licenses/LICENSE-2.0</url>
            <distribution>repo</distribution>
        </license>
    </licenses>

    <organization>
        <name>Apache Software Foundation</name>
        <url>http://www.apache.org</url>
    </organization>

    <issueManagement>
        <system>jira</system>
        <url>https://issues.apache.org/jira/browse/RocketMQ</url>
    </issueManagement>

    <properties>
        <project.build.sourceEncoding>UTF-8</project.build.sourceEncoding>
        <project.reporting.outputEncoding>UTF-8</project.reporting.outputEncoding>

        <!-- Maven properties -->
        <maven.test.skip>false</maven.test.skip>
        <maven.javadoc.skip>true</maven.javadoc.skip>
        <!-- Compiler settings properties -->
        <maven.compiler.source>1.8</maven.compiler.source>
        <maven.compiler.target>1.8</maven.compiler.target>

        <slf4j.version>1.7.7</slf4j.version>
        <logback.version>1.2.10</logback.version>
        <commons-cli.version>1.2</commons-cli.version>
        <netty.version>4.1.65.Final</netty.version>
        <bcpkix-jdk15on.version>1.69</bcpkix-jdk15on.version>
        <fastjson.version>1.2.69_noneautotype</fastjson.version>
        <javassist.version>3.20.0-GA</javassist.version>
        <jna.version>4.2.2</jna.version>
        <commons-lang3.version>3.4</commons-lang3.version>
        <guava.version>31.0.1-jre</guava.version>
        <openmessaging.version>0.3.1-alpha</openmessaging.version>
        <log4j.version>1.2.17</log4j.version>
        <snakeyaml.version>1.30</snakeyaml.version>
        <commons-codec.version>1.9</commons-codec.version>
        <logging-log4j.version>2.17.1</logging-log4j.version>
        <commons-validator.version>1.7</commons-validator.version>
        <zstd-jni.version>1.5.2-2</zstd-jni.version>
        <lz4-java.version>1.8.0</lz4-java.version>
        <opentracing.version>0.33.0</opentracing.version>
        <jaeger.version>1.6.0</jaeger.version>
        <dleger.version>0.2.6</dleger.version>
        <annotations-api.version>6.0.53</annotations-api.version>
        <extra-enforcer-rules.version>1.0-beta-4</extra-enforcer-rules.version>

        <!-- Test dependencies -->
        <junit.version>4.13.2</junit.version>
        <assertj-core.version>2.6.0</assertj-core.version>
        <mockito-core.version>3.10.0</mockito-core.version>
        <awaitility.version>4.1.0</awaitility.version>
        <truth.version>0.30</truth.version>

        <!-- Build plugin dependencies -->
        <versions-maven-plugin.version>2.2</versions-maven-plugin.version>
        <dependency-mediator-maven-plugin.version>1.0.2</dependency-mediator-maven-plugin.version>
        <clirr-maven-plugin.version>2.7</clirr-maven-plugin.version>
        <maven-enforcer-plugin.version>1.4.1</maven-enforcer-plugin.version>
        <maven-compiler-plugin.version>3.5.1</maven-compiler-plugin.version>
        <maven-source-plugin.version>3.0.1</maven-source-plugin.version>
        <maven-help-plugin.version>2.2</maven-help-plugin.version>
        <maven-checkstyle-plugin.version>3.1.2</maven-checkstyle-plugin.version>
        <apache-rat-plugin.version>0.12</apache-rat-plugin.version>
        <maven-resources-plugin.version>3.0.2</maven-resources-plugin.version>
        <coveralls-maven-plugin.version>4.3.0</coveralls-maven-plugin.version>
        <jacoco-maven-plugin.version>0.8.5</jacoco-maven-plugin.version>
        <maven-surefire-plugin.version>2.19.1</maven-surefire-plugin.version>
        <findbugs-maven-plugin.version>3.0.4</findbugs-maven-plugin.version>
        <sonar-maven-plugin.version>3.0.2</sonar-maven-plugin.version>
        <maven-assembly-plugin.version>3.0.0</maven-assembly-plugin.version>
        <maven-javadoc-plugin.version>2.10.4</maven-javadoc-plugin.version>
        <maven-failsafe-plugin.version>2.19.1</maven-failsafe-plugin.version>

        <sonar.java.coveragePlugin>jacoco</sonar.java.coveragePlugin>
        <!-- Exclude all generated code -->
        <sonar.jacoco.itReportPath>${project.basedir}/../test/target/jacoco-it.exec</sonar.jacoco.itReportPath>
        <sonar.exclusions>file:**/generated-sources/**,**/test/**</sonar.exclusions>

    </properties>

    <modules>
        <module>client</module>
        <module>common</module>
        <module>broker</module>
        <module>tools</module>
        <module>store</module>
        <module>namesrv</module>
        <module>remoting</module>
        <module>srvutil</module>
        <module>filter</module>
        <module>test</module>
        <module>distribution</module>
        <module>openmessaging</module>
        <module>logging</module>
        <module>acl</module>
        <module>example</module>
    </modules>

    <build>
        <plugins>
            <plugin>
                <groupId>org.codehaus.mojo</groupId>
                <artifactId>versions-maven-plugin</artifactId>
                <version>${versions-maven-plugin.version}</version>
            </plugin>
            <plugin>
                <groupId>com.github.vongosling</groupId>
                <artifactId>dependency-mediator-maven-plugin</artifactId>
                <version>${dependency-mediator-maven-plugin.version}</version>
            </plugin>
            <plugin>
                <groupId>org.codehaus.mojo</groupId>
                <artifactId>clirr-maven-plugin</artifactId>
                <version>${clirr-maven-plugin.version}</version>
            </plugin>
            <plugin>
                <artifactId>maven-enforcer-plugin</artifactId>
                <version>${maven-enforcer-plugin.version}</version>
                <executions>
                    <execution>
                        <id>enforce-ban-circular-dependencies</id>
                        <goals>
                            <goal>enforce</goal>
                        </goals>
                    </execution>
                </executions>
                <configuration>
                    <rules>
                        <banCircularDependencies />
                    </rules>
                    <fail>true</fail>
                </configuration>
                <dependencies>
                    <dependency>
                        <groupId>org.codehaus.mojo</groupId>
                        <artifactId>extra-enforcer-rules</artifactId>
                        <version>${extra-enforcer-rules.version}</version>
                    </dependency>
                </dependencies>
            </plugin>
            <plugin>
                <artifactId>maven-compiler-plugin</artifactId>
                <version>${maven-compiler-plugin.version}</version>
                <configuration>
                    <source>${maven.compiler.source}</source>
                    <target>${maven.compiler.target}</target>
                    <compilerVersion>${maven.compiler.source}</compilerVersion>
                    <showDeprecation>true</showDeprecation>
                    <showWarnings>true</showWarnings>
                </configuration>
            </plugin>
            <plugin>
                <artifactId>maven-source-plugin</artifactId>
                <version>${maven-source-plugin.version}</version>
                <executions>
                    <execution>
                        <id>attach-sources</id>
                        <goals>
                            <goal>jar</goal>
                        </goals>
                    </execution>
                </executions>
            </plugin>
            <plugin>
                <artifactId>maven-help-plugin</artifactId>
                <version>${maven-help-plugin.version}</version>
                <executions>
                    <execution>
                        <id>generate-effective-dependencies-pom</id>
                        <phase>generate-resources</phase>
                        <configuration>
                            <output>${project.build.directory}/effective-pom/effective-dependencies.xml</output>
                        </configuration>
                    </execution>
                </executions>
            </plugin>
            <plugin>
                <artifactId>maven-checkstyle-plugin</artifactId>
                <version>${maven-checkstyle-plugin.version}</version>
                <executions>
                    <execution>
                        <id>verify</id>
                        <phase>verify</phase>
                        <configuration>
                            <configLocation>style/rmq_checkstyle.xml</configLocation>
                            <encoding>UTF-8</encoding>
                            <consoleOutput>true</consoleOutput>
                            <failsOnError>true</failsOnError>
                            <includeTestSourceDirectory>false</includeTestSourceDirectory>
                        </configuration>
                        <goals>
                            <goal>check</goal>
                        </goals>
                    </execution>
                </executions>
            </plugin>
            <plugin>
                <groupId>org.apache.rat</groupId>
                <artifactId>apache-rat-plugin</artifactId>
                <version>${apache-rat-plugin.version}</version>
                <configuration>
                    <excludes>
                        <exclude>.gitignore</exclude>
                        <exclude>.travis.yml</exclude>
                        <exclude>CONTRIBUTING.md</exclude>
                        <exclude>bin/README.md</exclude>
                        <exclude>.github/**</exclude>
                        <exclude>src/test/resources/certs/*</exclude>
                        <exclude>src/test/**/*.log</exclude>
                        <exclude>src/test/resources/META-INF/service/*</exclude>
                        <exclude>src/main/resources/META-INF/service/*</exclude>
                        <exclude>*/target/**</exclude>
                        <exclude>*/*.iml</exclude>
                        <exclude>docs/**</exclude>
                        <exclude>localbin/**</exclude>
                    </excludes>
                </configuration>
            </plugin>
            <plugin>
                <artifactId>maven-resources-plugin</artifactId>
                <version>${maven-resources-plugin.version}</version>
                <configuration>
                    <!-- We are not suppose to setup the customer resources here-->
                    <encoding>${project.build.sourceEncoding}</encoding>
                </configuration>
            </plugin>
            <plugin>
                <groupId>org.eluder.coveralls</groupId>
                <artifactId>coveralls-maven-plugin</artifactId>
                <version>${coveralls-maven-plugin.version}</version>
            </plugin>
            <plugin>
                <groupId>org.jacoco</groupId>
                <artifactId>jacoco-maven-plugin</artifactId>
                <version>${jacoco-maven-plugin.version}</version>
                <executions>
                    <execution>
                        <id>default-prepare-agent</id>
                        <goals>
                            <goal>prepare-agent</goal>
                        </goals>
                        <configuration>
                            <destFile>${project.build.directory}/jacoco.exec</destFile>
                        </configuration>
                    </execution>
                    <execution>
                        <id>default-prepare-agent-integration</id>
                        <phase>pre-integration-test</phase>
                        <goals>
                            <goal>prepare-agent-integration</goal>
                        </goals>
                        <configuration>
                            <destFile>${project.build.directory}/jacoco-it.exec</destFile>
                            <propertyName>failsafeArgLine</propertyName>
                        </configuration>
                    </execution>
                    <execution>
                        <id>default-report</id>
                        <goals>
                            <goal>report</goal>
                        </goals>
                    </execution>
                    <execution>
                        <id>default-report-integration</id>
                        <goals>
                            <goal>report-integration</goal>
                        </goals>
                    </execution>
                </executions>
            </plugin>
            <plugin>
                <artifactId>maven-surefire-plugin</artifactId>
                <version>${maven-surefire-plugin.version}</version>
                <configuration>
                    <skipAfterFailureCount>1</skipAfterFailureCount>
                    <forkCount>1</forkCount>
                    <reuseForks>true</reuseForks>
                    <excludes>
                        <exclude>**/IT*.java</exclude>
                    </excludes>
                </configuration>
            </plugin>
            <plugin>
                <groupId>org.codehaus.mojo</groupId>
                <artifactId>findbugs-maven-plugin</artifactId>
                <version>${findbugs-maven-plugin.version}</version>
            </plugin>
            <plugin>
                <groupId>org.sonarsource.scanner.maven</groupId>
                <artifactId>sonar-maven-plugin</artifactId>
                <version>${sonar-maven-plugin.version}</version>
            </plugin>
        </plugins>

        <pluginManagement>
            <plugins>
                <plugin>
                    <artifactId>maven-assembly-plugin</artifactId>
                    <version>${maven-assembly-plugin.version}</version>
                </plugin>
            </plugins>
        </pluginManagement>
    </build>

    <profiles>
        <profile>
            <id>jdk8</id>
            <activation>
                <jdk>[1.8,)</jdk>
            </activation>
            <!-- Disable doclint under JDK 8 -->
            <reporting>
                <plugins>
                    <plugin>
                        <artifactId>maven-javadoc-plugin</artifactId>
                        <version>${maven-javadoc-plugin.version}</version>
                        <configuration>
                            <additionalparam>-Xdoclint:none</additionalparam>
                        </configuration>
                    </plugin>
                </plugins>
            </reporting>
            <build>
                <plugins>
                    <plugin>
                        <artifactId>maven-javadoc-plugin</artifactId>
                        <version>${maven-javadoc-plugin.version}</version>
                        <configuration>
                            <additionalparam>-Xdoclint:none</additionalparam>
                        </configuration>
                    </plugin>
                </plugins>
            </build>
        </profile>
        <profile>
            <id>release-sign-artifacts</id>
            <activation>
                <property>
                    <name>performRelease</name>
                    <value>true</value>
                </property>
            </activation>
            <build>
                <plugins>
                    <plugin>
                        <artifactId>maven-gpg-plugin</artifactId>
                        <version>1.6</version>
                        <executions>
                            <execution>
                                <id>sign-artifacts</id>
                                <phase>verify</phase>
                                <goals>
                                    <goal>sign</goal>
                                </goals>
                            </execution>
                        </executions>
                    </plugin>
                </plugins>
            </build>
        </profile>
        <profile>
            <id>it-test</id>
            <build>
                <plugins>
                    <plugin>
                        <artifactId>maven-failsafe-plugin</artifactId>
                        <version>${maven-failsafe-plugin.version}</version>
                        <configuration>
                            <argLine>@{failsafeArgLine}</argLine>
                            <excludes>
                                <exclude>**/NormalMsgDelayIT.java</exclude>
                            </excludes>
                        </configuration>
                        <executions>
                            <execution>
                                <goals>
                                    <goal>integration-test</goal>
                                    <goal>verify</goal>
                                </goals>
                            </execution>
                        </executions>
                    </plugin>
                </plugins>
            </build>
        </profile>
        <profile>
            <id>sonar-apache</id>
            <properties>
                <!-- URL of the ASF SonarQube server -->
                <sonar.host.url>https://builds.apache.org/analysis</sonar.host.url>
            </properties>
        </profile>
    </profiles>

    <dependencyManagement>
        <dependencies>
            <dependency>
                <groupId>${project.groupId}</groupId>
                <artifactId>rocketmq-client</artifactId>
                <version>${project.version}</version>
            </dependency>
            <dependency>
                <groupId>${project.groupId}</groupId>
                <artifactId>rocketmq-broker</artifactId>
                <version>${project.version}</version>
            </dependency>
            <dependency>
                <groupId>${project.groupId}</groupId>
                <artifactId>rocketmq-common</artifactId>
                <version>${project.version}</version>
            </dependency>
            <dependency>
                <groupId>${project.groupId}</groupId>
                <artifactId>rocketmq-store</artifactId>
                <version>${project.version}</version>
            </dependency>
            <dependency>
                <groupId>${project.groupId}</groupId>
                <artifactId>rocketmq-namesrv</artifactId>
                <version>${project.version}</version>
            </dependency>
            <dependency>
                <groupId>${project.groupId}</groupId>
                <artifactId>rocketmq-tools</artifactId>
                <version>${project.version}</version>
            </dependency>
            <dependency>
                <groupId>${project.groupId}</groupId>
                <artifactId>rocketmq-remoting</artifactId>
                <version>${project.version}</version>
            </dependency>
            <dependency>
                <groupId>${project.groupId}</groupId>
                <artifactId>rocketmq-logging</artifactId>
                <version>${project.version}</version>
            </dependency>
            <dependency>
                <groupId>${project.groupId}</groupId>
                <artifactId>rocketmq-test</artifactId>
                <version>${project.version}</version>
            </dependency>
            <dependency>
                <groupId>${project.groupId}</groupId>
                <artifactId>rocketmq-srvutil</artifactId>
                <version>${project.version}</version>
            </dependency>
            <dependency>
                <groupId>org.apache.rocketmq</groupId>
                <artifactId>rocketmq-filter</artifactId>
                <version>${project.version}</version>
            </dependency>
            <dependency>
                <groupId>${project.groupId}</groupId>
                <artifactId>rocketmq-acl</artifactId>
                <version>${project.version}</version>
            </dependency>
            <dependency>
                <groupId>${project.groupId}</groupId>
                <artifactId>rocketmq-openmessaging</artifactId>
                <version>${project.version}</version>
            </dependency>
            <dependency>
                <groupId>${project.groupId}</groupId>
                <artifactId>rocketmq-example</artifactId>
                <version>${project.version}</version>
            </dependency>
            <dependency>
                <groupId>org.slf4j</groupId>
                <artifactId>slf4j-api</artifactId>
<<<<<<< HEAD
                <version>1.7.22</version>
=======
                <version>${slf4j.version}</version>
>>>>>>> 06f2208a
            </dependency>
            <dependency>
                <groupId>ch.qos.logback</groupId>
                <artifactId>logback-classic</artifactId>
                <version>${logback.version}</version>
            </dependency>
            <dependency>
                <groupId>commons-cli</groupId>
                <artifactId>commons-cli</artifactId>
                <version>${commons-cli.version}</version>
            </dependency>
            <dependency>
                <groupId>io.netty</groupId>
                <artifactId>netty-all</artifactId>
                <version>${netty.version}</version>
            </dependency>
            <dependency>
                <groupId>org.bouncycastle</groupId>
                <artifactId>bcpkix-jdk15on</artifactId>
                <scope>runtime</scope>
                <type>jar</type>
                <version>${bcpkix-jdk15on.version}</version>
            </dependency>
            <dependency>
                <groupId>com.alibaba</groupId>
                <artifactId>fastjson</artifactId>
                <version>${fastjson.version}</version>
            </dependency>
            <dependency>
                <groupId>org.javassist</groupId>
                <artifactId>javassist</artifactId>
                <version>${javassist.version}</version>
            </dependency>
            <dependency>
                <groupId>net.java.dev.jna</groupId>
                <artifactId>jna</artifactId>
                <version>${jna.version}</version>
            </dependency>
            <dependency>
                <groupId>org.apache.commons</groupId>
                <artifactId>commons-lang3</artifactId>
                <version>${commons-lang3.version}</version>
            </dependency>
            <dependency>
                <groupId>com.google.guava</groupId>
                <artifactId>guava</artifactId>
                <version>${guava.version}</version>
            </dependency>
            <dependency>
                <groupId>io.openmessaging</groupId>
                <artifactId>openmessaging-api</artifactId>
                <version>${openmessaging.version}</version>
            </dependency>
            <dependency>
                <groupId>log4j</groupId>
                <artifactId>log4j</artifactId>
                <version>${log4j.version}</version>
            </dependency>
            <dependency>
                <groupId>org.yaml</groupId>
                <artifactId>snakeyaml</artifactId>
                <version>${snakeyaml.version}</version>
            </dependency>
            <dependency>
                <groupId>commons-codec</groupId>
                <artifactId>commons-codec</artifactId>
                <version>${commons-codec.version}</version>
            </dependency>
            <dependency>
                <groupId>org.apache.logging.log4j</groupId>
                <artifactId>log4j-core</artifactId>
                <version>${logging-log4j.version}</version>
            </dependency>
            <dependency>
                <groupId>org.apache.logging.log4j</groupId>
                <artifactId>log4j-slf4j-impl</artifactId>
                <version>${logging-log4j.version}</version>
            </dependency>
            <dependency>
                <groupId>commons-validator</groupId>
                <artifactId>commons-validator</artifactId>
                <version>${commons-validator.version}</version>
            </dependency>
            <dependency>
                <groupId>com.github.luben</groupId>
                <artifactId>zstd-jni</artifactId>
                <version>${zstd-jni.version}</version>
            </dependency>
            <dependency>
                <groupId>org.lz4</groupId>
                <artifactId>lz4-java</artifactId>
                <version>${lz4-java.version}</version>
            </dependency>
            <dependency>
                <groupId>io.opentracing</groupId>
                <artifactId>opentracing-api</artifactId>
                <version>${opentracing.version}</version>
                <scope>provided</scope>
            </dependency>
            <dependency>
                <groupId>io.opentracing</groupId>
                <artifactId>opentracing-mock</artifactId>
                <version>${opentracing.version}</version>
                <scope>test</scope>
            </dependency>
            <dependency>
                <groupId>io.jaegertracing</groupId>
                <artifactId>jaeger-core</artifactId>
                <version>${jaeger.version}</version>
            </dependency>
            <dependency>
                <groupId>io.jaegertracing</groupId>
                <artifactId>jaeger-client</artifactId>
                <version>${jaeger.version}</version>
            </dependency>
            <dependency>
                <groupId>io.openmessaging.storage</groupId>
                <artifactId>dledger</artifactId>
                <version>${dleger.version}</version>
            </dependency>
            <dependency>
                <groupId>org.apache.tomcat</groupId>
                <artifactId>annotations-api</artifactId>
                <version>${annotations-api.version}</version>
            </dependency>
            <dependency>
                <groupId>junit</groupId>
                <artifactId>junit</artifactId>
                <version>${junit.version}</version>
                <scope>test</scope>
            </dependency>
            <dependency>
                <groupId>org.assertj</groupId>
                <artifactId>assertj-core</artifactId>
                <version>${assertj-core.version}</version>
                <scope>test</scope>
            </dependency>
            <dependency>
                <groupId>org.mockito</groupId>
                <artifactId>mockito-core</artifactId>
                <version>${mockito-core.version}</version>
                <scope>test</scope>
            </dependency>
            <dependency>
                <groupId>org.awaitility</groupId>
                <artifactId>awaitility</artifactId>
                <version>${awaitility.version}</version>
                <scope>test</scope>
            </dependency>
            <dependency>
                <groupId>com.google.truth</groupId>
                <artifactId>truth</artifactId>
                <version>${truth.version}</version>
            </dependency>
        </dependencies>
    </dependencyManagement>

    <dependencies>
        <dependency>
            <groupId>junit</groupId>
            <artifactId>junit</artifactId>
            <version>${junit.version}</version>
        </dependency>
        <dependency>
            <groupId>org.assertj</groupId>
            <artifactId>assertj-core</artifactId>
            <version>${assertj-core.version}</version>
        </dependency>
        <dependency>
            <groupId>org.mockito</groupId>
            <artifactId>mockito-core</artifactId>
            <version>${mockito-core.version}</version>
        </dependency>
        <dependency>
            <groupId>org.awaitility</groupId>
            <artifactId>awaitility</artifactId>
            <version>${awaitility.version}</version>
        </dependency>
    </dependencies>
</project><|MERGE_RESOLUTION|>--- conflicted
+++ resolved
@@ -546,11 +546,7 @@
             <dependency>
                 <groupId>org.slf4j</groupId>
                 <artifactId>slf4j-api</artifactId>
-<<<<<<< HEAD
-                <version>1.7.22</version>
-=======
                 <version>${slf4j.version}</version>
->>>>>>> 06f2208a
             </dependency>
             <dependency>
                 <groupId>ch.qos.logback</groupId>
