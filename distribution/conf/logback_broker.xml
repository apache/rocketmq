--- conflicted
+++ resolved
@@ -344,14 +344,11 @@
         <appender-ref ref="RocketmqCommercialAppender"/>
     </logger>
 
-<<<<<<< HEAD
-=======
     <logger name="RocketmqFilter" additivity="false">
         <level value="INFO"/>
         <appender-ref ref="RocketmqFilterAppender"/>
     </logger>
 
->>>>>>> e5d01b41
     <logger name="RocketmqConsole" additivity="false">
         <level value="INFO" />
         <appender-ref ref="STDOUT" />
