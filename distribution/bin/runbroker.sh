#!/bin/sh

# Licensed to the Apache Software Foundation (ASF) under one or more
# contributor license agreements.  See the NOTICE file distributed with
# this work for additional information regarding copyright ownership.
# The ASF licenses this file to You under the Apache License, Version 2.0
# (the "License"); you may not use this file except in compliance with
# the License.  You may obtain a copy of the License at
#
#     http://www.apache.org/licenses/LICENSE-2.0
#
# Unless required by applicable law or agreed to in writing, software
# distributed under the License is distributed on an "AS IS" BASIS,
# WITHOUT WARRANTIES OR CONDITIONS OF ANY KIND, either express or implied.
# See the License for the specific language governing permissions and
# limitations under the License.

#===========================================================================================
# Java Environment Setting
#===========================================================================================
error_exit ()
{
    echo "ERROR: $1 !!"
    exit 1
}

[ ! -e "$JAVA_HOME/bin/java" ] && JAVA_HOME=$HOME/jdk/java
[ ! -e "$JAVA_HOME/bin/java" ] && JAVA_HOME=/usr/java
[ ! -e "$JAVA_HOME/bin/java" ] && error_exit "Please set the JAVA_HOME variable in your environment, We need java(x64)!"

export JAVA_HOME
export JAVA="$JAVA_HOME/bin/java"
export BASE_DIR=$(dirname $0)/..
export CLASSPATH=.:${BASE_DIR}/conf:${CLASSPATH}

#===========================================================================================
# JVM Configuration
#===========================================================================================
# The RAMDisk initializing size in MB on Darwin OS for gc-log
DIR_SIZE_IN_MB=600

choose_gc_log_directory()
{
    case "`uname`" in
        Darwin)
            if [ ! -d "/Volumes/RAMDisk" ]; then
                # create ram disk on Darwin systems as gc-log directory
                DEV=`hdiutil attach -nomount ram://$((2 * 1024 * DIR_SIZE_IN_MB))` > /dev/null
                diskutil eraseVolume HFS+ RAMDisk ${DEV} > /dev/null
                echo "Create RAMDisk /Volumes/RAMDisk for gc logging on Darwin OS."
            fi
            GC_LOG_DIR="/Volumes/RAMDisk"
        ;;
        *)
            # check if /dev/shm exists on other systems
            if [ -d "/dev/shm" ]; then
                GC_LOG_DIR="/dev/shm"
            else
                GC_LOG_DIR=${BASE_DIR}
            fi
        ;;
    esac
}

choose_gc_log_directory

<<<<<<< HEAD
version=$($JAVA -version 2>&1 | awk -F '"' '/version/ {print $2}')
version=${version%.*.*}
if [[ "$version" -ge 9 ]]; then
        JAVA_OPT="${JAVA_OPT} --add-exports java.base/jdk.internal.ref=ALL-UNNAMED -server -Xms8g -Xmx8g -Xmn4g"
        JAVA_OPT="${JAVA_OPT} -XX:+UseG1GC -XX:G1HeapRegionSize=16m -XX:G1ReservePercent=25 -XX:InitiatingHeapOccupancyPercent=30 -XX:SoftRefLRUPolicyMSPerMB=0"
        JAVA_OPT="${JAVA_OPT} -Xlog:gc*=info,safepoint=debug:file=${GC_LOG_DIR}/rmq_broker_gc_%p_%t.log:utctime,level,tags:filecount=5,filesize=30M"
        JAVA_OPT="${JAVA_OPT} -XX:-OmitStackTraceInFastThrow"
        JAVA_OPT="${JAVA_OPT} -XX:+AlwaysPreTouch"
        JAVA_OPT="${JAVA_OPT} -XX:MaxDirectMemorySize=15g"
        JAVA_OPT="${JAVA_OPT} -XX:-UseLargePages -XX:-UseBiasedLocking"
        JAVA_OPT="${JAVA_OPT} --class-path=${JAVA_HOME}/jre/lib/ext/*:${BASE_DIR}/lib/*:${CLASSPATH}"
        #JAVA_OPT="${JAVA_OPT} -Xdebug -Xrunjdwp:transport=dt_socket,address=9555,server=y,suspend=n"
        JAVA_OPT="${JAVA_OPT} ${JAVA_OPT_EXT}"
else
        JAVA_OPT="${JAVA_OPT} -server -Xms8g -Xmx8g -Xmn4g"
        JAVA_OPT="${JAVA_OPT} -XX:+UseG1GC -XX:G1HeapRegionSize=16m -XX:G1ReservePercent=25 -XX:InitiatingHeapOccupancyPercent=30 -XX:SoftRefLRUPolicyMSPerMB=0"
        JAVA_OPT="${JAVA_OPT} -verbose:gc -Xloggc:${GC_LOG_DIR}/rmq_broker_gc_%p_%t.log -XX:+PrintGCDetails -XX:+PrintGCDateStamps -XX:+PrintGCApplicationStoppedTime -XX:+PrintAdaptiveSizePolicy"
        JAVA_OPT="${JAVA_OPT} -XX:+UseGCLogFileRotation -XX:NumberOfGCLogFiles=5 -XX:GCLogFileSize=30m"
        JAVA_OPT="${JAVA_OPT} -XX:-OmitStackTraceInFastThrow"
        JAVA_OPT="${JAVA_OPT} -XX:+AlwaysPreTouch"
        JAVA_OPT="${JAVA_OPT} -XX:MaxDirectMemorySize=15g"
        JAVA_OPT="${JAVA_OPT} -XX:-UseLargePages -XX:-UseBiasedLocking"
        JAVA_OPT="${JAVA_OPT} -Djava.ext.dirs=${JAVA_HOME}/jre/lib/ext:${BASE_DIR}/lib"
        #JAVA_OPT="${JAVA_OPT} -Xdebug -Xrunjdwp:transport=dt_socket,address=9555,server=y,suspend=n"
        JAVA_OPT="${JAVA_OPT} ${JAVA_OPT_EXT}"
        JAVA_OPT="${JAVA_OPT} -cp ${CLASSPATH}"
fi




=======
JAVA_OPT="${JAVA_OPT} -server -Xms8g -Xmx8g -Xmn4g"
JAVA_OPT="${JAVA_OPT} -XX:+UseG1GC -XX:G1HeapRegionSize=16m -XX:G1ReservePercent=25 -XX:InitiatingHeapOccupancyPercent=30 -XX:SoftRefLRUPolicyMSPerMB=0"
JAVA_OPT="${JAVA_OPT} -verbose:gc -Xloggc:${GC_LOG_DIR}/rmq_broker_gc_%p_%t.log -XX:+PrintGCDetails -XX:+PrintGCDateStamps -XX:+PrintGCApplicationStoppedTime -XX:+PrintAdaptiveSizePolicy"
JAVA_OPT="${JAVA_OPT} -XX:+UseGCLogFileRotation -XX:NumberOfGCLogFiles=5 -XX:GCLogFileSize=30m"
JAVA_OPT="${JAVA_OPT} -XX:-OmitStackTraceInFastThrow"
JAVA_OPT="${JAVA_OPT} -XX:+AlwaysPreTouch"
JAVA_OPT="${JAVA_OPT} -XX:MaxDirectMemorySize=15g"
JAVA_OPT="${JAVA_OPT} -XX:-UseLargePages -XX:-UseBiasedLocking"
JAVA_OPT="${JAVA_OPT} -Djava.ext.dirs=${JAVA_HOME}/jre/lib/ext:${BASE_DIR}/lib:${JAVA_HOME}/lib/ext"
#JAVA_OPT="${JAVA_OPT} -Xdebug -Xrunjdwp:transport=dt_socket,address=9555,server=y,suspend=n"
JAVA_OPT="${JAVA_OPT} ${JAVA_OPT_EXT}"
JAVA_OPT="${JAVA_OPT} -cp ${CLASSPATH}"
>>>>>>> ea7acf4a

numactl --interleave=all pwd > /dev/null 2>&1
if [ $? -eq 0 ]
then
	if [ -z "$RMQ_NUMA_NODE" ] ; then
		numactl --interleave=all $JAVA ${JAVA_OPT} $@
	else
		numactl --cpunodebind=$RMQ_NUMA_NODE --membind=$RMQ_NUMA_NODE $JAVA ${JAVA_OPT} $@
	fi
else
	$JAVA ${JAVA_OPT} $@
fi<|MERGE_RESOLUTION|>--- conflicted
+++ resolved
@@ -64,7 +64,6 @@
 
 choose_gc_log_directory
 
-<<<<<<< HEAD
 version=$($JAVA -version 2>&1 | awk -F '"' '/version/ {print $2}')
 version=${version%.*.*}
 if [[ "$version" -ge 9 ]]; then
@@ -75,7 +74,7 @@
         JAVA_OPT="${JAVA_OPT} -XX:+AlwaysPreTouch"
         JAVA_OPT="${JAVA_OPT} -XX:MaxDirectMemorySize=15g"
         JAVA_OPT="${JAVA_OPT} -XX:-UseLargePages -XX:-UseBiasedLocking"
-        JAVA_OPT="${JAVA_OPT} --class-path=${JAVA_HOME}/jre/lib/ext/*:${BASE_DIR}/lib/*:${CLASSPATH}"
+        JAVA_OPT="${JAVA_OPT} --class-path=${JAVA_HOME}/jre/lib/ext/*:${BASE_DIR}/lib/*:${CLASSPATH}:${JAVA_HOME}/lib/ext"
         #JAVA_OPT="${JAVA_OPT} -Xdebug -Xrunjdwp:transport=dt_socket,address=9555,server=y,suspend=n"
         JAVA_OPT="${JAVA_OPT} ${JAVA_OPT_EXT}"
 else
@@ -87,7 +86,7 @@
         JAVA_OPT="${JAVA_OPT} -XX:+AlwaysPreTouch"
         JAVA_OPT="${JAVA_OPT} -XX:MaxDirectMemorySize=15g"
         JAVA_OPT="${JAVA_OPT} -XX:-UseLargePages -XX:-UseBiasedLocking"
-        JAVA_OPT="${JAVA_OPT} -Djava.ext.dirs=${JAVA_HOME}/jre/lib/ext:${BASE_DIR}/lib"
+        JAVA_OPT="${JAVA_OPT} -Djava.ext.dirs=${JAVA_HOME}/jre/lib/ext:${BASE_DIR}/lib:${JAVA_HOME}/lib/ext"
         #JAVA_OPT="${JAVA_OPT} -Xdebug -Xrunjdwp:transport=dt_socket,address=9555,server=y,suspend=n"
         JAVA_OPT="${JAVA_OPT} ${JAVA_OPT_EXT}"
         JAVA_OPT="${JAVA_OPT} -cp ${CLASSPATH}"
@@ -96,20 +95,6 @@
 
 
 
-=======
-JAVA_OPT="${JAVA_OPT} -server -Xms8g -Xmx8g -Xmn4g"
-JAVA_OPT="${JAVA_OPT} -XX:+UseG1GC -XX:G1HeapRegionSize=16m -XX:G1ReservePercent=25 -XX:InitiatingHeapOccupancyPercent=30 -XX:SoftRefLRUPolicyMSPerMB=0"
-JAVA_OPT="${JAVA_OPT} -verbose:gc -Xloggc:${GC_LOG_DIR}/rmq_broker_gc_%p_%t.log -XX:+PrintGCDetails -XX:+PrintGCDateStamps -XX:+PrintGCApplicationStoppedTime -XX:+PrintAdaptiveSizePolicy"
-JAVA_OPT="${JAVA_OPT} -XX:+UseGCLogFileRotation -XX:NumberOfGCLogFiles=5 -XX:GCLogFileSize=30m"
-JAVA_OPT="${JAVA_OPT} -XX:-OmitStackTraceInFastThrow"
-JAVA_OPT="${JAVA_OPT} -XX:+AlwaysPreTouch"
-JAVA_OPT="${JAVA_OPT} -XX:MaxDirectMemorySize=15g"
-JAVA_OPT="${JAVA_OPT} -XX:-UseLargePages -XX:-UseBiasedLocking"
-JAVA_OPT="${JAVA_OPT} -Djava.ext.dirs=${JAVA_HOME}/jre/lib/ext:${BASE_DIR}/lib:${JAVA_HOME}/lib/ext"
-#JAVA_OPT="${JAVA_OPT} -Xdebug -Xrunjdwp:transport=dt_socket,address=9555,server=y,suspend=n"
-JAVA_OPT="${JAVA_OPT} ${JAVA_OPT_EXT}"
-JAVA_OPT="${JAVA_OPT} -cp ${CLASSPATH}"
->>>>>>> ea7acf4a
 
 numactl --interleave=all pwd > /dev/null 2>&1
 if [ $? -eq 0 ]
