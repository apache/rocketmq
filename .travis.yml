dist: bionic

notifications:
  email:
    recipients:
      - dev@rocketmq.apache.org
    if: branch = develop OR branch = master
  on_success: change
  on_failure: always
  

language: java

matrix:
  include:
  # On OSX, run with default JDK only.
  # - os: osx
  # On Linux we install latest OpenJDK 1.8 from Ubuntu repositories
  - name: Linux x86_64
    arch: amd64
  - name: Linux aarch64
    dist: focal
    arch: arm64-graviton2
    group: edge
    virt: vm

cache:
  directories:
    - $HOME/.m2/repository

before_install:
  - lscpu
  - echo 'MAVEN_OPTS="$MAVEN_OPTS -Xmx1024m -XX:MaxPermSize=512m -XX:+BytecodeVerificationLocal"' >> ~/.mavenrc
  - cat ~/.mavenrc
  - if [[ "$TRAVIS_OS_NAME" == "osx" ]]; then export JAVA_HOME=$(/usr/libexec/java_home); fi

install: |
  if [[ "$TRAVIS_OS_NAME" == "linux" ]]; then
    sudo apt update
    sudo apt install -y openjdk-8-jdk maven
    export JAVA_HOME="/usr/lib/jvm/java-8-openjdk-${TRAVIS_CPU_ARCH}/"
    export PATH="$JAVA_HOME/bin:/usr/share/maven/bin:$PATH"
  fi

before_script:
  - java -version
  - mvn -version
  - ulimit -c unlimited

script:
<<<<<<< HEAD
  - mvn verify
=======
  - mvn -B verify -DskipTests
>>>>>>> b8586a90
  - travis_retry mvn -B clean apache-rat:check
  - travis_retry mvn -B install jacoco:report coveralls:report
  - travis_retry mvn -B clean install -pl test -Pit-test

after_success:
  - mvn sonar:sonar -Psonar-apache
  - bash <(curl -s https://codecov.io/bash) || echo 'Codecov failed to upload'<|MERGE_RESOLUTION|>--- conflicted
+++ resolved
@@ -7,7 +7,7 @@
     if: branch = develop OR branch = master
   on_success: change
   on_failure: always
-  
+
 
 language: java
 
@@ -48,11 +48,7 @@
   - ulimit -c unlimited
 
 script:
-<<<<<<< HEAD
-  - mvn verify
-=======
-  - mvn -B verify -DskipTests
->>>>>>> b8586a90
+  - mvn verify -DskipTests
   - travis_retry mvn -B clean apache-rat:check
   - travis_retry mvn -B install jacoco:report coveralls:report
   - travis_retry mvn -B clean install -pl test -Pit-test
