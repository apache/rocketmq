/*
 * Licensed to the Apache Software Foundation (ASF) under one or more
 * contributor license agreements.  See the NOTICE file distributed with
 * this work for additional information regarding copyright ownership.
 * The ASF licenses this file to You under the Apache License, Version 2.0
 * (the "License"); you may not use this file except in compliance with
 * the License.  You may obtain a copy of the License at
 *
 *     http://www.apache.org/licenses/LICENSE-2.0
 *
 * Unless required by applicable law or agreed to in writing, software
 * distributed under the License is distributed on an "AS IS" BASIS,
 * WITHOUT WARRANTIES OR CONDITIONS OF ANY KIND, either express or implied.
 * See the License for the specific language governing permissions and
 * limitations under the License.
 */
package org.apache.rocketmq.tieredstore.util;

import java.net.InetSocketAddress;
import java.nio.ByteBuffer;
import java.nio.charset.StandardCharsets;
import java.util.HashMap;
import java.util.List;
import java.util.Map;
import org.apache.commons.lang3.tuple.Pair;
import org.apache.rocketmq.common.message.MessageConst;
import org.apache.rocketmq.common.message.MessageDecoder;
import org.apache.rocketmq.tieredstore.file.TieredCommitLog;
import org.apache.rocketmq.tieredstore.file.TieredConsumeQueue;
import org.junit.Assert;
import org.junit.Test;

public class MessageBufferUtilTest {
    public static final int MSG_LEN = 4 //TOTALSIZE
        + 4 //MAGICCODE
        + 4 //BODYCRC
        + 4 //QUEUEID
        + 4 //FLAG
        + 8 //QUEUEOFFSET
        + 8 //PHYSICALOFFSET
        + 4 //SYSFLAG
        + 8 //BORNTIMESTAMP
        + 8 //BORNHOST
        + 8 //STORETIMESTAMP
        + 8 //STOREHOSTADDRESS
        + 4 //RECONSUMETIMES
        + 8 //Prepared Transaction Offset
        + 4 + 0 //BODY
        + 2 + 0 //TOPIC
        + 2 + 30 //properties
        + 0;

    public static ByteBuffer buildMockedMessageBuffer() {
        // Initialization of storage space
        ByteBuffer buffer = ByteBuffer.allocate(MSG_LEN);
        // 1 TOTALSIZE
        buffer.putInt(MSG_LEN);
        // 2 MAGICCODE
        buffer.putInt(MessageDecoder.MESSAGE_MAGIC_CODE_V2);
        // 3 BODYCRC
        buffer.putInt(3);
        // 4 QUEUEID
        buffer.putInt(4);
        // 5 FLAG
        buffer.putInt(5);
        // 6 QUEUEOFFSET
        buffer.putLong(6);
        // 7 PHYSICALOFFSET
        buffer.putLong(7);
        // 8 SYSFLAG
        buffer.putInt(8);
        // 9 BORNTIMESTAMP
        buffer.putLong(9);
        // 10 BORNHOST
        buffer.putLong(10);
        // 11 STORETIMESTAMP
        buffer.putLong(11);
        // 12 STOREHOSTADDRESS
        buffer.putLong(10);
        // 13 RECONSUMETIMES
        buffer.putInt(13);
        // 14 Prepared Transaction Offset
        buffer.putLong(14);
        // 15 BODY
        buffer.putInt(0);
        // 16 TOPIC
        buffer.putShort((short) 0);
        // 17 PROPERTIES
        Map<String, String> map = new HashMap<>();
        map.put(MessageConst.PROPERTY_UNIQ_CLIENT_MESSAGE_ID_KEYIDX, "uk");
        map.put("userkey", "uservalue0");
        String properties = MessageDecoder.messageProperties2String(map);
        byte[] propertiesBytes = properties.getBytes(StandardCharsets.UTF_8);
        buffer.putShort((short) propertiesBytes.length);
        buffer.put(propertiesBytes);
        buffer.flip();

        Assert.assertEquals(MSG_LEN, buffer.remaining());
        return buffer;
    }

    public static ByteBuffer buildMockedConsumeQueueBuffer() {
        ByteBuffer byteBuffer = ByteBuffer.allocate(TieredConsumeQueue.CONSUME_QUEUE_STORE_UNIT_SIZE);
        // 1 COMMIT_LOG_OFFSET
        byteBuffer.putLong(1);
        // 2 MESSAGE_SIZE
        byteBuffer.putInt(2);
        // 3 TAG_HASH_CODE
        byteBuffer.putLong(3);
        byteBuffer.flip();
        return byteBuffer;
    }

<<<<<<< HEAD
=======

    public static void verifyMockedMessageBuffer(ByteBuffer buffer, int phyOffset) {
        Assert.assertEquals(MSG_LEN, buffer.remaining());
        Assert.assertEquals(MSG_LEN, buffer.getInt());
        Assert.assertEquals(MessageDecoder.MESSAGE_MAGIC_CODE_V2, buffer.getInt());
        Assert.assertEquals(3, buffer.getInt());
        Assert.assertEquals(4, buffer.getInt());
        Assert.assertEquals(5, buffer.getInt());
        Assert.assertEquals(6, buffer.getLong());
        Assert.assertEquals(phyOffset, buffer.getLong());
        Assert.assertEquals(8, buffer.getInt());
        Assert.assertEquals(9, buffer.getLong());
        Assert.assertEquals(10, buffer.getLong());
        Assert.assertEquals(11, buffer.getLong());
        Assert.assertEquals(10, buffer.getLong());
        Assert.assertEquals(13, buffer.getInt());
        Assert.assertEquals(14, buffer.getLong());
        Assert.assertEquals(0, buffer.getInt());
        Assert.assertEquals(0, buffer.getShort());
        buffer.rewind();
        Map<String, String> properties = MessageBufferUtil.getProperties(buffer);
        Assert.assertEquals("uk", properties.get(MessageConst.PROPERTY_UNIQ_CLIENT_MESSAGE_ID_KEYIDX));
        Assert.assertEquals("uservalue0", properties.get("userkey"));
    }


>>>>>>> f10f9055
    @Test
    public void testGetTotalSize() {
        ByteBuffer buffer = buildMockedMessageBuffer();
        int totalSize = MessageBufferUtil.getTotalSize(buffer);
        Assert.assertEquals(MSG_LEN, totalSize);
    }

    @Test
    public void testGetMagicCode() {
        ByteBuffer buffer = buildMockedMessageBuffer();
        int magicCode = MessageBufferUtil.getMagicCode(buffer);
        Assert.assertEquals(MessageDecoder.MESSAGE_MAGIC_CODE_V2, magicCode);
    }

    @Test
    public void testSplitMessages() {
        ByteBuffer msgBuffer1 = buildMockedMessageBuffer();
        msgBuffer1.putLong(MessageBufferUtil.QUEUE_OFFSET_POSITION, 10);

        ByteBuffer msgBuffer2 = ByteBuffer.allocate(TieredCommitLog.CODA_SIZE);
        msgBuffer2.putInt(TieredCommitLog.CODA_SIZE);
        msgBuffer2.putInt(TieredCommitLog.BLANK_MAGIC_CODE);
        msgBuffer2.putLong(System.currentTimeMillis());
        msgBuffer2.flip();

        ByteBuffer msgBuffer3 = buildMockedMessageBuffer();
        msgBuffer3.putLong(MessageBufferUtil.QUEUE_OFFSET_POSITION, 11);

        ByteBuffer msgBuffer = ByteBuffer.allocate(
            msgBuffer1.remaining() + msgBuffer2.remaining() + msgBuffer3.remaining());
        msgBuffer.put(msgBuffer1);
        msgBuffer.put(msgBuffer2);
        msgBuffer.put(msgBuffer3);
        msgBuffer.flip();

        ByteBuffer cqBuffer1 = ByteBuffer.allocate(TieredConsumeQueue.CONSUME_QUEUE_STORE_UNIT_SIZE);
        cqBuffer1.putLong(1000);
        cqBuffer1.putInt(MSG_LEN);
        cqBuffer1.putLong(0);
        cqBuffer1.flip();

        ByteBuffer cqBuffer2 = ByteBuffer.allocate(TieredConsumeQueue.CONSUME_QUEUE_STORE_UNIT_SIZE);
        cqBuffer2.putLong(1000 + TieredCommitLog.CODA_SIZE + MSG_LEN);
        cqBuffer2.putInt(MSG_LEN);
        cqBuffer2.putLong(0);
        cqBuffer2.flip();

        ByteBuffer cqBuffer3 = ByteBuffer.allocate(TieredConsumeQueue.CONSUME_QUEUE_STORE_UNIT_SIZE);
        cqBuffer3.putLong(1000 + MSG_LEN);
        cqBuffer3.putInt(MSG_LEN);
        cqBuffer3.putLong(0);
        cqBuffer3.flip();

        ByteBuffer cqBuffer4 = ByteBuffer.allocate(TieredConsumeQueue.CONSUME_QUEUE_STORE_UNIT_SIZE);
        cqBuffer4.putLong(1000 + TieredCommitLog.CODA_SIZE + MSG_LEN);
        cqBuffer4.putInt(MSG_LEN - 10);
        cqBuffer4.putLong(0);
        cqBuffer4.flip();

        ByteBuffer cqBuffer5 = ByteBuffer.allocate(TieredConsumeQueue.CONSUME_QUEUE_STORE_UNIT_SIZE);
        cqBuffer5.putLong(1000 + TieredCommitLog.CODA_SIZE + MSG_LEN);
        cqBuffer5.putInt(MSG_LEN * 10);
        cqBuffer5.putLong(0);
        cqBuffer5.flip();

        ByteBuffer cqBuffer = ByteBuffer.allocate(TieredConsumeQueue.CONSUME_QUEUE_STORE_UNIT_SIZE * 2);
        cqBuffer.put(cqBuffer1);
        cqBuffer.put(cqBuffer2);
        cqBuffer.flip();
        cqBuffer1.rewind();
        cqBuffer2.rewind();
        List<Pair<Integer, Integer>> msgList = MessageBufferUtil.splitMessageBuffer(cqBuffer, msgBuffer);
        Assert.assertEquals(2, msgList.size());
        Assert.assertEquals(Pair.of(0, MSG_LEN), msgList.get(0));
        Assert.assertEquals(Pair.of(MSG_LEN + TieredCommitLog.CODA_SIZE, MSG_LEN), msgList.get(1));

        cqBuffer = ByteBuffer.allocate(TieredConsumeQueue.CONSUME_QUEUE_STORE_UNIT_SIZE * 2);
        cqBuffer.put(cqBuffer1);
        cqBuffer.put(cqBuffer4);
        cqBuffer.flip();
        cqBuffer1.rewind();
        cqBuffer4.rewind();
        msgList = MessageBufferUtil.splitMessageBuffer(cqBuffer, msgBuffer);
        Assert.assertEquals(1, msgList.size());
        Assert.assertEquals(Pair.of(0, MSG_LEN), msgList.get(0));

        cqBuffer = ByteBuffer.allocate(TieredConsumeQueue.CONSUME_QUEUE_STORE_UNIT_SIZE * 3);
        cqBuffer.put(cqBuffer1);
        cqBuffer.put(cqBuffer3);
        cqBuffer.flip();
        msgList = MessageBufferUtil.splitMessageBuffer(cqBuffer, msgBuffer);
        Assert.assertEquals(2, msgList.size());
        Assert.assertEquals(Pair.of(0, MSG_LEN), msgList.get(0));
        Assert.assertEquals(Pair.of(MSG_LEN + TieredCommitLog.CODA_SIZE, MSG_LEN), msgList.get(1));

        cqBuffer = ByteBuffer.allocate(TieredConsumeQueue.CONSUME_QUEUE_STORE_UNIT_SIZE);
        cqBuffer.put(cqBuffer5);
        cqBuffer.flip();
        msgList = MessageBufferUtil.splitMessageBuffer(cqBuffer, msgBuffer);
        Assert.assertEquals(0, msgList.size());
    }

    @Test
    public void testGetQueueOffset() {
        ByteBuffer buffer = buildMockedMessageBuffer();
        long queueOffset = MessageBufferUtil.getQueueOffset(buffer);
        Assert.assertEquals(6, queueOffset);
    }

    @Test
    public void testGetStoreTimeStamp() {
        ByteBuffer buffer = buildMockedMessageBuffer();
        long storeTimeStamp = MessageBufferUtil.getStoreTimeStamp(buffer);
        Assert.assertEquals(11, storeTimeStamp);
    }

    @Test
    public void testGetOffsetId() {
        ByteBuffer buffer = buildMockedMessageBuffer();
        InetSocketAddress inetSocketAddress = new InetSocketAddress("255.255.255.255", 65535);
        ByteBuffer addr = ByteBuffer.allocate(Long.BYTES);
        addr.put(inetSocketAddress.getAddress().getAddress(), 0, 4);
        addr.putInt(inetSocketAddress.getPort());
        addr.flip();
        for (int i = 0; i < addr.remaining(); i++) {
            buffer.put(MessageBufferUtil.STORE_HOST_POSITION + i, addr.get(i));
        }
        String excepted = MessageDecoder.createMessageId(ByteBuffer.allocate(TieredStoreUtil.MSG_ID_LENGTH), addr, 7);
        String offsetId = MessageBufferUtil.getOffsetId(buffer);
        Assert.assertEquals(excepted, offsetId);
    }

    @Test
    public void testGetProperties() {
        ByteBuffer buffer = buildMockedMessageBuffer();
        Map<String, String> properties = MessageBufferUtil.getProperties(buffer);
        Assert.assertEquals(2, properties.size());
        Assert.assertTrue(properties.containsKey(MessageConst.PROPERTY_UNIQ_CLIENT_MESSAGE_ID_KEYIDX));
        Assert.assertEquals("uk", properties.get(MessageConst.PROPERTY_UNIQ_CLIENT_MESSAGE_ID_KEYIDX));
        Assert.assertTrue(properties.containsKey("userkey"));
        Assert.assertEquals("uservalue0", properties.get("userkey"));
    }
}<|MERGE_RESOLUTION|>--- conflicted
+++ resolved
@@ -111,9 +111,6 @@
         return byteBuffer;
     }
 
-<<<<<<< HEAD
-=======
-
     public static void verifyMockedMessageBuffer(ByteBuffer buffer, int phyOffset) {
         Assert.assertEquals(MSG_LEN, buffer.remaining());
         Assert.assertEquals(MSG_LEN, buffer.getInt());
@@ -139,7 +136,6 @@
     }
 
 
->>>>>>> f10f9055
     @Test
     public void testGetTotalSize() {
         ByteBuffer buffer = buildMockedMessageBuffer();
