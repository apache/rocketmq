--- conflicted
+++ resolved
@@ -44,17 +44,9 @@
 public abstract class TieredFileSegment implements Comparable<TieredFileSegment>, TieredStoreProvider {
 
     private static final Logger logger = LoggerFactory.getLogger(TieredStoreUtil.TIERED_STORE_LOGGER_NAME);
-<<<<<<< HEAD
 
     protected final String filePath;
     protected final long baseOffset;
-=======
-    private volatile boolean closed = false;
-    private final ReentrantLock bufferLock = new ReentrantLock();
-    private final Semaphore commitLock = new Semaphore(1);
-    private List<ByteBuffer> uploadBufferList = new ArrayList<>();
-    private volatile boolean full;
->>>>>>> f10f9055
     protected final FileSegmentType fileType;
     protected final TieredMessageStoreConfig storeConfig;
 
@@ -349,9 +341,6 @@
         return result;
     }
 
-<<<<<<< HEAD
-    @SuppressWarnings("NonAtomicOperationOnVolatileField")
-=======
     public boolean commitAndSealFile() {
         if (closed) {
             return false;
@@ -377,7 +366,7 @@
         return true;
     }
 
->>>>>>> f10f9055
+    @SuppressWarnings("NonAtomicOperationOnVolatileField")
     public CompletableFuture<Boolean> commitAsync() {
         if (closed) {
             return CompletableFuture.completedFuture(false);
@@ -465,39 +454,4 @@
         }
         return false;
     }
-<<<<<<< HEAD
-=======
-
-    public enum FileSegmentType {
-        COMMIT_LOG(0),
-        CONSUME_QUEUE(1),
-        INDEX(2);
-
-        private int type;
-
-        FileSegmentType(int type) {
-            this.type = type;
-        }
-
-        public int getType() {
-            return type;
-        }
-
-        public static FileSegmentType valueOf(int type) {
-            switch (type) {
-                case 0:
-                    return COMMIT_LOG;
-                case 1:
-                    return CONSUME_QUEUE;
-                case 2:
-                    return INDEX;
-                default:
-                    throw new IllegalStateException("Unexpected value: " + type);
-            }
-        }
-
-
-    }
-
->>>>>>> f10f9055
 }