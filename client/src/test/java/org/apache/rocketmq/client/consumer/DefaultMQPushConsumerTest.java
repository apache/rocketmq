/*
 * Licensed to the Apache Software Foundation (ASF) under one or more
 * contributor license agreements.  See the NOTICE file distributed with
 * this work for additional information regarding copyright ownership.
 * The ASF licenses this file to You under the Apache License, Version 2.0
 * (the "License"); you may not use this file except in compliance with
 * the License.  You may obtain a copy of the License at
 *
 *     http://www.apache.org/licenses/LICENSE-2.0
 *
 * Unless required by applicable law or agreed to in writing, software
 * distributed under the License is distributed on an "AS IS" BASIS,
 * WITHOUT WARRANTIES OR CONDITIONS OF ANY KIND, either express or implied.
 * See the License for the specific language governing permissions and
 * limitations under the License.
 */
package org.apache.rocketmq.client.consumer;

import java.io.ByteArrayOutputStream;
import java.lang.reflect.Field;
import java.net.InetSocketAddress;
import java.util.Collections;
import java.util.HashSet;
import java.util.List;
import java.util.Set;
import java.util.concurrent.ConcurrentMap;
import java.util.concurrent.CountDownLatch;
import java.util.concurrent.TimeUnit;
import java.util.concurrent.atomic.AtomicBoolean;
<<<<<<< HEAD
import java.util.concurrent.atomic.AtomicLong;
=======
>>>>>>> 8a2554df
import java.util.concurrent.atomic.AtomicReference;
import org.apache.commons.lang3.reflect.FieldUtils;
import org.apache.rocketmq.client.consumer.listener.ConsumeConcurrentlyContext;
import org.apache.rocketmq.client.consumer.listener.ConsumeConcurrentlyStatus;
import org.apache.rocketmq.client.consumer.listener.ConsumeOrderlyContext;
import org.apache.rocketmq.client.consumer.listener.ConsumeOrderlyStatus;
import org.apache.rocketmq.client.consumer.listener.MessageListenerConcurrently;
import org.apache.rocketmq.client.consumer.listener.MessageListenerOrderly;
import org.apache.rocketmq.client.exception.MQBrokerException;
import org.apache.rocketmq.client.exception.MQClientException;
import org.apache.rocketmq.client.impl.CommunicationMode;
import org.apache.rocketmq.client.impl.FindBrokerResult;
import org.apache.rocketmq.client.impl.MQClientAPIImpl;
import org.apache.rocketmq.client.impl.MQClientManager;
import org.apache.rocketmq.client.impl.consumer.ConsumeMessageConcurrentlyService;
import org.apache.rocketmq.client.impl.consumer.ConsumeMessageOrderlyService;
import org.apache.rocketmq.client.impl.consumer.DefaultMQPushConsumerImpl;
import org.apache.rocketmq.client.impl.consumer.ProcessQueue;
import org.apache.rocketmq.client.impl.consumer.PullAPIWrapper;
import org.apache.rocketmq.client.impl.consumer.PullMessageService;
import org.apache.rocketmq.client.impl.consumer.PullRequest;
import org.apache.rocketmq.client.impl.consumer.PullResultExt;
import org.apache.rocketmq.client.impl.consumer.RebalanceImpl;
import org.apache.rocketmq.client.impl.factory.MQClientInstance;
import org.apache.rocketmq.common.message.MessageClientExt;
import org.apache.rocketmq.common.message.MessageDecoder;
import org.apache.rocketmq.common.message.MessageExt;
import org.apache.rocketmq.common.message.MessageQueue;
import org.apache.rocketmq.common.protocol.header.PullMessageRequestHeader;
import org.apache.rocketmq.remoting.RPCHook;
import org.apache.rocketmq.remoting.exception.RemotingException;
import org.junit.After;
import org.junit.Assert;
import org.junit.Before;
import org.junit.Test;
import org.junit.runner.RunWith;
import org.mockito.Mock;
import org.mockito.invocation.InvocationOnMock;
import org.mockito.junit.MockitoJUnitRunner;
import org.mockito.stubbing.Answer;

import static org.assertj.core.api.Assertions.assertThat;
import static org.assertj.core.api.Fail.failBecauseExceptionWasNotThrown;
import static org.mockito.ArgumentMatchers.any;
import static org.mockito.ArgumentMatchers.anyBoolean;
import static org.mockito.ArgumentMatchers.anyLong;
import static org.mockito.ArgumentMatchers.anyString;
import static org.mockito.ArgumentMatchers.nullable;
import static org.mockito.Mockito.doReturn;
import static org.mockito.Mockito.spy;
import static org.mockito.Mockito.when;

@RunWith(MockitoJUnitRunner.class)
public class DefaultMQPushConsumerTest {
    private String consumerGroup;
    private String topic = "FooBar";
    private String brokerName = "BrokerA";
    private MQClientInstance mQClientFactory;
    private final byte[] msgBody = Long.toString(System.currentTimeMillis()).getBytes();

    @Mock
    private MQClientAPIImpl mQClientAPIImpl;
    private PullAPIWrapper pullAPIWrapper;
    private RebalanceImpl rebalanceImpl;
    private DefaultMQPushConsumer pushConsumer;
    private AtomicLong queueOffset = new AtomicLong(1024);;

    @Before
    public void init() throws Exception {
        ConcurrentMap<String, MQClientInstance> factoryTable = (ConcurrentMap<String, MQClientInstance>) FieldUtils.readDeclaredField(MQClientManager.getInstance(), "factoryTable", true);
        factoryTable.forEach((s, instance) -> instance.shutdown());
        factoryTable.clear();

        consumerGroup = "FooBarGroup" + System.currentTimeMillis();
        pushConsumer = new DefaultMQPushConsumer(consumerGroup);
        pushConsumer.setNamesrvAddr("127.0.0.1:9876");
        pushConsumer.setPullInterval(60 * 1000);

        pushConsumer.registerMessageListener(new MessageListenerConcurrently() {
            @Override
            public ConsumeConcurrentlyStatus consumeMessage(List<MessageExt> msgs,
                ConsumeConcurrentlyContext context) {
                return null;
            }
        });

        DefaultMQPushConsumerImpl pushConsumerImpl = pushConsumer.getDefaultMQPushConsumerImpl();

        // suppress updateTopicRouteInfoFromNameServer
        pushConsumer.changeInstanceNameToPID();
        mQClientFactory = spy(MQClientManager.getInstance().getOrCreateMQClientInstance(pushConsumer, (RPCHook) FieldUtils.readDeclaredField(pushConsumerImpl, "rpcHook", true)));
        factoryTable.put(pushConsumer.buildMQClientId(), mQClientFactory);
        doReturn(false).when(mQClientFactory).updateTopicRouteInfoFromNameServer(anyString());

        rebalanceImpl = spy(pushConsumer.getDefaultMQPushConsumerImpl().getRebalanceImpl());
        Field field = DefaultMQPushConsumerImpl.class.getDeclaredField("rebalanceImpl");
        field.setAccessible(true);
        field.set(pushConsumerImpl, rebalanceImpl);
<<<<<<< HEAD

        field = DefaultMQPushConsumerImpl.class.getDeclaredField("doNotUpdateTopicSubscribeInfoWhenSubscriptionChanged");
        field.setAccessible(true);
        field.set(null, true);
=======
>>>>>>> 8a2554df

        pushConsumer.subscribe(topic, "*");
        pushConsumer.start();

        field = DefaultMQPushConsumerImpl.class.getDeclaredField("mQClientFactory");
        field.setAccessible(true);
        field.set(pushConsumerImpl, mQClientFactory);

        field = MQClientInstance.class.getDeclaredField("mQClientAPIImpl");
        field.setAccessible(true);
        field.set(mQClientFactory, mQClientAPIImpl);

        pullAPIWrapper = spy(new PullAPIWrapper(mQClientFactory, consumerGroup, false));
        field = DefaultMQPushConsumerImpl.class.getDeclaredField("pullAPIWrapper");
        field.setAccessible(true);
        field.set(pushConsumerImpl, pullAPIWrapper);

        mQClientFactory.registerConsumer(consumerGroup, pushConsumerImpl);

        when(mQClientFactory.getMQClientAPIImpl().pullMessage(anyString(), any(PullMessageRequestHeader.class),
            anyLong(), any(CommunicationMode.class), nullable(PullCallback.class)))
            .thenAnswer(new Answer<PullResult>() {
                @Override
                public PullResult answer(InvocationOnMock mock) throws Throwable {
                    PullMessageRequestHeader requestHeader = mock.getArgument(1);
                    MessageClientExt messageClientExt = new MessageClientExt();
                    messageClientExt.setTopic(topic);
                    messageClientExt.setQueueId(0);
                    messageClientExt.setQueueOffset(queueOffset.getAndIncrement());
                    messageClientExt.setMsgId("1024");
                    messageClientExt.setBody(msgBody);
                    messageClientExt.setOffsetMsgId("234");
                    messageClientExt.setBornHost(new InetSocketAddress(8080));
                    messageClientExt.setStoreHost(new InetSocketAddress(8080));
                    PullResult pullResult = createPullResult(requestHeader, PullStatus.FOUND, Collections.<MessageExt>singletonList(messageClientExt));
                    ((PullCallback) mock.getArgument(4)).onSuccess(pullResult);
                    return pullResult;
                }
            });

        doReturn(new FindBrokerResult("127.0.0.1:10911", false)).when(mQClientFactory).findBrokerAddressInSubscribe(anyString(), anyLong(), anyBoolean());
        Set<MessageQueue> messageQueueSet = new HashSet<MessageQueue>();
        messageQueueSet.add(createPullRequest().getMessageQueue());
        pushConsumer.getDefaultMQPushConsumerImpl().updateTopicSubscribeInfo(topic, messageQueueSet);
        doReturn(123L).when(rebalanceImpl).computePullFromWhere(any(MessageQueue.class));
    }

    @After
    public void terminate() {
        pushConsumer.shutdown();
    }

    @Test
    public void testStart_OffsetShouldNotNUllAfterStart() {
        Assert.assertNotNull(pushConsumer.getOffsetStore());
    }

    @Test
    public void testPullMessage_Success() throws InterruptedException, RemotingException, MQBrokerException {
        final CountDownLatch countDownLatch = new CountDownLatch(1);
        final AtomicReference<MessageExt> messageAtomic = new AtomicReference<>();
        pushConsumer.getDefaultMQPushConsumerImpl().setConsumeMessageService(new ConsumeMessageConcurrentlyService(pushConsumer.getDefaultMQPushConsumerImpl(), new MessageListenerConcurrently() {
            @Override
            public ConsumeConcurrentlyStatus consumeMessage(List<MessageExt> msgs,
                ConsumeConcurrentlyContext context) {
                messageAtomic.set(msgs.get(0));
                countDownLatch.countDown();
                return null;
            }
        }));

        PullMessageService pullMessageService = mQClientFactory.getPullMessageService();
        pullMessageService.executePullRequestImmediately(createPullRequest());
        countDownLatch.await(10, TimeUnit.SECONDS);
        MessageExt msg = messageAtomic.get();
        assertThat(msg).isNotNull();
        assertThat(msg.getTopic()).isEqualTo(topic);
<<<<<<< HEAD
        assertThat(msg.getBody()).isEqualTo(msgBody);
=======
        assertThat(msg.getBody()).isEqualTo(new byte[] {'a'});
>>>>>>> 8a2554df
    }

    @Test(timeout = 20000)
    public void testPullMessage_SuccessWithOrderlyService() throws Exception {
        final CountDownLatch countDownLatch = new CountDownLatch(1);
        final AtomicReference<MessageExt> messageAtomic = new AtomicReference<>();

        MessageListenerOrderly listenerOrderly = new MessageListenerOrderly() {
            @Override
            public ConsumeOrderlyStatus consumeMessage(List<MessageExt> msgs, ConsumeOrderlyContext context) {
                messageAtomic.set(msgs.get(0));
                countDownLatch.countDown();
                return null;
            }
        };
        pushConsumer.registerMessageListener(listenerOrderly);
        pushConsumer.getDefaultMQPushConsumerImpl().setConsumeMessageService(new ConsumeMessageOrderlyService(pushConsumer.getDefaultMQPushConsumerImpl(), listenerOrderly));
        pushConsumer.getDefaultMQPushConsumerImpl().setConsumeOrderly(true);
        pushConsumer.getDefaultMQPushConsumerImpl().doRebalance();
        PullMessageService pullMessageService = mQClientFactory.getPullMessageService();
        pullMessageService.executePullRequestLater(createPullRequest(), 100);

<<<<<<< HEAD
        countDownLatch.await();
        MessageExt msg = messageAtomic.get();
        assertThat(msg).isNotNull();
        assertThat(msg.getTopic()).isEqualTo(topic);
        assertThat(msg.getBody()).isEqualTo(msgBody);
=======
        countDownLatch.await(10, TimeUnit.SECONDS);
        MessageExt msg = messageAtomic.get();
        assertThat(msg).isNotNull();
        assertThat(msg.getTopic()).isEqualTo(topic);
        assertThat(msg.getBody()).isEqualTo(new byte[] {'a'});
>>>>>>> 8a2554df
    }

    @Test
    public void testCheckConfig() {
        DefaultMQPushConsumer pushConsumer = createPushConsumer();

        pushConsumer.setPullThresholdForQueue(65535 + 1);
        try {
            pushConsumer.start();
            failBecauseExceptionWasNotThrown(MQClientException.class);
        } catch (MQClientException e) {
            assertThat(e).hasMessageContaining("pullThresholdForQueue Out of range [1, 65535]");
        }

        pushConsumer = createPushConsumer();
        pushConsumer.setPullThresholdForTopic(65535 * 100 + 1);

        try {
            pushConsumer.start();
            failBecauseExceptionWasNotThrown(MQClientException.class);
        } catch (MQClientException e) {
            assertThat(e).hasMessageContaining("pullThresholdForTopic Out of range [1, 6553500]");
        }

        pushConsumer = createPushConsumer();
        pushConsumer.setPullThresholdSizeForQueue(1024 + 1);
        try {
            pushConsumer.start();
            failBecauseExceptionWasNotThrown(MQClientException.class);
        } catch (MQClientException e) {
            assertThat(e).hasMessageContaining("pullThresholdSizeForQueue Out of range [1, 1024]");
        }

        pushConsumer = createPushConsumer();
        pushConsumer.setPullThresholdSizeForTopic(1024 * 100 + 1);
        try {
            pushConsumer.start();
            failBecauseExceptionWasNotThrown(MQClientException.class);
        } catch (MQClientException e) {
            assertThat(e).hasMessageContaining("pullThresholdSizeForTopic Out of range [1, 102400]");
        }
    }

    @Test(timeout = 20000)
    public void testGracefulShutdown() throws InterruptedException, RemotingException, MQBrokerException, MQClientException {
        final CountDownLatch countDownLatch = new CountDownLatch(1);
        pushConsumer.setAwaitTerminationMillisWhenShutdown(2000);
        final AtomicBoolean messageConsumedFlag = new AtomicBoolean(false);
        pushConsumer.getDefaultMQPushConsumerImpl().setConsumeMessageService(new ConsumeMessageConcurrentlyService(pushConsumer.getDefaultMQPushConsumerImpl(), new MessageListenerConcurrently() {
            @Override
            public ConsumeConcurrentlyStatus consumeMessage(List<MessageExt> msgs,
                                                            ConsumeConcurrentlyContext context) {
                assertThat(msgs.get(0).getBody()).isEqualTo(msgBody);
                countDownLatch.countDown();
                try {
                    Thread.sleep(1000);
                    messageConsumedFlag.set(true);
                } catch (InterruptedException e) {
                }

                return null;
            }
        }));

        PullMessageService pullMessageService = mQClientFactory.getPullMessageService();
        pullMessageService.executePullRequestImmediately(createPullRequest());
        assertThat(countDownLatch.await(30, TimeUnit.SECONDS)).isTrue();

        pushConsumer.shutdown();
        assertThat(messageConsumedFlag.get()).isTrue();
    }

    private DefaultMQPushConsumer createPushConsumer() {
        DefaultMQPushConsumer pushConsumer = new DefaultMQPushConsumer(consumerGroup);
        pushConsumer.registerMessageListener(new MessageListenerConcurrently() {
            @Override
            public ConsumeConcurrentlyStatus consumeMessage(List<MessageExt> msgs,
                ConsumeConcurrentlyContext context) {
                return null;
            }
        });
        return pushConsumer;
    }

    private PullRequest createPullRequest() {
        PullRequest pullRequest = new PullRequest();
        pullRequest.setConsumerGroup(consumerGroup);
        pullRequest.setNextOffset(queueOffset.get());

        MessageQueue messageQueue = new MessageQueue();
        messageQueue.setBrokerName(brokerName);
        messageQueue.setQueueId(0);
        messageQueue.setTopic(topic);
        pullRequest.setMessageQueue(messageQueue);
        ProcessQueue processQueue = new ProcessQueue();
        processQueue.setLocked(true);
        processQueue.setLastLockTimestamp(System.currentTimeMillis());
        pullRequest.setProcessQueue(processQueue);

        return pullRequest;
    }

    private PullResultExt createPullResult(PullMessageRequestHeader requestHeader, PullStatus pullStatus,
        List<MessageExt> messageExtList) throws Exception {
        ByteArrayOutputStream outputStream = new ByteArrayOutputStream();
        for (MessageExt messageExt : messageExtList) {
            outputStream.write(MessageDecoder.encode(messageExt, false));
        }
        return new PullResultExt(pullStatus, requestHeader.getQueueOffset() + messageExtList.size(), 123, 2048, messageExtList, 0, outputStream.toByteArray());
    }
}<|MERGE_RESOLUTION|>--- conflicted
+++ resolved
@@ -27,10 +27,6 @@
 import java.util.concurrent.CountDownLatch;
 import java.util.concurrent.TimeUnit;
 import java.util.concurrent.atomic.AtomicBoolean;
-<<<<<<< HEAD
-import java.util.concurrent.atomic.AtomicLong;
-=======
->>>>>>> 8a2554df
 import java.util.concurrent.atomic.AtomicReference;
 import org.apache.commons.lang3.reflect.FieldUtils;
 import org.apache.rocketmq.client.consumer.listener.ConsumeConcurrentlyContext;
@@ -129,13 +125,6 @@
         Field field = DefaultMQPushConsumerImpl.class.getDeclaredField("rebalanceImpl");
         field.setAccessible(true);
         field.set(pushConsumerImpl, rebalanceImpl);
-<<<<<<< HEAD
-
-        field = DefaultMQPushConsumerImpl.class.getDeclaredField("doNotUpdateTopicSubscribeInfoWhenSubscriptionChanged");
-        field.setAccessible(true);
-        field.set(null, true);
-=======
->>>>>>> 8a2554df
 
         pushConsumer.subscribe(topic, "*");
         pushConsumer.start();
@@ -213,11 +202,7 @@
         MessageExt msg = messageAtomic.get();
         assertThat(msg).isNotNull();
         assertThat(msg.getTopic()).isEqualTo(topic);
-<<<<<<< HEAD
-        assertThat(msg.getBody()).isEqualTo(msgBody);
-=======
         assertThat(msg.getBody()).isEqualTo(new byte[] {'a'});
->>>>>>> 8a2554df
     }
 
     @Test(timeout = 20000)
@@ -240,19 +225,12 @@
         PullMessageService pullMessageService = mQClientFactory.getPullMessageService();
         pullMessageService.executePullRequestLater(createPullRequest(), 100);
 
-<<<<<<< HEAD
-        countDownLatch.await();
-        MessageExt msg = messageAtomic.get();
-        assertThat(msg).isNotNull();
-        assertThat(msg.getTopic()).isEqualTo(topic);
-        assertThat(msg.getBody()).isEqualTo(msgBody);
-=======
+
         countDownLatch.await(10, TimeUnit.SECONDS);
         MessageExt msg = messageAtomic.get();
         assertThat(msg).isNotNull();
         assertThat(msg.getTopic()).isEqualTo(topic);
         assertThat(msg.getBody()).isEqualTo(new byte[] {'a'});
->>>>>>> 8a2554df
     }
 
     @Test
