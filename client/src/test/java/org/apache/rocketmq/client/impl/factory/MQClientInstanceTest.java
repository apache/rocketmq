--- conflicted
+++ resolved
@@ -16,7 +16,6 @@
  */
 package org.apache.rocketmq.client.impl.factory;
 
-<<<<<<< HEAD
 import java.util.ArrayList;
 import java.util.HashMap;
 import java.util.List;
@@ -27,8 +26,6 @@
 import java.util.concurrent.ExecutorService;
 import java.util.concurrent.Executors;
 import java.util.concurrent.atomic.AtomicInteger;
-=======
->>>>>>> 1e176576
 import org.apache.commons.lang3.reflect.FieldUtils;
 import org.apache.rocketmq.client.ClientConfig;
 import org.apache.rocketmq.client.admin.MQAdminExtInner;
@@ -66,12 +63,9 @@
 import org.apache.rocketmq.remoting.protocol.route.BrokerData;
 import org.apache.rocketmq.remoting.protocol.route.QueueData;
 import org.apache.rocketmq.remoting.protocol.route.TopicRouteData;
-<<<<<<< HEAD
+import org.apache.rocketmq.remoting.protocol.statictopic.TopicQueueMappingInfo;
 import org.junit.After;
 import org.junit.Assert;
-=======
-import org.apache.rocketmq.remoting.protocol.statictopic.TopicQueueMappingInfo;
->>>>>>> 1e176576
 import org.junit.Before;
 import org.junit.Test;
 import org.junit.runner.RunWith;
@@ -93,10 +87,8 @@
 import java.util.concurrent.ConcurrentMap;
 
 import static org.assertj.core.api.Assertions.assertThat;
-<<<<<<< HEAD
 import static org.mockito.ArgumentMatchers.anyLong;
 import static org.mockito.ArgumentMatchers.anyString;
-=======
 import static org.junit.Assert.assertEquals;
 import static org.junit.Assert.assertFalse;
 import static org.junit.Assert.assertNotNull;
@@ -107,7 +99,6 @@
 import static org.mockito.ArgumentMatchers.anyLong;
 import static org.mockito.ArgumentMatchers.eq;
 import static org.mockito.Mockito.doThrow;
->>>>>>> 1e176576
 import static org.mockito.Mockito.mock;
 import static org.mockito.Mockito.times;
 import static org.mockito.Mockito.verify;
@@ -115,7 +106,6 @@
 
 @RunWith(MockitoJUnitRunner.class)
 public class MQClientInstanceTest {
-<<<<<<< HEAD
     private MQClientInstance mqClientInstance;
     
     private String topic = "FooBar";
@@ -124,11 +114,37 @@
     
     private ConcurrentMap<String, HashMap<Long, String>> brokerAddrTable = new ConcurrentHashMap<>();
 
+    @Mock
+    private MQClientAPIImpl mQClientAPIImpl;
+
+    @Mock
+    private RemotingClient remotingClient;
+
+    @Mock
+    private ClientConfig clientConfig;
+
+    private final MQClientInstance mqClientInstance = MQClientManager.getInstance().getOrCreateMQClientInstance(new ClientConfig());
+
+    private final String topic = "FooBar";
+
+    private final String group = "FooBarGroup";
+
+    private final String defaultBrokerAddr = "127.0.0.1:10911";
+
+    private final String defaultBroker = "BrokerA";
+
+    private final ConcurrentMap<String, HashMap<Long, String>> brokerAddrTable = new ConcurrentHashMap<>();
+
+    private final ConcurrentMap<String, MQConsumerInner> consumerTable = new ConcurrentHashMap<>();
+
+    private final ConcurrentMap<String, TopicRouteData> topicRouteTable = new ConcurrentHashMap<>();
+
     private final ClientConfig clientConfig = new ClientConfig();
 
     @Before
     public void init() throws Exception {
         mqClientInstance = MQClientManager.getInstance().getOrCreateMQClientInstance(clientConfig);
+        when(mQClientAPIImpl.getRemotingClient()).thenReturn(remotingClient);
         FieldUtils.writeDeclaredField(mqClientInstance, "brokerAddrTable", brokerAddrTable, true);
     }
     
@@ -136,38 +152,36 @@
     public void clearMqClientInstance() {
         MQClientManager.getInstance().removeClientFactory(clientConfig.buildMQClientId());
     }
-=======
-
-    @Mock
-    private MQClientAPIImpl mQClientAPIImpl;
->>>>>>> 1e176576
-
-    @Mock
-    private RemotingClient remotingClient;
-
-    @Mock
-    private ClientConfig clientConfig;
-
-    private final MQClientInstance mqClientInstance = MQClientManager.getInstance().getOrCreateMQClientInstance(new ClientConfig());
-
-    private final String topic = "FooBar";
-
-    private final String group = "FooBarGroup";
-
-    private final String defaultBrokerAddr = "127.0.0.1:10911";
-
-    private final String defaultBroker = "BrokerA";
-
-    private final ConcurrentMap<String, HashMap<Long, String>> brokerAddrTable = new ConcurrentHashMap<>();
-
-    private final ConcurrentMap<String, MQConsumerInner> consumerTable = new ConcurrentHashMap<>();
-
-    private final ConcurrentMap<String, TopicRouteData> topicRouteTable = new ConcurrentHashMap<>();
-
-    @Before
-    public void init() throws Exception {
-        when(mQClientAPIImpl.getRemotingClient()).thenReturn(remotingClient);
-        FieldUtils.writeDeclaredField(mqClientInstance, "brokerAddrTable", brokerAddrTable, true);
+
+    @Test
+    public void testTopicRouteData2TopicPublishInfo() {
+        TopicRouteData topicRouteData = new TopicRouteData();
+
+        topicRouteData.setFilterServerTable(new HashMap<>());
+        List<BrokerData> brokerDataList = new ArrayList<>();
+        BrokerData brokerData = new BrokerData();
+        brokerData.setBrokerName("BrokerA");
+        brokerData.setCluster("DefaultCluster");
+        HashMap<Long, String> brokerAddrs = new HashMap<>();
+        brokerAddrs.put(0L, "127.0.0.1:10911");
+        brokerData.setBrokerAddrs(brokerAddrs);
+        brokerDataList.add(brokerData);
+        topicRouteData.setBrokerDatas(brokerDataList);
+
+        List<QueueData> queueDataList = new ArrayList<>();
+        QueueData queueData = new QueueData();
+        queueData.setBrokerName("BrokerA");
+        queueData.setPerm(6);
+        queueData.setReadQueueNums(3);
+        queueData.setWriteQueueNums(4);
+        queueData.setTopicSysFlag(0);
+        queueDataList.add(queueData);
+        topicRouteData.setQueueDatas(queueDataList);
+
+        TopicPublishInfo topicPublishInfo = MQClientInstance.topicRouteData2TopicPublishInfo(topic, topicRouteData);
+
+        assertThat(topicPublishInfo.isHaveTopicRouterInfo()).isFalse();
+        assertThat(topicPublishInfo.getMessageQueueList().size()).isEqualTo(4);
         FieldUtils.writeDeclaredField(mqClientInstance, "mQClientAPIImpl", mQClientAPIImpl, true);
         FieldUtils.writeDeclaredField(mqClientInstance, "consumerTable", consumerTable, true);
         FieldUtils.writeDeclaredField(mqClientInstance, "clientConfig", clientConfig, true);
@@ -266,7 +280,6 @@
     }
 
     @Test
-<<<<<<< HEAD
     public void testUpdateTopicRouteInfoFromNameServer() throws Exception {
 
         MQClientAPIImpl mqClientAPI = mock(MQClientAPIImpl.class);
@@ -326,7 +339,7 @@
 
     }
 
-=======
+    @Test
     public void testTopicRouteData2TopicPublishInfo() {
         TopicPublishInfo actual = MQClientInstance.topicRouteData2TopicPublishInfo(topic, createTopicRouteData());
         assertThat(actual.isHaveTopicRouterInfo()).isFalse();
@@ -608,5 +621,4 @@
         brokerData.setBrokerAddrs(brokerAddrs);
         return Collections.singletonList(brokerData);
     }
->>>>>>> 1e176576
 }