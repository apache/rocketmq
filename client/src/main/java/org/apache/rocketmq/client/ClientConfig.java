--- conflicted
+++ resolved
@@ -332,8 +332,15 @@
     public void setMqClientApiTimeout(int mqClientApiTimeout) {
         this.mqClientApiTimeout = mqClientApiTimeout;
     }
-
-<<<<<<< HEAD
+    
+    public boolean isEnableStreamRequestType() {
+        return enableStreamRequestType;
+    }
+
+    public void setEnableStreamRequestType(boolean enableStreamRequestType) {
+        this.enableStreamRequestType = enableStreamRequestType;
+    }
+
     public void setZoneName(String zoneName) {
     	AddZoneRPCHook.INSTANCE.setZoneName(zoneName);
     }
@@ -348,16 +355,8 @@
     
     public boolean isZoneMode() {
         return AddZoneRPCHook.INSTANCE.isZoneMode();
-=======
-    public boolean isEnableStreamRequestType() {
-        return enableStreamRequestType;
-    }
-
-    public void setEnableStreamRequestType(boolean enableStreamRequestType) {
-        this.enableStreamRequestType = enableStreamRequestType;
->>>>>>> f5497378
-    }
-
+    }
+    
     @Override
     public String toString() {
         return "ClientConfig [namesrvAddr=" + namesrvAddr + ", clientIP=" + clientIP + ", instanceName=" + instanceName
