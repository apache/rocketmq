--- conflicted
+++ resolved
@@ -518,15 +518,12 @@
         List<PullRequest> pullRequestList = new ArrayList<PullRequest>();
         for (MessageQueue mq : mqSet) {
             if (!this.processQueueTable.containsKey(mq)) {
-<<<<<<< HEAD
-=======
                 if (isOrder && !this.lock(mq)) {
                     log.warn("doRebalance, {}, add a new mq failed, {}, because lock failed", consumerGroup, mq);
                     allMQLocked = false;
                     continue;
                 }
 
->>>>>>> b136f9bb
                 this.removeDirtyOffset(mq);
                 ProcessQueue pq = createProcessQueue(topic);
                 pq.setLocked(true);
@@ -536,12 +533,6 @@
                     if (pre != null) {
                         log.info("doRebalance, {}, mq already exists, {}", consumerGroup, mq);
                     } else {
-                        if (isOrder && !this.lock(mq)) {
-                            processQueueTable.remove(mq);
-                            log.warn("doRebalance, {}, add a new mq failed, {}, because lock failed", consumerGroup, mq);
-                            continue;
-                        }
-                        
                         log.info("doRebalance, {}, add a new mq, {}", consumerGroup, mq);
                         PullRequest pullRequest = new PullRequest();
                         pullRequest.setConsumerGroup(consumerGroup);
