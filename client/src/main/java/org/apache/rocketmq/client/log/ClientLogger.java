/*
 * Licensed to the Apache Software Foundation (ASF) under one or more
 * contributor license agreements.  See the NOTICE file distributed with
 * this work for additional information regarding copyright ownership.
 * The ASF licenses this file to You under the Apache License, Version 2.0
 * (the "License"); you may not use this file except in compliance with
 * the License.  You may obtain a copy of the License at
 *
 *     http://www.apache.org/licenses/LICENSE-2.0
 *
 * Unless required by applicable law or agreed to in writing, software
 * distributed under the License is distributed on an "AS IS" BASIS,
 * WITHOUT WARRANTIES OR CONDITIONS OF ANY KIND, either express or implied.
 * See the License for the specific language governing permissions and
 * limitations under the License.
 */
package org.apache.rocketmq.client.log;

import org.apache.rocketmq.common.constant.LoggerName;
import org.slf4j.ILoggerFactory;
import org.slf4j.Logger;
import org.slf4j.LoggerFactory;

import java.lang.reflect.Method;
import java.net.URL;

public class ClientLogger {
    public static final String CLIENT_LOG_ROOT = "rocketmq.client.logRoot";
    public static final String CLIENT_LOG_MAXINDEX = "rocketmq.client.logFileMaxIndex";
    public static final String CLIENT_LOG_LEVEL = "rocketmq.client.logLevel";

    private static Logger log;

    private static Logger createLogger(final String loggerName) {
<<<<<<< HEAD
        String logConfigFilePath =
            System.getProperty("rocketmq.client.log.configFile",
                System.getenv("ROCKETMQ_CLIENT_LOG_CONFIGFILE"));
=======
        String logConfigFilePath = System.getProperty("rocketmq.client.log.configFile", System.getenv("ROCKETMQ_CLIENT_LOG_CONFIGFILE"));
>>>>>>> 9f6ead96
        Boolean isloadconfig =
                Boolean.parseBoolean(System.getProperty("rocketmq.client.log.loadconfig", "true"));

        final String log4JResourceFile =
                System.getProperty("rocketmq.client.log4j.resource.fileName", "log4j_rocketmq_client.xml");

        final String logbackResourceFile =
                System.getProperty("rocketmq.client.logback.resource.fileName", "logback_rocketmq_client.xml");

        final String log4J2ResourceFile =
                System.getProperty("rocketmq.client.log4j2.resource.fileName", "log4j2_rocketmq_client.xml");

        String clientLogRoot = System.getProperty(CLIENT_LOG_ROOT, System.getProperty("user.home") + "/logs/rocketmqlogs");
        System.setProperty("client.logRoot", clientLogRoot);
        String clientLogLevel = System.getProperty(CLIENT_LOG_LEVEL, "INFO");
        System.setProperty("client.logLevel", clientLogLevel);
        String clientLogMaxIndex = System.getProperty(CLIENT_LOG_MAXINDEX, "10");
        System.setProperty("client.logFileMaxIndex", clientLogMaxIndex);

        if (isloadconfig) {
            try {
                ILoggerFactory iLoggerFactory = LoggerFactory.getILoggerFactory();
                Class classType = iLoggerFactory.getClass();
                if (classType.getName().equals("org.slf4j.impl.Log4jLoggerFactory")) {
                    Class<?> domconfigurator;
                    Object domconfiguratorobj;
                    domconfigurator = Class.forName("org.apache.log4j.xml.DOMConfigurator");
                    domconfiguratorobj = domconfigurator.newInstance();
                    if (null == logConfigFilePath) {
                        Method configure = domconfiguratorobj.getClass().getMethod("configure", URL.class);
                        URL url = ClientLogger.class.getClassLoader().getResource(log4JResourceFile);
                        configure.invoke(domconfiguratorobj, url);
                    } else {
                        Method configure = domconfiguratorobj.getClass().getMethod("configure", String.class);
                        configure.invoke(domconfiguratorobj, logConfigFilePath);
                    }

                } else if (classType.getName().equals("ch.qos.logback.classic.LoggerContext")) {
                    Class<?> joranConfigurator;
                    Class<?> context = Class.forName("ch.qos.logback.core.Context");
                    Object joranConfiguratoroObj;
                    joranConfigurator = Class.forName("ch.qos.logback.classic.joran.JoranConfigurator");
                    joranConfiguratoroObj = joranConfigurator.newInstance();
                    Method setContext = joranConfiguratoroObj.getClass().getMethod("setContext", context);
                    setContext.invoke(joranConfiguratoroObj, iLoggerFactory);
                    if (null == logConfigFilePath) {
                        URL url = ClientLogger.class.getClassLoader().getResource(logbackResourceFile);
                        Method doConfigure =
                                joranConfiguratoroObj.getClass().getMethod("doConfigure", URL.class);
                        doConfigure.invoke(joranConfiguratoroObj, url);
                    } else {
                        Method doConfigure =
                                joranConfiguratoroObj.getClass().getMethod("doConfigure", String.class);
                        doConfigure.invoke(joranConfiguratoroObj, logConfigFilePath);
                    }

                } else if (classType.getName().equals("org.apache.logging.slf4j.Log4jLoggerFactory")) {
                    Class<?> joranConfigurator = Class.forName("org.apache.logging.log4j.core.config.Configurator");
                    Method initialize = joranConfigurator.getDeclaredMethod("initialize", String.class, String.class);
                    if (null == logConfigFilePath) {
                        initialize.invoke(joranConfigurator, "log4j2", log4J2ResourceFile);
                    } else {
                        initialize.invoke(joranConfigurator, "log4j2", logConfigFilePath);
                    }
                }
            } catch (Exception e) {
                System.err.println(e);
            }
        }
        return LoggerFactory.getLogger(LoggerName.CLIENT_LOGGER_NAME);
    }

    public static Logger getLog() {
        if (log == null) {
            log = createLogger(LoggerName.CLIENT_LOGGER_NAME);
            return log;
        } else {
            return log;
        }
    }

    public static void setLog(Logger log) {
        ClientLogger.log = log;
    }
}<|MERGE_RESOLUTION|>--- conflicted
+++ resolved
@@ -32,13 +32,7 @@
     private static Logger log;
 
     private static Logger createLogger(final String loggerName) {
-<<<<<<< HEAD
-        String logConfigFilePath =
-            System.getProperty("rocketmq.client.log.configFile",
-                System.getenv("ROCKETMQ_CLIENT_LOG_CONFIGFILE"));
-=======
         String logConfigFilePath = System.getProperty("rocketmq.client.log.configFile", System.getenv("ROCKETMQ_CLIENT_LOG_CONFIGFILE"));
->>>>>>> 9f6ead96
         Boolean isloadconfig =
                 Boolean.parseBoolean(System.getProperty("rocketmq.client.log.loadconfig", "true"));
 
