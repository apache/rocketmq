/*
 * Licensed to the Apache Software Foundation (ASF) under one or more
 * contributor license agreements.  See the NOTICE file distributed with
 * this work for additional information regarding copyright ownership.
 * The ASF licenses this file to You under the Apache License, Version 2.0
 * (the "License"); you may not use this file except in compliance with
 * the License.  You may obtain a copy of the License at
 *
 *     http://www.apache.org/licenses/LICENSE-2.0
 *
 * Unless required by applicable law or agreed to in writing, software
 * distributed under the License is distributed on an "AS IS" BASIS,
 * WITHOUT WARRANTIES OR CONDITIONS OF ANY KIND, either express or implied.
 * See the License for the specific language governing permissions and
 * limitations under the License.
 */
package org.apache.rocketmq.client.consumer.store;

import org.apache.rocketmq.client.exception.MQBrokerException;
import org.apache.rocketmq.client.exception.MQClientException;
import org.apache.rocketmq.client.exception.OffsetNotFoundException;
import org.apache.rocketmq.client.impl.FindBrokerResult;
import org.apache.rocketmq.client.impl.factory.MQClientInstance;
import org.apache.rocketmq.client.log.ClientLogger;
import org.apache.rocketmq.common.MixAll;
import org.apache.rocketmq.common.UtilAll;
import org.apache.rocketmq.common.message.MessageQueue;
import org.apache.rocketmq.common.protocol.header.QueryConsumerOffsetRequestHeader;
import org.apache.rocketmq.common.protocol.header.UpdateConsumerOffsetRequestHeader;
import org.apache.rocketmq.logging.InternalLogger;
import org.apache.rocketmq.remoting.exception.RemotingException;

import java.util.HashMap;
import java.util.HashSet;
import java.util.Map;
import java.util.Set;
import java.util.concurrent.ConcurrentHashMap;
import java.util.concurrent.ConcurrentMap;
import java.util.concurrent.atomic.AtomicLong;

/**
 * Remote storage implementation
 */
public class RemoteBrokerOffsetStore implements OffsetStore {
    private final static InternalLogger log = ClientLogger.getLog();
    private final MQClientInstance mQClientFactory;
    private final String groupName;
    private ConcurrentMap<MessageQueue, AtomicLong> offsetTable =
        new ConcurrentHashMap<MessageQueue, AtomicLong>();

    public RemoteBrokerOffsetStore(MQClientInstance mQClientFactory, String groupName) {
        this.mQClientFactory = mQClientFactory;
        this.groupName = groupName;
    }

    @Override
    public void load() {
    }

    @Override
    public void updateOffset(MessageQueue mq, long offset, boolean increaseOnly) {
        if (mq != null) {
            AtomicLong offsetOld = this.offsetTable.get(mq);
            if (null == offsetOld) {
                offsetOld = this.offsetTable.putIfAbsent(mq, new AtomicLong(offset));
            }

            if (null != offsetOld) {
                if (increaseOnly) {
                    MixAll.compareAndIncreaseOnly(offsetOld, offset);
                } else {
                    offsetOld.set(offset);
                }
            }
        }
    }

    @Override
    public long readOffset(final MessageQueue mq, final ReadOffsetType type) {
        if (mq != null) {
            switch (type) {
                case MEMORY_FIRST_THEN_STORE:
                case READ_FROM_MEMORY: {
                    AtomicLong offset = this.offsetTable.get(mq);
                    if (offset != null) {
                        return offset.get();
                    } else if (ReadOffsetType.READ_FROM_MEMORY == type) {
                        return -1;
                    }
                }
                case READ_FROM_STORE: {
                    try {
                        long brokerOffset = this.fetchConsumeOffsetFromBroker(mq);
                        AtomicLong offset = new AtomicLong(brokerOffset);
                        this.updateOffset(mq, offset.get(), false);
                        return brokerOffset;
                    }
                    // No offset in broker
                    catch (OffsetNotFoundException e) {
                        return -1;
                    }
                    //Other exceptions
                    catch (Exception e) {
                        log.warn("fetchConsumeOffsetFromBroker exception, " + mq, e);
                        return -2;
                    }
                }
                default:
                    break;
            }
        }

        return -3;
    }

    @Override
    public void persistAll(Set<MessageQueue> mqs) {
        if (null == mqs || mqs.isEmpty())
            return;

        final HashSet<MessageQueue> unusedMQ = new HashSet<MessageQueue>();

        for (Map.Entry<MessageQueue, AtomicLong> entry : this.offsetTable.entrySet()) {
            MessageQueue mq = entry.getKey();
            AtomicLong offset = entry.getValue();
            if (offset != null) {
                if (mqs.contains(mq)) {
                    try {
                        this.updateConsumeOffsetToBroker(mq, offset.get());
                        log.info("[persistAll] Group: {} ClientId: {} updateConsumeOffsetToBroker {} {}",
                            this.groupName,
                            this.mQClientFactory.getClientId(),
                            mq,
                            offset.get());
                    } catch (Exception e) {
                        log.error("updateConsumeOffsetToBroker exception, " + mq.toString(), e);
                    }
                } else {
                    unusedMQ.add(mq);
                }
            }
        }

        if (!unusedMQ.isEmpty()) {
            for (MessageQueue mq : unusedMQ) {
                this.offsetTable.remove(mq);
                log.info("remove unused mq, {}, {}", mq, this.groupName);
            }
        }
    }

    @Override
    public void persist(MessageQueue mq) {
        AtomicLong offset = this.offsetTable.get(mq);
        if (offset != null) {
            try {
                this.updateConsumeOffsetToBroker(mq, offset.get());
                log.info("[persist] Group: {} ClientId: {} updateConsumeOffsetToBroker {} {}",
                    this.groupName,
                    this.mQClientFactory.getClientId(),
                    mq,
                    offset.get());
            } catch (Exception e) {
                log.error("updateConsumeOffsetToBroker exception, " + mq.toString(), e);
            }
        }
    }

    public void removeOffset(MessageQueue mq) {
        if (mq != null) {
            this.offsetTable.remove(mq);
            log.info("remove unnecessary messageQueue offset. group={}, mq={}, offsetTableSize={}", this.groupName, mq,
                offsetTable.size());
        }
    }

    @Override
    public Map<MessageQueue, Long> cloneOffsetTable(String topic) {
        Map<MessageQueue, Long> cloneOffsetTable = new HashMap<MessageQueue, Long>();
        for (Map.Entry<MessageQueue, AtomicLong> entry : this.offsetTable.entrySet()) {
            MessageQueue mq = entry.getKey();
            if (!UtilAll.isBlank(topic) && !topic.equals(mq.getTopic())) {
                continue;
            }
            cloneOffsetTable.put(mq, entry.getValue().get());
        }
        return cloneOffsetTable;
    }

    /**
     * Update the Consumer Offset in one way, once the Master is off, updated to Slave, here need to be optimized.
     */
    private void updateConsumeOffsetToBroker(MessageQueue mq, long offset) throws RemotingException,
        MQBrokerException, InterruptedException, MQClientException {
        updateConsumeOffsetToBroker(mq, offset, true);
    }

    /**
     * Update the Consumer Offset synchronously, once the Master is off, updated to Slave, here need to be optimized.
     */
    @Override
    public void updateConsumeOffsetToBroker(MessageQueue mq, long offset, boolean isOneway) throws RemotingException,
        MQBrokerException, InterruptedException, MQClientException {
<<<<<<< HEAD
        FindBrokerResult findBrokerResult = this.mQClientFactory.findBrokerAddressInAdmin(this.mQClientFactory.getBrokerNameFromMessageQueue(mq));
        if (null == findBrokerResult) {
            this.mQClientFactory.updateTopicRouteInfoFromNameServer(mq.getTopic());
            findBrokerResult = this.mQClientFactory.findBrokerAddressInAdmin(this.mQClientFactory.getBrokerNameFromMessageQueue(mq));
=======
        FindBrokerResult findBrokerResult = this.mQClientFactory.findBrokerAddressInSubscribe(mq.getBrokerName(), MixAll.MASTER_ID, true);
        if (null == findBrokerResult) {
            this.mQClientFactory.updateTopicRouteInfoFromNameServer(mq.getTopic());
            findBrokerResult = this.mQClientFactory.findBrokerAddressInSubscribe(mq.getBrokerName(), MixAll.MASTER_ID, false);
>>>>>>> b8586a90
        }

        if (findBrokerResult != null) {
            UpdateConsumerOffsetRequestHeader requestHeader = new UpdateConsumerOffsetRequestHeader();
            requestHeader.setTopic(mq.getTopic());
            requestHeader.setConsumerGroup(this.groupName);
            requestHeader.setQueueId(mq.getQueueId());
            requestHeader.setCommitOffset(offset);

            if (isOneway) {
                this.mQClientFactory.getMQClientAPIImpl().updateConsumerOffsetOneway(
                    findBrokerResult.getBrokerAddr(), requestHeader, 1000 * 5);
            } else {
                this.mQClientFactory.getMQClientAPIImpl().updateConsumerOffset(
                    findBrokerResult.getBrokerAddr(), requestHeader, 1000 * 5);
            }
        } else {
            throw new MQClientException("The broker[" + mq.getBrokerName() + "] not exist", null);
        }
    }

    private long fetchConsumeOffsetFromBroker(MessageQueue mq) throws RemotingException, MQBrokerException,
        InterruptedException, MQClientException {
<<<<<<< HEAD
        FindBrokerResult findBrokerResult = this.mQClientFactory.findBrokerAddressInAdmin(this.mQClientFactory.getBrokerNameFromMessageQueue(mq));
        if (null == findBrokerResult) {

            this.mQClientFactory.updateTopicRouteInfoFromNameServer(mq.getTopic());
            findBrokerResult = this.mQClientFactory.findBrokerAddressInAdmin(this.mQClientFactory.getBrokerNameFromMessageQueue(mq));
=======
        FindBrokerResult findBrokerResult = this.mQClientFactory.findBrokerAddressInSubscribe(mq.getBrokerName(), MixAll.MASTER_ID, true);
        if (null == findBrokerResult) {

            this.mQClientFactory.updateTopicRouteInfoFromNameServer(mq.getTopic());
            findBrokerResult = this.mQClientFactory.findBrokerAddressInSubscribe(mq.getBrokerName(), MixAll.MASTER_ID, false);
>>>>>>> b8586a90
        }

        if (findBrokerResult != null) {
            QueryConsumerOffsetRequestHeader requestHeader = new QueryConsumerOffsetRequestHeader();
            requestHeader.setTopic(mq.getTopic());
            requestHeader.setConsumerGroup(this.groupName);
            requestHeader.setQueueId(mq.getQueueId());

            return this.mQClientFactory.getMQClientAPIImpl().queryConsumerOffset(
                findBrokerResult.getBrokerAddr(), requestHeader, 1000 * 5);
        } else {
            throw new MQClientException("The broker[" + mq.getBrokerName() + "] not exist", null);
        }
    }
}<|MERGE_RESOLUTION|>--- conflicted
+++ resolved
@@ -201,17 +201,10 @@
     @Override
     public void updateConsumeOffsetToBroker(MessageQueue mq, long offset, boolean isOneway) throws RemotingException,
         MQBrokerException, InterruptedException, MQClientException {
-<<<<<<< HEAD
         FindBrokerResult findBrokerResult = this.mQClientFactory.findBrokerAddressInAdmin(this.mQClientFactory.getBrokerNameFromMessageQueue(mq));
         if (null == findBrokerResult) {
             this.mQClientFactory.updateTopicRouteInfoFromNameServer(mq.getTopic());
             findBrokerResult = this.mQClientFactory.findBrokerAddressInAdmin(this.mQClientFactory.getBrokerNameFromMessageQueue(mq));
-=======
-        FindBrokerResult findBrokerResult = this.mQClientFactory.findBrokerAddressInSubscribe(mq.getBrokerName(), MixAll.MASTER_ID, true);
-        if (null == findBrokerResult) {
-            this.mQClientFactory.updateTopicRouteInfoFromNameServer(mq.getTopic());
-            findBrokerResult = this.mQClientFactory.findBrokerAddressInSubscribe(mq.getBrokerName(), MixAll.MASTER_ID, false);
->>>>>>> b8586a90
         }
 
         if (findBrokerResult != null) {
@@ -235,19 +228,11 @@
 
     private long fetchConsumeOffsetFromBroker(MessageQueue mq) throws RemotingException, MQBrokerException,
         InterruptedException, MQClientException {
-<<<<<<< HEAD
-        FindBrokerResult findBrokerResult = this.mQClientFactory.findBrokerAddressInAdmin(this.mQClientFactory.getBrokerNameFromMessageQueue(mq));
+        FindBrokerResult findBrokerResult = this.mQClientFactory.findBrokerAddressInAdmin(mq.getBrokerName());
         if (null == findBrokerResult) {
 
             this.mQClientFactory.updateTopicRouteInfoFromNameServer(mq.getTopic());
-            findBrokerResult = this.mQClientFactory.findBrokerAddressInAdmin(this.mQClientFactory.getBrokerNameFromMessageQueue(mq));
-=======
-        FindBrokerResult findBrokerResult = this.mQClientFactory.findBrokerAddressInSubscribe(mq.getBrokerName(), MixAll.MASTER_ID, true);
-        if (null == findBrokerResult) {
-
-            this.mQClientFactory.updateTopicRouteInfoFromNameServer(mq.getTopic());
-            findBrokerResult = this.mQClientFactory.findBrokerAddressInSubscribe(mq.getBrokerName(), MixAll.MASTER_ID, false);
->>>>>>> b8586a90
+            findBrokerResult = this.mQClientFactory.findBrokerAddressInAdmin(mq.getBrokerName());
         }
 
         if (findBrokerResult != null) {
