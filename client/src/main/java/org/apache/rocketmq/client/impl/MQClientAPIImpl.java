/*
 * Licensed to the Apache Software Foundation (ASF) under one or more
 * contributor license agreements.  See the NOTICE file distributed with
 * this work for additional information regarding copyright ownership.
 * The ASF licenses this file to You under the Apache License, Version 2.0
 * (the "License"); you may not use this file except in compliance with
 * the License.  You may obtain a copy of the License at
 *
 *     http://www.apache.org/licenses/LICENSE-2.0
 *
 * Unless required by applicable law or agreed to in writing, software
 * distributed under the License is distributed on an "AS IS" BASIS,
 * WITHOUT WARRANTIES OR CONDITIONS OF ANY KIND, either express or implied.
 * See the License for the specific language governing permissions and
 * limitations under the License.
 */
package org.apache.rocketmq.client.impl;

import java.io.UnsupportedEncodingException;
import java.nio.ByteBuffer;
import java.util.List;
import java.util.Map;
import java.util.Properties;
import java.util.Set;
import java.util.Iterator;
import java.util.Collections;
import java.util.ArrayList;
import java.util.HashMap;
import java.util.concurrent.atomic.AtomicInteger;
import org.apache.rocketmq.client.ClientConfig;
import org.apache.rocketmq.client.consumer.PullCallback;
import org.apache.rocketmq.client.consumer.PullResult;
import org.apache.rocketmq.client.consumer.PullStatus;
import org.apache.rocketmq.client.exception.MQBrokerException;
import org.apache.rocketmq.client.exception.MQClientException;
import org.apache.rocketmq.client.hook.SendMessageContext;
import org.apache.rocketmq.client.impl.consumer.PullResultExt;
import org.apache.rocketmq.client.impl.factory.MQClientInstance;
import org.apache.rocketmq.client.impl.producer.DefaultMQProducerImpl;
import org.apache.rocketmq.client.impl.producer.TopicPublishInfo;
import org.apache.rocketmq.client.log.ClientLogger;
import org.apache.rocketmq.client.producer.SendCallback;
import org.apache.rocketmq.client.producer.SendResult;
import org.apache.rocketmq.client.producer.SendStatus;
import org.apache.rocketmq.common.MQVersion;
import org.apache.rocketmq.common.MixAll;
import org.apache.rocketmq.common.TopicConfig;
import org.apache.rocketmq.common.UtilAll;
import org.apache.rocketmq.common.admin.ConsumeStats;
import org.apache.rocketmq.common.admin.TopicStatsTable;
import org.apache.rocketmq.common.message.Message;
import org.apache.rocketmq.common.message.MessageClientIDSetter;
import org.apache.rocketmq.common.message.MessageExt;
import org.apache.rocketmq.common.message.MessageQueue;
import org.apache.rocketmq.common.message.MessageConst;
import org.apache.rocketmq.common.message.MessageDecoder;
import org.apache.rocketmq.common.message.MessageBatch;
import org.apache.rocketmq.common.namesrv.TopAddressing;
import org.apache.rocketmq.common.protocol.RequestCode;
import org.apache.rocketmq.common.protocol.ResponseCode;
import org.apache.rocketmq.common.protocol.body.BrokerStatsData;
import org.apache.rocketmq.common.protocol.body.CheckClientRequestBody;
import org.apache.rocketmq.common.protocol.body.ClusterInfo;
import org.apache.rocketmq.common.protocol.body.ConsumeMessageDirectlyResult;
import org.apache.rocketmq.common.protocol.body.ConsumeStatsList;
import org.apache.rocketmq.common.protocol.body.ConsumerConnection;
import org.apache.rocketmq.common.protocol.body.ConsumerRunningInfo;
import org.apache.rocketmq.common.protocol.body.GetConsumerStatusBody;
import org.apache.rocketmq.common.protocol.body.GroupList;
import org.apache.rocketmq.common.protocol.body.KVTable;
import org.apache.rocketmq.common.protocol.body.LockBatchRequestBody;
import org.apache.rocketmq.common.protocol.body.LockBatchResponseBody;
import org.apache.rocketmq.common.protocol.body.ProducerConnection;
import org.apache.rocketmq.common.protocol.body.QueryConsumeQueueResponseBody;
import org.apache.rocketmq.common.protocol.body.QueryConsumeTimeSpanBody;
import org.apache.rocketmq.common.protocol.body.QueryCorrectionOffsetBody;
import org.apache.rocketmq.common.protocol.body.QueueTimeSpan;
import org.apache.rocketmq.common.protocol.body.ResetOffsetBody;
import org.apache.rocketmq.common.protocol.body.SubscriptionGroupWrapper;
import org.apache.rocketmq.common.protocol.body.TopicConfigSerializeWrapper;
import org.apache.rocketmq.common.protocol.body.TopicList;
import org.apache.rocketmq.common.protocol.body.UnlockBatchRequestBody;
import org.apache.rocketmq.common.protocol.header.CloneGroupOffsetRequestHeader;
import org.apache.rocketmq.common.protocol.header.ConsumeMessageDirectlyResultRequestHeader;
import org.apache.rocketmq.common.protocol.header.ConsumerSendMsgBackRequestHeader;
import org.apache.rocketmq.common.protocol.header.CreateTopicRequestHeader;
import org.apache.rocketmq.common.protocol.header.DeleteSubscriptionGroupRequestHeader;
import org.apache.rocketmq.common.protocol.header.DeleteTopicRequestHeader;
import org.apache.rocketmq.common.protocol.header.EndTransactionRequestHeader;
import org.apache.rocketmq.common.protocol.header.GetConsumeStatsInBrokerHeader;
import org.apache.rocketmq.common.protocol.header.GetConsumeStatsRequestHeader;
import org.apache.rocketmq.common.protocol.header.GetConsumerConnectionListRequestHeader;
import org.apache.rocketmq.common.protocol.header.GetConsumerListByGroupRequestHeader;
import org.apache.rocketmq.common.protocol.header.GetConsumerListByGroupResponseBody;
import org.apache.rocketmq.common.protocol.header.GetConsumerRunningInfoRequestHeader;
import org.apache.rocketmq.common.protocol.header.GetConsumerStatusRequestHeader;
import org.apache.rocketmq.common.protocol.header.GetEarliestMsgStoreTimeRequestHeader;
import org.apache.rocketmq.common.protocol.header.GetEarliestMsgStoreTimeResponseHeader;
import org.apache.rocketmq.common.protocol.header.GetMaxOffsetRequestHeader;
import org.apache.rocketmq.common.protocol.header.GetMaxOffsetResponseHeader;
import org.apache.rocketmq.common.protocol.header.GetMinOffsetRequestHeader;
import org.apache.rocketmq.common.protocol.header.GetMinOffsetResponseHeader;
import org.apache.rocketmq.common.protocol.header.GetProducerConnectionListRequestHeader;
import org.apache.rocketmq.common.protocol.header.GetTopicStatsInfoRequestHeader;
import org.apache.rocketmq.common.protocol.header.GetTopicsByClusterRequestHeader;
import org.apache.rocketmq.common.protocol.header.PullMessageRequestHeader;
import org.apache.rocketmq.common.protocol.header.PullMessageResponseHeader;
import org.apache.rocketmq.common.protocol.header.QueryConsumeQueueRequestHeader;
import org.apache.rocketmq.common.protocol.header.QueryConsumeTimeSpanRequestHeader;
import org.apache.rocketmq.common.protocol.header.QueryConsumerOffsetRequestHeader;
import org.apache.rocketmq.common.protocol.header.QueryConsumerOffsetResponseHeader;
import org.apache.rocketmq.common.protocol.header.QueryCorrectionOffsetHeader;
import org.apache.rocketmq.common.protocol.header.QueryMessageRequestHeader;
import org.apache.rocketmq.common.protocol.header.QueryTopicConsumeByWhoRequestHeader;
import org.apache.rocketmq.common.protocol.header.ResetOffsetRequestHeader;
import org.apache.rocketmq.common.protocol.header.SearchOffsetRequestHeader;
import org.apache.rocketmq.common.protocol.header.SearchOffsetResponseHeader;
import org.apache.rocketmq.common.protocol.header.SendMessageRequestHeader;
import org.apache.rocketmq.common.protocol.header.SendMessageRequestHeaderV2;
import org.apache.rocketmq.common.protocol.header.SendMessageResponseHeader;
import org.apache.rocketmq.common.protocol.header.UnregisterClientRequestHeader;
import org.apache.rocketmq.common.protocol.header.UpdateConsumerOffsetRequestHeader;
import org.apache.rocketmq.common.protocol.header.ViewBrokerStatsDataRequestHeader;
import org.apache.rocketmq.common.protocol.header.ViewMessageRequestHeader;
import org.apache.rocketmq.common.protocol.header.filtersrv.RegisterMessageFilterClassRequestHeader;
import org.apache.rocketmq.common.protocol.header.namesrv.DeleteKVConfigRequestHeader;
import org.apache.rocketmq.common.protocol.header.namesrv.GetKVConfigRequestHeader;
import org.apache.rocketmq.common.protocol.header.namesrv.GetKVConfigResponseHeader;
import org.apache.rocketmq.common.protocol.header.namesrv.GetKVListByNamespaceRequestHeader;
import org.apache.rocketmq.common.protocol.header.namesrv.GetRouteInfoRequestHeader;
import org.apache.rocketmq.common.protocol.header.namesrv.PutKVConfigRequestHeader;
import org.apache.rocketmq.common.protocol.header.namesrv.WipeWritePermOfBrokerRequestHeader;
import org.apache.rocketmq.common.protocol.header.namesrv.WipeWritePermOfBrokerResponseHeader;
import org.apache.rocketmq.common.protocol.heartbeat.HeartbeatData;
import org.apache.rocketmq.common.protocol.heartbeat.SubscriptionData;
import org.apache.rocketmq.common.protocol.route.TopicRouteData;
import org.apache.rocketmq.common.subscription.SubscriptionGroupConfig;
import org.apache.rocketmq.remoting.InvokeCallback;
import org.apache.rocketmq.remoting.RPCHook;
import org.apache.rocketmq.remoting.RemotingClient;
import org.apache.rocketmq.remoting.exception.RemotingCommandException;
import org.apache.rocketmq.remoting.exception.RemotingConnectException;
import org.apache.rocketmq.remoting.exception.RemotingException;
import org.apache.rocketmq.remoting.exception.RemotingSendRequestException;
import org.apache.rocketmq.remoting.exception.RemotingTimeoutException;
import org.apache.rocketmq.remoting.exception.RemotingTooMuchRequestException;
import org.apache.rocketmq.remoting.netty.NettyClientConfig;
import org.apache.rocketmq.remoting.netty.NettyRemotingClient;
import org.apache.rocketmq.remoting.netty.ResponseFuture;
import org.apache.rocketmq.remoting.protocol.LanguageCode;
import org.apache.rocketmq.remoting.protocol.RemotingCommand;
import org.apache.rocketmq.remoting.protocol.RemotingSerializable;
import org.slf4j.Logger;


public class MQClientAPIImpl {

    private final static Logger log = ClientLogger.getLog();
    public static boolean sendSmartMsg =
        Boolean.parseBoolean(System.getProperty("org.apache.rocketmq.client.sendSmartMsg", "true"));

    static {
        System.setProperty(RemotingCommand.REMOTING_VERSION_KEY, Integer.toString(MQVersion.CURRENT_VERSION));
    }

    private final RemotingClient remotingClient;
    private final TopAddressing topAddressing;
    private final ClientRemotingProcessor clientRemotingProcessor;
    private String nameSrvAddr = null;
    private ClientConfig clientConfig;

    public MQClientAPIImpl(final NettyClientConfig nettyClientConfig, final ClientRemotingProcessor clientRemotingProcessor,
        RPCHook rpcHook, final ClientConfig clientConfig) {
        this.clientConfig = clientConfig;
        topAddressing = new TopAddressing(MixAll.getWSAddr(), clientConfig.getUnitName());
        this.remotingClient = new NettyRemotingClient(nettyClientConfig, null);
        this.clientRemotingProcessor = clientRemotingProcessor;

        this.remotingClient.registerRPCHook(rpcHook);
        this.remotingClient.registerProcessor(RequestCode.CHECK_TRANSACTION_STATE, this.clientRemotingProcessor, null);

        this.remotingClient.registerProcessor(RequestCode.NOTIFY_CONSUMER_IDS_CHANGED, this.clientRemotingProcessor, null);

        this.remotingClient.registerProcessor(RequestCode.RESET_CONSUMER_CLIENT_OFFSET, this.clientRemotingProcessor, null);

        this.remotingClient.registerProcessor(RequestCode.GET_CONSUMER_STATUS_FROM_CLIENT, this.clientRemotingProcessor, null);

        this.remotingClient.registerProcessor(RequestCode.GET_CONSUMER_RUNNING_INFO, this.clientRemotingProcessor, null);

        this.remotingClient.registerProcessor(RequestCode.CONSUME_MESSAGE_DIRECTLY, this.clientRemotingProcessor, null);
    }

    public List<String> getNameServerAddressList() {
        return this.remotingClient.getNameServerAddressList();
    }

    public RemotingClient getRemotingClient() {
        return remotingClient;
    }

    public String fetchNameServerAddr() {
        try {
            String addrs = this.topAddressing.fetchNSAddr();
            if (addrs != null) {
                if (!addrs.equals(this.nameSrvAddr)) {
                    log.info("name server address changed, old=" + this.nameSrvAddr + ", new=" + addrs);
                    this.updateNameServerAddressList(addrs);
                    this.nameSrvAddr = addrs;
                    return nameSrvAddr;
                }
            }
        } catch (Exception e) {
            log.error("fetchNameServerAddr Exception", e);
        }
        return nameSrvAddr;
    }

    public void updateNameServerAddressList(final String addrs) {
        List<String> lst = new ArrayList<String>();
        String[] addrArray = addrs.split(";");
        for (String addr : addrArray) {
            lst.add(addr);
        }

        this.remotingClient.updateNameServerAddressList(lst);
    }

    public void start() {
        this.remotingClient.start();
    }

    public void shutdown() {
        this.remotingClient.shutdown();
    }

    public void createSubscriptionGroup(final String addr, final SubscriptionGroupConfig config, final long timeoutMillis)
        throws RemotingException, MQBrokerException, InterruptedException, MQClientException {
        RemotingCommand request = RemotingCommand.createRequestCommand(RequestCode.UPDATE_AND_CREATE_SUBSCRIPTION_GROUP, null);

        byte[] body = RemotingSerializable.encode(config);
        request.setBody(body);

        RemotingCommand response = this.remotingClient.invokeSync(MixAll.brokerVIPChannel(this.clientConfig.isVipChannelEnabled(), addr),
            request, timeoutMillis);
        assert response != null;
        switch (response.getCode()) {
            case ResponseCode.SUCCESS: {
                return;
            }
            default:
                break;
        }

        throw new MQClientException(response.getCode(), response.getRemark());

    }

    public void createTopic(final String addr, final String defaultTopic, final TopicConfig topicConfig, final long timeoutMillis)
        throws RemotingException, MQBrokerException, InterruptedException, MQClientException {
        CreateTopicRequestHeader requestHeader = new CreateTopicRequestHeader();
        requestHeader.setTopic(topicConfig.getTopicName());
        requestHeader.setDefaultTopic(defaultTopic);
        requestHeader.setReadQueueNums(topicConfig.getReadQueueNums());
        requestHeader.setWriteQueueNums(topicConfig.getWriteQueueNums());
        requestHeader.setPerm(topicConfig.getPerm());
        requestHeader.setTopicFilterType(topicConfig.getTopicFilterType().name());
        requestHeader.setTopicSysFlag(topicConfig.getTopicSysFlag());
        requestHeader.setOrder(topicConfig.isOrder());

        RemotingCommand request = RemotingCommand.createRequestCommand(RequestCode.UPDATE_AND_CREATE_TOPIC, requestHeader);

        RemotingCommand response = this.remotingClient.invokeSync(MixAll.brokerVIPChannel(this.clientConfig.isVipChannelEnabled(), addr),
            request, timeoutMillis);
        assert response != null;
        switch (response.getCode()) {
            case ResponseCode.SUCCESS: {
                return;
            }
            default:
                break;
        }

        throw new MQClientException(response.getCode(), response.getRemark());
    }

    public SendResult sendMessage(//
                                  final String addr, // 1
                                  final String brokerName, // 2
                                  final Message msg, // 3
                                  final SendMessageRequestHeader requestHeader, // 4
                                  final long timeoutMillis, // 5
                                  final CommunicationMode communicationMode, // 6
                                  final SendMessageContext context, // 7
                                  final DefaultMQProducerImpl producer // 8
    ) throws RemotingException, MQBrokerException, InterruptedException {
        return sendMessage(addr, brokerName, msg, requestHeader, timeoutMillis, communicationMode, null, null, null, 0, context, producer);
    }

    public SendResult sendMessage(//
        final String addr, // 1
        final String brokerName, // 2
        final Message msg, // 3
        final SendMessageRequestHeader requestHeader, // 4
        final long timeoutMillis, // 5
        final CommunicationMode communicationMode, // 6
        final SendCallback sendCallback, // 7
        final TopicPublishInfo topicPublishInfo, // 8
        final MQClientInstance instance, // 9
        final int retryTimesWhenSendFailed, // 10
        final SendMessageContext context, // 11
        final DefaultMQProducerImpl producer // 12
    ) throws RemotingException, MQBrokerException, InterruptedException {
        RemotingCommand request = null;
        if (sendSmartMsg || msg instanceof MessageBatch) {
            SendMessageRequestHeaderV2 requestHeaderV2 = SendMessageRequestHeaderV2.createSendMessageRequestHeaderV2(requestHeader);
            request = RemotingCommand.createRequestCommand(msg instanceof MessageBatch ? RequestCode.SEND_BATCH_MESSAGE : RequestCode.SEND_MESSAGE_V2, requestHeaderV2);
        } else {
            request = RemotingCommand.createRequestCommand(RequestCode.SEND_MESSAGE, requestHeader);
        }

        request.setBody(msg.getBody());

        switch (communicationMode) {
            case ONEWAY:
                this.remotingClient.invokeOneway(addr, request, timeoutMillis);
                return null;
            case ASYNC:
                final AtomicInteger times = new AtomicInteger();
                this.sendMessageAsync(addr, brokerName, msg, timeoutMillis, request, sendCallback, topicPublishInfo, instance,
                    retryTimesWhenSendFailed, times, context, producer);
                return null;
            case SYNC:
                return this.sendMessageSync(addr, brokerName, msg, timeoutMillis, request);
            default:
                assert false;
                break;
        }

        return null;
    }

    private SendResult sendMessageSync(//
                                       final String addr, //
                                       final String brokerName, //
                                       final Message msg, //
                                       final long timeoutMillis, //
                                       final RemotingCommand request//
    ) throws RemotingException, MQBrokerException, InterruptedException {
        RemotingCommand response = this.remotingClient.invokeSync(addr, request, timeoutMillis);
        assert response != null;
        return this.processSendResponse(brokerName, msg, response);
    }

    private void sendMessageAsync(//
        final String addr, //
        final String brokerName, //
        final Message msg, //
        final long timeoutMillis, //
        final RemotingCommand request, //
        final SendCallback sendCallback, //
        final TopicPublishInfo topicPublishInfo, //
        final MQClientInstance instance, //
        final int retryTimesWhenSendFailed, //
        final AtomicInteger times, //
        final SendMessageContext context, //
        final DefaultMQProducerImpl producer //
    ) throws InterruptedException, RemotingException {
        this.remotingClient.invokeAsync(addr, request, timeoutMillis, new InvokeCallback() {
            @Override
            public void operationComplete(ResponseFuture responseFuture) {
                RemotingCommand response = responseFuture.getResponseCommand();
                if (null == sendCallback && response != null) {

                    try {
                        SendResult sendResult = MQClientAPIImpl.this.processSendResponse(brokerName, msg, response);
                        if (context != null && sendResult != null) {
                            context.setSendResult(sendResult);
                            context.getProducer().executeSendMessageHookAfter(context);
                        }
                    } catch (Throwable e) {
                        //
                    }

                    producer.updateFaultItem(brokerName, System.currentTimeMillis() - responseFuture.getBeginTimestamp(), false);
                    return;
                }

                if (response != null) {
                    try {
                        SendResult sendResult = MQClientAPIImpl.this.processSendResponse(brokerName, msg, response);
                        assert sendResult != null;
                        if (context != null) {
                            context.setSendResult(sendResult);
                            context.getProducer().executeSendMessageHookAfter(context);
                        }

                        try {
                            sendCallback.onSuccess(sendResult);
                        } catch (Throwable e) {
                        }

                        producer.updateFaultItem(brokerName, System.currentTimeMillis() - responseFuture.getBeginTimestamp(), false);
                    } catch (Exception e) {
                        producer.updateFaultItem(brokerName, System.currentTimeMillis() - responseFuture.getBeginTimestamp(), true);
                        onExceptionImpl(brokerName, msg, 0L, request, sendCallback, topicPublishInfo, instance,
                            retryTimesWhenSendFailed, times, e, context, false, producer);
                    }
                } else {
                    producer.updateFaultItem(brokerName, System.currentTimeMillis() - responseFuture.getBeginTimestamp(), true);
                    if (!responseFuture.isSendRequestOK()) {
                        MQClientException ex = new MQClientException("send request failed", responseFuture.getCause());
                        onExceptionImpl(brokerName, msg, 0L, request, sendCallback, topicPublishInfo, instance,
                            retryTimesWhenSendFailed, times, ex, context, true, producer);
                    } else if (responseFuture.isTimeout()) {
                        MQClientException ex = new MQClientException("wait response timeout " + responseFuture.getTimeoutMillis() + "ms",
                            responseFuture.getCause());
                        onExceptionImpl(brokerName, msg, 0L, request, sendCallback, topicPublishInfo, instance,
                            retryTimesWhenSendFailed, times, ex, context, true, producer);
                    } else {
                        MQClientException ex = new MQClientException("unknown reason", responseFuture.getCause());
                        onExceptionImpl(brokerName, msg, 0L, request, sendCallback, topicPublishInfo, instance,
                            retryTimesWhenSendFailed, times, ex, context, true, producer);
                    }
                }
            }
        });
    }

    private void onExceptionImpl(final String brokerName, //
        final Message msg, //
        final long timeoutMillis, //
        final RemotingCommand request, //
        final SendCallback sendCallback, //
        final TopicPublishInfo topicPublishInfo, //
        final MQClientInstance instance, //
        final int timesTotal, //
        final AtomicInteger curTimes, //
        final Exception e, //
        final SendMessageContext context, //
        final boolean needRetry, //
        final DefaultMQProducerImpl producer // 12
    ) {
        int tmp = curTimes.incrementAndGet();
        if (needRetry && tmp <= timesTotal) {
            String retryBrokerName = brokerName;//by default, it will send to the same broker
            if (topicPublishInfo != null) { //select one message queue accordingly, in order to determine which broker to send
                MessageQueue mqChosen = producer.selectOneMessageQueue(topicPublishInfo, brokerName);
                retryBrokerName = mqChosen.getBrokerName();
            }
            String addr = instance.findBrokerAddressInPublish(retryBrokerName);
            log.info("async send msg by retry {} times. topic={}, brokerAddr={}, brokerName={}", tmp, msg.getTopic(), addr,
                retryBrokerName);
            try {
                request.setOpaque(RemotingCommand.createNewRequestId());
                sendMessageAsync(addr, retryBrokerName, msg, timeoutMillis, request, sendCallback, topicPublishInfo, instance,
                    timesTotal, curTimes, context, producer);
            } catch (InterruptedException e1) {
                onExceptionImpl(retryBrokerName, msg, timeoutMillis, request, sendCallback, topicPublishInfo, instance, timesTotal, curTimes, e1,
                    context, false, producer);
            } catch (RemotingConnectException e1) {
                producer.updateFaultItem(brokerName, 3000, true);
                onExceptionImpl(retryBrokerName, msg, timeoutMillis, request, sendCallback, topicPublishInfo, instance, timesTotal, curTimes, e1,
                    context, true, producer);
            } catch (RemotingTooMuchRequestException e1) {
                onExceptionImpl(retryBrokerName, msg, timeoutMillis, request, sendCallback, topicPublishInfo, instance, timesTotal, curTimes, e1,
                    context, false, producer);
            } catch (RemotingException e1) {
                producer.updateFaultItem(brokerName, 3000, true);
                onExceptionImpl(retryBrokerName, msg, timeoutMillis, request, sendCallback, topicPublishInfo, instance, timesTotal, curTimes, e1,
                    context, true, producer);
            }
        } else {

            if (context != null) {
                context.setException(e);
                context.getProducer().executeSendMessageHookAfter(context);
            }

            try {
                sendCallback.onException(e);
            } catch (Exception ignored) {
            }
        }
    }

    private SendResult processSendResponse(//
        final String brokerName, //
        final Message msg, //
        final RemotingCommand response//
    ) throws MQBrokerException, RemotingCommandException {
        switch (response.getCode()) {
            case ResponseCode.FLUSH_DISK_TIMEOUT:
            case ResponseCode.FLUSH_SLAVE_TIMEOUT:
            case ResponseCode.SLAVE_NOT_AVAILABLE: {
                // TODO LOG
            }
            case ResponseCode.SUCCESS: {
                SendStatus sendStatus = SendStatus.SEND_OK;
                switch (response.getCode()) {
                    case ResponseCode.FLUSH_DISK_TIMEOUT:
                        sendStatus = SendStatus.FLUSH_DISK_TIMEOUT;
                        break;
                    case ResponseCode.FLUSH_SLAVE_TIMEOUT:
                        sendStatus = SendStatus.FLUSH_SLAVE_TIMEOUT;
                        break;
                    case ResponseCode.SLAVE_NOT_AVAILABLE:
                        sendStatus = SendStatus.SLAVE_NOT_AVAILABLE;
                        break;
                    case ResponseCode.SUCCESS:
                        sendStatus = SendStatus.SEND_OK;
                        break;
                    default:
                        assert false;
                        break;
                }

                SendMessageResponseHeader responseHeader =
                    (SendMessageResponseHeader) response.decodeCommandCustomHeader(SendMessageResponseHeader.class);

                MessageQueue messageQueue = new MessageQueue(msg.getTopic(), brokerName, responseHeader.getQueueId());

                String uniqMsgId = MessageClientIDSetter.getUniqID(msg);
                if (msg instanceof MessageBatch) {
                    StringBuilder sb = new StringBuilder();
                    for (Message message : (MessageBatch) msg) {
                        sb.append(sb.length() == 0 ? "" : ",").append(MessageClientIDSetter.getUniqID(message));
                    }
                    uniqMsgId = sb.toString();
                }
                SendResult sendResult = new SendResult(sendStatus,
                    uniqMsgId,
                    responseHeader.getMsgId(), messageQueue, responseHeader.getQueueOffset());
                sendResult.setTransactionId(responseHeader.getTransactionId());
                String regionId = response.getExtFields().get(MessageConst.PROPERTY_MSG_REGION);
                String traceOn = response.getExtFields().get(MessageConst.PROPERTY_TRACE_SWITCH);
                if (regionId == null || regionId.isEmpty()) {
                    regionId = MixAll.DEFAULT_TRACE_REGION_ID;
                }
                if (traceOn != null && traceOn.equals("false")) {
                    sendResult.setTraceOn(false);
                } else {
                    sendResult.setTraceOn(true);
                }
                sendResult.setRegionId(regionId);
                return sendResult;
            }
            default:
                break;
        }

        throw new MQBrokerException(response.getCode(), response.getRemark());
    }

    public PullResult pullMessage(//
        final String addr, //
        final PullMessageRequestHeader requestHeader, //
        final long timeoutMillis, //
        final CommunicationMode communicationMode, //
        final PullCallback pullCallback//
    ) throws RemotingException, MQBrokerException, InterruptedException {
        RemotingCommand request = RemotingCommand.createRequestCommand(RequestCode.PULL_MESSAGE, requestHeader);

        switch (communicationMode) {
            case ONEWAY:
                assert false;
                return null;
            case ASYNC:
                this.pullMessageAsync(addr, request, timeoutMillis, pullCallback);
                return null;
            case SYNC:
                return this.pullMessageSync(addr, request, timeoutMillis);
            default:
                assert false;
                break;
        }

        return null;
    }

    private void pullMessageAsync(//
        final String addr, // 1
        final RemotingCommand request, //
        final long timeoutMillis, //
        final PullCallback pullCallback//
    ) throws RemotingException, InterruptedException {
        this.remotingClient.invokeAsync(addr, request, timeoutMillis, new InvokeCallback() {
            @Override
            public void operationComplete(ResponseFuture responseFuture) {
                RemotingCommand response = responseFuture.getResponseCommand();
                if (response != null) {
                    try {
                        PullResult pullResult = MQClientAPIImpl.this.processPullResponse(response);
                        assert pullResult != null;
                        pullCallback.onSuccess(pullResult);
                    } catch (Exception e) {
                        pullCallback.onException(e);
                    }
                } else {
                    if (!responseFuture.isSendRequestOK()) {
                        pullCallback.onException(new MQClientException("send request failed to " + addr + ". Request: " + request, responseFuture.getCause()));
                    } else if (responseFuture.isTimeout()) {
                        pullCallback.onException(new MQClientException("wait response from " + addr + " timeout :" + responseFuture.getTimeoutMillis() + "ms" + ". Request: " + request,
                            responseFuture.getCause()));
                    } else {
<<<<<<< HEAD
                        pullCallback.onException(new MQClientException("unknown reason", responseFuture.getCause()));
=======
                        pullCallback.onException(new MQClientException("unknown reason. addr: " + addr + ", timeoutMillis: " + timeoutMillis + ". Request: " + request, responseFuture.getCause()));
>>>>>>> 80aac138
                    }
                }
            }
        });
    }

    private PullResult pullMessageSync(//
        final String addr, // 1
        final RemotingCommand request, // 2
        final long timeoutMillis// 3
    ) throws RemotingException, InterruptedException, MQBrokerException {
        RemotingCommand response = this.remotingClient.invokeSync(addr, request, timeoutMillis);
        assert response != null;
        return this.processPullResponse(response);
    }

    private PullResult processPullResponse(final RemotingCommand response) throws MQBrokerException, RemotingCommandException {
        PullStatus pullStatus = PullStatus.NO_NEW_MSG;
        switch (response.getCode()) {
            case ResponseCode.SUCCESS:
                pullStatus = PullStatus.FOUND;
                break;
            case ResponseCode.PULL_NOT_FOUND:
                pullStatus = PullStatus.NO_NEW_MSG;
                break;
            case ResponseCode.PULL_RETRY_IMMEDIATELY:
                pullStatus = PullStatus.NO_MATCHED_MSG;
                break;
            case ResponseCode.PULL_OFFSET_MOVED:
                pullStatus = PullStatus.OFFSET_ILLEGAL;
                break;

            default:
                throw new MQBrokerException(response.getCode(), response.getRemark());
        }

        PullMessageResponseHeader responseHeader =
            (PullMessageResponseHeader) response.decodeCommandCustomHeader(PullMessageResponseHeader.class);

        return new PullResultExt(pullStatus, responseHeader.getNextBeginOffset(), responseHeader.getMinOffset(),
            responseHeader.getMaxOffset(), null, responseHeader.getSuggestWhichBrokerId(), response.getBody());
    }

    public MessageExt viewMessage(final String addr, final long phyOffset, final long timeoutMillis)
        throws RemotingException, MQBrokerException, InterruptedException {
        ViewMessageRequestHeader requestHeader = new ViewMessageRequestHeader();
        requestHeader.setOffset(phyOffset);
        RemotingCommand request = RemotingCommand.createRequestCommand(RequestCode.VIEW_MESSAGE_BY_ID, requestHeader);

        RemotingCommand response = this.remotingClient.invokeSync(MixAll.brokerVIPChannel(this.clientConfig.isVipChannelEnabled(), addr),
            request, timeoutMillis);
        assert response != null;
        switch (response.getCode()) {
            case ResponseCode.SUCCESS: {
                ByteBuffer byteBuffer = ByteBuffer.wrap(response.getBody());
                MessageExt messageExt = MessageDecoder.clientDecode(byteBuffer, true);
                return messageExt;
            }
            default:
                break;
        }

        throw new MQBrokerException(response.getCode(), response.getRemark());
    }

    public long searchOffset(final String addr, final String topic, final int queueId, final long timestamp, final long timeoutMillis)
        throws RemotingException, MQBrokerException, InterruptedException {
        SearchOffsetRequestHeader requestHeader = new SearchOffsetRequestHeader();
        requestHeader.setTopic(topic);
        requestHeader.setQueueId(queueId);
        requestHeader.setTimestamp(timestamp);
        RemotingCommand request = RemotingCommand.createRequestCommand(RequestCode.SEARCH_OFFSET_BY_TIMESTAMP, requestHeader);

        RemotingCommand response = this.remotingClient.invokeSync(MixAll.brokerVIPChannel(this.clientConfig.isVipChannelEnabled(), addr),
            request, timeoutMillis);
        assert response != null;
        switch (response.getCode()) {
            case ResponseCode.SUCCESS: {
                SearchOffsetResponseHeader responseHeader =
                    (SearchOffsetResponseHeader) response.decodeCommandCustomHeader(SearchOffsetResponseHeader.class);
                return responseHeader.getOffset();
            }
            default:
                break;
        }

        throw new MQBrokerException(response.getCode(), response.getRemark());
    }

    public long getMaxOffset(final String addr, final String topic, final int queueId, final long timeoutMillis)
        throws RemotingException, MQBrokerException, InterruptedException {
        GetMaxOffsetRequestHeader requestHeader = new GetMaxOffsetRequestHeader();
        requestHeader.setTopic(topic);
        requestHeader.setQueueId(queueId);
        RemotingCommand request = RemotingCommand.createRequestCommand(RequestCode.GET_MAX_OFFSET, requestHeader);

        RemotingCommand response = this.remotingClient.invokeSync(MixAll.brokerVIPChannel(this.clientConfig.isVipChannelEnabled(), addr),
            request, timeoutMillis);
        assert response != null;
        switch (response.getCode()) {
            case ResponseCode.SUCCESS: {
                GetMaxOffsetResponseHeader responseHeader =
                    (GetMaxOffsetResponseHeader) response.decodeCommandCustomHeader(GetMaxOffsetResponseHeader.class);

                return responseHeader.getOffset();
            }
            default:
                break;
        }

        throw new MQBrokerException(response.getCode(), response.getRemark());
    }

    public List<String> getConsumerIdListByGroup(//
        final String addr, //
        final String consumerGroup, //
        final long timeoutMillis) throws RemotingConnectException, RemotingSendRequestException, RemotingTimeoutException,
        MQBrokerException, InterruptedException {
        GetConsumerListByGroupRequestHeader requestHeader = new GetConsumerListByGroupRequestHeader();
        requestHeader.setConsumerGroup(consumerGroup);
        RemotingCommand request = RemotingCommand.createRequestCommand(RequestCode.GET_CONSUMER_LIST_BY_GROUP, requestHeader);

        RemotingCommand response = this.remotingClient.invokeSync(MixAll.brokerVIPChannel(this.clientConfig.isVipChannelEnabled(), addr),
            request, timeoutMillis);
        assert response != null;
        switch (response.getCode()) {
            case ResponseCode.SUCCESS: {
                if (response.getBody() != null) {
                    GetConsumerListByGroupResponseBody body =
                        GetConsumerListByGroupResponseBody.decode(response.getBody(), GetConsumerListByGroupResponseBody.class);
                    return body.getConsumerIdList();
                }
            }
            default:
                break;
        }

        throw new MQBrokerException(response.getCode(), response.getRemark());
    }

    public long getMinOffset(final String addr, final String topic, final int queueId, final long timeoutMillis)
        throws RemotingException, MQBrokerException, InterruptedException {
        GetMinOffsetRequestHeader requestHeader = new GetMinOffsetRequestHeader();
        requestHeader.setTopic(topic);
        requestHeader.setQueueId(queueId);
        RemotingCommand request = RemotingCommand.createRequestCommand(RequestCode.GET_MIN_OFFSET, requestHeader);

        RemotingCommand response = this.remotingClient.invokeSync(MixAll.brokerVIPChannel(this.clientConfig.isVipChannelEnabled(), addr),
            request, timeoutMillis);
        assert response != null;
        switch (response.getCode()) {
            case ResponseCode.SUCCESS: {
                GetMinOffsetResponseHeader responseHeader =
                    (GetMinOffsetResponseHeader) response.decodeCommandCustomHeader(GetMinOffsetResponseHeader.class);

                return responseHeader.getOffset();
            }
            default:
                break;
        }

        throw new MQBrokerException(response.getCode(), response.getRemark());
    }

    public long getEarliestMsgStoreTime(final String addr, final String topic, final int queueId, final long timeoutMillis)
        throws RemotingException, MQBrokerException, InterruptedException {
        GetEarliestMsgStoreTimeRequestHeader requestHeader = new GetEarliestMsgStoreTimeRequestHeader();
        requestHeader.setTopic(topic);
        requestHeader.setQueueId(queueId);
        RemotingCommand request = RemotingCommand.createRequestCommand(RequestCode.GET_EARLIEST_MSG_STORE_TIME, requestHeader);

        RemotingCommand response = this.remotingClient.invokeSync(MixAll.brokerVIPChannel(this.clientConfig.isVipChannelEnabled(), addr),
            request, timeoutMillis);
        assert response != null;
        switch (response.getCode()) {
            case ResponseCode.SUCCESS: {
                GetEarliestMsgStoreTimeResponseHeader responseHeader =
                    (GetEarliestMsgStoreTimeResponseHeader) response.decodeCommandCustomHeader(GetEarliestMsgStoreTimeResponseHeader.class);

                return responseHeader.getTimestamp();
            }
            default:
                break;
        }

        throw new MQBrokerException(response.getCode(), response.getRemark());
    }

    public long queryConsumerOffset(//
        final String addr, //
        final QueryConsumerOffsetRequestHeader requestHeader, //
        final long timeoutMillis//
    ) throws RemotingException, MQBrokerException, InterruptedException {
        RemotingCommand request = RemotingCommand.createRequestCommand(RequestCode.QUERY_CONSUMER_OFFSET, requestHeader);

        RemotingCommand response = this.remotingClient.invokeSync(MixAll.brokerVIPChannel(this.clientConfig.isVipChannelEnabled(), addr),
            request, timeoutMillis);
        assert response != null;
        switch (response.getCode()) {
            case ResponseCode.SUCCESS: {
                QueryConsumerOffsetResponseHeader responseHeader =
                    (QueryConsumerOffsetResponseHeader) response.decodeCommandCustomHeader(QueryConsumerOffsetResponseHeader.class);

                return responseHeader.getOffset();
            }
            default:
                break;
        }

        throw new MQBrokerException(response.getCode(), response.getRemark());
    }

    public void updateConsumerOffset(//
        final String addr, //
        final UpdateConsumerOffsetRequestHeader requestHeader, //
        final long timeoutMillis//
    ) throws RemotingException, MQBrokerException, InterruptedException {
        RemotingCommand request = RemotingCommand.createRequestCommand(RequestCode.UPDATE_CONSUMER_OFFSET, requestHeader);

        RemotingCommand response = this.remotingClient.invokeSync(MixAll.brokerVIPChannel(this.clientConfig.isVipChannelEnabled(), addr),
            request, timeoutMillis);
        assert response != null;
        switch (response.getCode()) {
            case ResponseCode.SUCCESS: {
                return;
            }
            default:
                break;
        }

        throw new MQBrokerException(response.getCode(), response.getRemark());
    }

    public void updateConsumerOffsetOneway(//
        final String addr, //
        final UpdateConsumerOffsetRequestHeader requestHeader, //
        final long timeoutMillis//
    ) throws RemotingConnectException, RemotingTooMuchRequestException, RemotingTimeoutException, RemotingSendRequestException,
        InterruptedException {
        RemotingCommand request = RemotingCommand.createRequestCommand(RequestCode.UPDATE_CONSUMER_OFFSET, requestHeader);

        this.remotingClient.invokeOneway(MixAll.brokerVIPChannel(this.clientConfig.isVipChannelEnabled(), addr), request, timeoutMillis);
    }

    public int sendHearbeat(//
        final String addr, //
        final HeartbeatData heartbeatData, //
        final long timeoutMillis//
    ) throws RemotingException, MQBrokerException, InterruptedException {
        RemotingCommand request = RemotingCommand.createRequestCommand(RequestCode.HEART_BEAT, null);

        request.setBody(heartbeatData.encode());
        RemotingCommand response = this.remotingClient.invokeSync(addr, request, timeoutMillis);
        assert response != null;
        switch (response.getCode()) {
            case ResponseCode.SUCCESS: {
                return response.getVersion();
            }
            default:
                break;
        }

        throw new MQBrokerException(response.getCode(), response.getRemark());
    }

    public void unregisterClient(//
        final String addr, //
        final String clientID, //
        final String producerGroup, //
        final String consumerGroup, //
        final long timeoutMillis//
    ) throws RemotingException, MQBrokerException, InterruptedException {
        final UnregisterClientRequestHeader requestHeader = new UnregisterClientRequestHeader();
        requestHeader.setClientID(clientID);
        requestHeader.setProducerGroup(producerGroup);
        requestHeader.setConsumerGroup(consumerGroup);
        RemotingCommand request = RemotingCommand.createRequestCommand(RequestCode.UNREGISTER_CLIENT, requestHeader);

        RemotingCommand response = this.remotingClient.invokeSync(addr, request, timeoutMillis);
        assert response != null;
        switch (response.getCode()) {
            case ResponseCode.SUCCESS: {
                return;
            }
            default:
                break;
        }

        throw new MQBrokerException(response.getCode(), response.getRemark());
    }

    public void endTransactionOneway(//
        final String addr, //
        final EndTransactionRequestHeader requestHeader, //
        final String remark, //
        final long timeoutMillis//
    ) throws RemotingException, MQBrokerException, InterruptedException {
        RemotingCommand request = RemotingCommand.createRequestCommand(RequestCode.END_TRANSACTION, requestHeader);

        request.setRemark(remark);
        this.remotingClient.invokeOneway(addr, request, timeoutMillis);
    }

    public void queryMessage(
        final String addr,
        final QueryMessageRequestHeader requestHeader,
        final long timeoutMillis,
        final InvokeCallback invokeCallback,
        final Boolean isUnqueKey
    ) throws RemotingException, MQBrokerException, InterruptedException {
        RemotingCommand request = RemotingCommand.createRequestCommand(RequestCode.QUERY_MESSAGE, requestHeader);
        request.addExtField(MixAll.UNIQUE_MSG_QUERY_FLAG, isUnqueKey.toString());
        this.remotingClient.invokeAsync(MixAll.brokerVIPChannel(this.clientConfig.isVipChannelEnabled(), addr), request, timeoutMillis,
            invokeCallback);
    }

    public boolean registerClient(final String addr, final HeartbeatData heartbeat, final long timeoutMillis)
        throws RemotingException, InterruptedException {
        RemotingCommand request = RemotingCommand.createRequestCommand(RequestCode.HEART_BEAT, null);

        request.setBody(heartbeat.encode());
        RemotingCommand response = this.remotingClient.invokeSync(addr, request, timeoutMillis);
        return response.getCode() == ResponseCode.SUCCESS;
    }

    public void consumerSendMessageBack(
        final String addr,
        final MessageExt msg,
        final String consumerGroup,
        final int delayLevel,
        final long timeoutMillis,
        final int maxConsumeRetryTimes
    ) throws RemotingException, MQBrokerException, InterruptedException {
        ConsumerSendMsgBackRequestHeader requestHeader = new ConsumerSendMsgBackRequestHeader();
        RemotingCommand request = RemotingCommand.createRequestCommand(RequestCode.CONSUMER_SEND_MSG_BACK, requestHeader);

        requestHeader.setGroup(consumerGroup);
        requestHeader.setOriginTopic(msg.getTopic());
        requestHeader.setOffset(msg.getCommitLogOffset());
        requestHeader.setDelayLevel(delayLevel);
        requestHeader.setOriginMsgId(msg.getMsgId());
        requestHeader.setMaxReconsumeTimes(maxConsumeRetryTimes);

        RemotingCommand response = this.remotingClient.invokeSync(MixAll.brokerVIPChannel(this.clientConfig.isVipChannelEnabled(), addr),
            request, timeoutMillis);
        assert response != null;
        switch (response.getCode()) {
            case ResponseCode.SUCCESS: {
                return;
            }
            default:
                break;
        }

        throw new MQBrokerException(response.getCode(), response.getRemark());
    }

    public Set<MessageQueue> lockBatchMQ(//
        final String addr, //
        final LockBatchRequestBody requestBody, //
        final long timeoutMillis) throws RemotingException, MQBrokerException, InterruptedException {
        RemotingCommand request = RemotingCommand.createRequestCommand(RequestCode.LOCK_BATCH_MQ, null);

        request.setBody(requestBody.encode());
        RemotingCommand response = this.remotingClient.invokeSync(MixAll.brokerVIPChannel(this.clientConfig.isVipChannelEnabled(), addr),
            request, timeoutMillis);
        switch (response.getCode()) {
            case ResponseCode.SUCCESS: {
                LockBatchResponseBody responseBody = LockBatchResponseBody.decode(response.getBody(), LockBatchResponseBody.class);
                Set<MessageQueue> messageQueues = responseBody.getLockOKMQSet();
                return messageQueues;
            }
            default:
                break;
        }

        throw new MQBrokerException(response.getCode(), response.getRemark());
    }

    public void unlockBatchMQ(//
        final String addr, //
        final UnlockBatchRequestBody requestBody, //
        final long timeoutMillis, //
        final boolean oneway//
    ) throws RemotingException, MQBrokerException, InterruptedException {
        RemotingCommand request = RemotingCommand.createRequestCommand(RequestCode.UNLOCK_BATCH_MQ, null);

        request.setBody(requestBody.encode());

        if (oneway) {
            this.remotingClient.invokeOneway(addr, request, timeoutMillis);
        } else {
            RemotingCommand response = this.remotingClient
                .invokeSync(MixAll.brokerVIPChannel(this.clientConfig.isVipChannelEnabled(), addr), request, timeoutMillis);
            switch (response.getCode()) {
                case ResponseCode.SUCCESS: {
                    return;
                }
                default:
                    break;
            }

            throw new MQBrokerException(response.getCode(), response.getRemark());
        }
    }

    public TopicStatsTable getTopicStatsInfo(final String addr, final String topic, final long timeoutMillis) throws InterruptedException,
        RemotingTimeoutException, RemotingSendRequestException, RemotingConnectException, MQBrokerException {
        GetTopicStatsInfoRequestHeader requestHeader = new GetTopicStatsInfoRequestHeader();
        requestHeader.setTopic(topic);

        RemotingCommand request = RemotingCommand.createRequestCommand(RequestCode.GET_TOPIC_STATS_INFO, requestHeader);

        RemotingCommand response = this.remotingClient.invokeSync(MixAll.brokerVIPChannel(this.clientConfig.isVipChannelEnabled(), addr),
            request, timeoutMillis);
        switch (response.getCode()) {
            case ResponseCode.SUCCESS: {
                TopicStatsTable topicStatsTable = TopicStatsTable.decode(response.getBody(), TopicStatsTable.class);
                return topicStatsTable;
            }
            default:
                break;
        }

        throw new MQBrokerException(response.getCode(), response.getRemark());
    }

    public ConsumeStats getConsumeStats(final String addr, final String consumerGroup, final long timeoutMillis)
        throws InterruptedException, RemotingTimeoutException, RemotingSendRequestException, RemotingConnectException,
        MQBrokerException {
        return getConsumeStats(addr, consumerGroup, null, timeoutMillis);
    }

    public ConsumeStats getConsumeStats(final String addr, final String consumerGroup, final String topic, final long timeoutMillis)
        throws InterruptedException, RemotingTimeoutException, RemotingSendRequestException, RemotingConnectException,
        MQBrokerException {
        GetConsumeStatsRequestHeader requestHeader = new GetConsumeStatsRequestHeader();
        requestHeader.setConsumerGroup(consumerGroup);
        requestHeader.setTopic(topic);

        RemotingCommand request = RemotingCommand.createRequestCommand(RequestCode.GET_CONSUME_STATS, requestHeader);

        RemotingCommand response = this.remotingClient.invokeSync(MixAll.brokerVIPChannel(this.clientConfig.isVipChannelEnabled(), addr),
            request, timeoutMillis);
        switch (response.getCode()) {
            case ResponseCode.SUCCESS: {
                ConsumeStats consumeStats = ConsumeStats.decode(response.getBody(), ConsumeStats.class);
                return consumeStats;
            }
            default:
                break;
        }

        throw new MQBrokerException(response.getCode(), response.getRemark());
    }

    public ProducerConnection getProducerConnectionList(final String addr, final String producerGroup, final long timeoutMillis)
        throws RemotingConnectException, RemotingSendRequestException, RemotingTimeoutException, InterruptedException,
        MQBrokerException {
        GetProducerConnectionListRequestHeader requestHeader = new GetProducerConnectionListRequestHeader();
        requestHeader.setProducerGroup(producerGroup);

        RemotingCommand request = RemotingCommand.createRequestCommand(RequestCode.GET_PRODUCER_CONNECTION_LIST, requestHeader);

        RemotingCommand response = this.remotingClient.invokeSync(MixAll.brokerVIPChannel(this.clientConfig.isVipChannelEnabled(), addr),
            request, timeoutMillis);
        switch (response.getCode()) {
            case ResponseCode.SUCCESS: {
                return ProducerConnection.decode(response.getBody(), ProducerConnection.class);
            }
            default:
                break;
        }

        throw new MQBrokerException(response.getCode(), response.getRemark());
    }

    public ConsumerConnection getConsumerConnectionList(final String addr, final String consumerGroup, final long timeoutMillis)
        throws RemotingConnectException, RemotingSendRequestException, RemotingTimeoutException, InterruptedException,
        MQBrokerException {
        GetConsumerConnectionListRequestHeader requestHeader = new GetConsumerConnectionListRequestHeader();
        requestHeader.setConsumerGroup(consumerGroup);

        RemotingCommand request = RemotingCommand.createRequestCommand(RequestCode.GET_CONSUMER_CONNECTION_LIST, requestHeader);

        RemotingCommand response = this.remotingClient.invokeSync(MixAll.brokerVIPChannel(this.clientConfig.isVipChannelEnabled(), addr),
            request, timeoutMillis);
        switch (response.getCode()) {
            case ResponseCode.SUCCESS: {
                return ConsumerConnection.decode(response.getBody(), ConsumerConnection.class);
            }
            default:
                break;
        }

        throw new MQBrokerException(response.getCode(), response.getRemark());
    }

    public KVTable getBrokerRuntimeInfo(final String addr, final long timeoutMillis) throws RemotingConnectException,
        RemotingSendRequestException, RemotingTimeoutException, InterruptedException, MQBrokerException {

        RemotingCommand request = RemotingCommand.createRequestCommand(RequestCode.GET_BROKER_RUNTIME_INFO, null);

        RemotingCommand response = this.remotingClient.invokeSync(MixAll.brokerVIPChannel(this.clientConfig.isVipChannelEnabled(), addr),
            request, timeoutMillis);
        switch (response.getCode()) {
            case ResponseCode.SUCCESS: {
                return KVTable.decode(response.getBody(), KVTable.class);
            }
            default:
                break;
        }

        throw new MQBrokerException(response.getCode(), response.getRemark());
    }

    public void updateBrokerConfig(final String addr, final Properties properties, final long timeoutMillis)
        throws RemotingConnectException, RemotingSendRequestException, RemotingTimeoutException, InterruptedException,
        MQBrokerException, UnsupportedEncodingException {

        RemotingCommand request = RemotingCommand.createRequestCommand(RequestCode.UPDATE_BROKER_CONFIG, null);

        String str = MixAll.properties2String(properties);
        if (str != null && str.length() > 0) {
            request.setBody(str.getBytes(MixAll.DEFAULT_CHARSET));
            RemotingCommand response = this.remotingClient
                .invokeSync(MixAll.brokerVIPChannel(this.clientConfig.isVipChannelEnabled(), addr), request, timeoutMillis);
            switch (response.getCode()) {
                case ResponseCode.SUCCESS: {
                    return;
                }
                default:
                    break;
            }

            throw new MQBrokerException(response.getCode(), response.getRemark());
        }
    }

    public Properties getBrokerConfig(final String addr, final long timeoutMillis)
        throws RemotingConnectException, RemotingSendRequestException, RemotingTimeoutException, InterruptedException,
        MQBrokerException, UnsupportedEncodingException {
        RemotingCommand request = RemotingCommand.createRequestCommand(RequestCode.GET_BROKER_CONFIG, null);

        RemotingCommand response = this.remotingClient.invokeSync(addr, request, timeoutMillis);
        assert response != null;
        switch (response.getCode()) {
            case ResponseCode.SUCCESS: {
                return MixAll.string2Properties(new String(response.getBody(), MixAll.DEFAULT_CHARSET));
            }
            default:
                break;
        }

        throw new MQBrokerException(response.getCode(), response.getRemark());
    }

    public ClusterInfo getBrokerClusterInfo(final long timeoutMillis) throws InterruptedException, RemotingTimeoutException,
        RemotingSendRequestException, RemotingConnectException, MQBrokerException {
        RemotingCommand request = RemotingCommand.createRequestCommand(RequestCode.GET_BROKER_CLUSTER_INFO, null);

        RemotingCommand response = this.remotingClient.invokeSync(null, request, timeoutMillis);
        assert response != null;
        switch (response.getCode()) {
            case ResponseCode.SUCCESS: {
                return ClusterInfo.decode(response.getBody(), ClusterInfo.class);
            }
            default:
                break;
        }

        throw new MQBrokerException(response.getCode(), response.getRemark());
    }

    public TopicRouteData getDefaultTopicRouteInfoFromNameServer(final String topic, final long timeoutMillis)
        throws RemotingException, MQClientException, InterruptedException {
        GetRouteInfoRequestHeader requestHeader = new GetRouteInfoRequestHeader();
        requestHeader.setTopic(topic);

        RemotingCommand request = RemotingCommand.createRequestCommand(RequestCode.GET_ROUTE_INTO_BY_TOPIC, requestHeader);

        RemotingCommand response = this.remotingClient.invokeSync(null, request, timeoutMillis);
        assert response != null;
        switch (response.getCode()) {
            case ResponseCode.TOPIC_NOT_EXIST: {
                // TODO LOG
                break;
            }
            case ResponseCode.SUCCESS: {
                byte[] body = response.getBody();
                if (body != null) {
                    return TopicRouteData.decode(body, TopicRouteData.class);
                }
            }
            default:
                break;
        }

        throw new MQClientException(response.getCode(), response.getRemark());
    }

    public TopicRouteData getTopicRouteInfoFromNameServer(final String topic, final long timeoutMillis)
        throws RemotingException, MQClientException, InterruptedException {
        GetRouteInfoRequestHeader requestHeader = new GetRouteInfoRequestHeader();
        requestHeader.setTopic(topic);

        RemotingCommand request = RemotingCommand.createRequestCommand(RequestCode.GET_ROUTE_INTO_BY_TOPIC, requestHeader);

        RemotingCommand response = this.remotingClient.invokeSync(null, request, timeoutMillis);
        assert response != null;
        switch (response.getCode()) {
            case ResponseCode.TOPIC_NOT_EXIST: {
                if (!topic.equals(MixAll.DEFAULT_TOPIC))
                    log.warn("get Topic [{}] RouteInfoFromNameServer is not exist value", topic);
                break;
            }
            case ResponseCode.SUCCESS: {
                byte[] body = response.getBody();
                if (body != null) {
                    return TopicRouteData.decode(body, TopicRouteData.class);
                }
            }
            default:
                break;
        }

        throw new MQClientException(response.getCode(), response.getRemark());
    }

    public TopicList getTopicListFromNameServer(final long timeoutMillis)
        throws RemotingException, MQClientException, InterruptedException {
        RemotingCommand request = RemotingCommand.createRequestCommand(RequestCode.GET_ALL_TOPIC_LIST_FROM_NAME_SERVER, null);

        RemotingCommand response = this.remotingClient.invokeSync(null, request, timeoutMillis);
        assert response != null;
        switch (response.getCode()) {
            case ResponseCode.SUCCESS: {
                byte[] body = response.getBody();
                if (body != null) {
                    return TopicList.decode(body, TopicList.class);
                }
            }
            default:
                break;
        }

        throw new MQClientException(response.getCode(), response.getRemark());
    }

    public int wipeWritePermOfBroker(final String namesrvAddr, String brokerName, final long timeoutMillis) throws RemotingCommandException,
        RemotingConnectException, RemotingSendRequestException, RemotingTimeoutException, InterruptedException, MQClientException {
        WipeWritePermOfBrokerRequestHeader requestHeader = new WipeWritePermOfBrokerRequestHeader();
        requestHeader.setBrokerName(brokerName);

        RemotingCommand request = RemotingCommand.createRequestCommand(RequestCode.WIPE_WRITE_PERM_OF_BROKER, requestHeader);

        RemotingCommand response = this.remotingClient.invokeSync(namesrvAddr, request, timeoutMillis);
        assert response != null;
        switch (response.getCode()) {
            case ResponseCode.SUCCESS: {
                WipeWritePermOfBrokerResponseHeader responseHeader =
                    (WipeWritePermOfBrokerResponseHeader) response.decodeCommandCustomHeader(WipeWritePermOfBrokerResponseHeader.class);
                return responseHeader.getWipeTopicCount();
            }
            default:
                break;
        }

        throw new MQClientException(response.getCode(), response.getRemark());
    }

    public void deleteTopicInBroker(final String addr, final String topic, final long timeoutMillis)
        throws RemotingException, MQBrokerException, InterruptedException, MQClientException {
        DeleteTopicRequestHeader requestHeader = new DeleteTopicRequestHeader();
        requestHeader.setTopic(topic);
        RemotingCommand request = RemotingCommand.createRequestCommand(RequestCode.DELETE_TOPIC_IN_BROKER, requestHeader);

        RemotingCommand response = this.remotingClient.invokeSync(MixAll.brokerVIPChannel(this.clientConfig.isVipChannelEnabled(), addr),
            request, timeoutMillis);
        assert response != null;
        switch (response.getCode()) {
            case ResponseCode.SUCCESS: {
                return;
            }
            default:
                break;
        }

        throw new MQClientException(response.getCode(), response.getRemark());
    }

    public void deleteTopicInNameServer(final String addr, final String topic, final long timeoutMillis)
        throws RemotingException, MQBrokerException, InterruptedException, MQClientException {
        DeleteTopicRequestHeader requestHeader = new DeleteTopicRequestHeader();
        requestHeader.setTopic(topic);
        RemotingCommand request = RemotingCommand.createRequestCommand(RequestCode.DELETE_TOPIC_IN_NAME_SERVER, requestHeader);

        RemotingCommand response = this.remotingClient.invokeSync(addr, request, timeoutMillis);
        assert response != null;
        switch (response.getCode()) {
            case ResponseCode.SUCCESS: {
                return;
            }
            default:
                break;
        }

        throw new MQClientException(response.getCode(), response.getRemark());
    }

    public void deleteSubscriptionGroup(final String addr, final String groupName, final long timeoutMillis)
        throws RemotingException, MQBrokerException, InterruptedException, MQClientException {
        DeleteSubscriptionGroupRequestHeader requestHeader = new DeleteSubscriptionGroupRequestHeader();
        requestHeader.setGroupName(groupName);
        RemotingCommand request = RemotingCommand.createRequestCommand(RequestCode.DELETE_SUBSCRIPTION_GROUP, requestHeader);

        RemotingCommand response = this.remotingClient.invokeSync(MixAll.brokerVIPChannel(this.clientConfig.isVipChannelEnabled(), addr),
            request, timeoutMillis);
        assert response != null;
        switch (response.getCode()) {
            case ResponseCode.SUCCESS: {
                return;
            }
            default:
                break;
        }

        throw new MQClientException(response.getCode(), response.getRemark());
    }

    public String getKVConfigValue(final String namespace, final String key, final long timeoutMillis)
        throws RemotingException, MQClientException, InterruptedException {
        GetKVConfigRequestHeader requestHeader = new GetKVConfigRequestHeader();
        requestHeader.setNamespace(namespace);
        requestHeader.setKey(key);

        RemotingCommand request = RemotingCommand.createRequestCommand(RequestCode.GET_KV_CONFIG, requestHeader);

        RemotingCommand response = this.remotingClient.invokeSync(null, request, timeoutMillis);
        assert response != null;
        switch (response.getCode()) {
            case ResponseCode.SUCCESS: {
                GetKVConfigResponseHeader responseHeader =
                    (GetKVConfigResponseHeader) response.decodeCommandCustomHeader(GetKVConfigResponseHeader.class);
                return responseHeader.getValue();
            }
            default:
                break;
        }

        throw new MQClientException(response.getCode(), response.getRemark());
    }

    public void putKVConfigValue(final String namespace, final String key, final String value, final long timeoutMillis)
        throws RemotingException, MQClientException, InterruptedException {
        PutKVConfigRequestHeader requestHeader = new PutKVConfigRequestHeader();
        requestHeader.setNamespace(namespace);
        requestHeader.setKey(key);
        requestHeader.setValue(value);

        RemotingCommand request = RemotingCommand.createRequestCommand(RequestCode.PUT_KV_CONFIG, requestHeader);

        List<String> nameServerAddressList = this.remotingClient.getNameServerAddressList();
        if (nameServerAddressList != null) {
            RemotingCommand errResponse = null;
            for (String namesrvAddr : nameServerAddressList) {
                RemotingCommand response = this.remotingClient.invokeSync(namesrvAddr, request, timeoutMillis);
                assert response != null;
                switch (response.getCode()) {
                    case ResponseCode.SUCCESS: {
                        break;
                    }
                    default:
                        errResponse = response;
                }
            }

            if (errResponse != null) {
                throw new MQClientException(errResponse.getCode(), errResponse.getRemark());
            }
        }
    }

    public void deleteKVConfigValue(final String namespace, final String key, final long timeoutMillis)
        throws RemotingException, MQClientException, InterruptedException {
        DeleteKVConfigRequestHeader requestHeader = new DeleteKVConfigRequestHeader();
        requestHeader.setNamespace(namespace);
        requestHeader.setKey(key);

        RemotingCommand request = RemotingCommand.createRequestCommand(RequestCode.DELETE_KV_CONFIG, requestHeader);

        List<String> nameServerAddressList = this.remotingClient.getNameServerAddressList();
        if (nameServerAddressList != null) {
            RemotingCommand errResponse = null;
            for (String namesrvAddr : nameServerAddressList) {
                RemotingCommand response = this.remotingClient.invokeSync(namesrvAddr, request, timeoutMillis);
                assert response != null;
                switch (response.getCode()) {
                    case ResponseCode.SUCCESS: {
                        break;
                    }
                    default:
                        errResponse = response;
                }
            }
            if (errResponse != null) {
                throw new MQClientException(errResponse.getCode(), errResponse.getRemark());
            }
        }
    }

    public KVTable getKVListByNamespace(final String namespace, final long timeoutMillis)
        throws RemotingException, MQClientException, InterruptedException {
        GetKVListByNamespaceRequestHeader requestHeader = new GetKVListByNamespaceRequestHeader();
        requestHeader.setNamespace(namespace);

        RemotingCommand request = RemotingCommand.createRequestCommand(RequestCode.GET_KV_LIST_BY_NAMESPACE, requestHeader);

        RemotingCommand response = this.remotingClient.invokeSync(null, request, timeoutMillis);
        assert response != null;
        switch (response.getCode()) {
            case ResponseCode.SUCCESS: {
                return KVTable.decode(response.getBody(), KVTable.class);
            }
            default:
                break;
        }

        throw new MQClientException(response.getCode(), response.getRemark());
    }

    public Map<MessageQueue, Long> invokeBrokerToResetOffset(final String addr, final String topic, final String group,
        final long timestamp, final boolean isForce, final long timeoutMillis)
        throws RemotingException, MQClientException, InterruptedException {
        return invokeBrokerToResetOffset(addr, topic, group, timestamp, isForce, timeoutMillis, false);
    }

    public Map<MessageQueue, Long> invokeBrokerToResetOffset(final String addr, final String topic, final String group,
        final long timestamp, final boolean isForce, final long timeoutMillis, boolean isC)
        throws RemotingException, MQClientException, InterruptedException {
        ResetOffsetRequestHeader requestHeader = new ResetOffsetRequestHeader();
        requestHeader.setTopic(topic);
        requestHeader.setGroup(group);
        requestHeader.setTimestamp(timestamp);
        requestHeader.setForce(isForce);

        RemotingCommand request = RemotingCommand.createRequestCommand(RequestCode.INVOKE_BROKER_TO_RESET_OFFSET, requestHeader);
        if (isC) {
            request.setLanguage(LanguageCode.CPP);
        }

        RemotingCommand response = this.remotingClient.invokeSync(MixAll.brokerVIPChannel(this.clientConfig.isVipChannelEnabled(), addr),
            request, timeoutMillis);
        assert response != null;
        switch (response.getCode()) {
            case ResponseCode.SUCCESS: {
                if (response.getBody() != null) {
                    ResetOffsetBody body = ResetOffsetBody.decode(response.getBody(), ResetOffsetBody.class);
                    return body.getOffsetTable();
                }
            }
            default:
                break;
        }

        throw new MQClientException(response.getCode(), response.getRemark());
    }

    public Map<String, Map<MessageQueue, Long>> invokeBrokerToGetConsumerStatus(final String addr, final String topic, final String group,
                                                                                final String clientAddr, final long timeoutMillis) throws RemotingException, MQClientException, InterruptedException {
        GetConsumerStatusRequestHeader requestHeader = new GetConsumerStatusRequestHeader();
        requestHeader.setTopic(topic);
        requestHeader.setGroup(group);
        requestHeader.setClientAddr(clientAddr);

        RemotingCommand request = RemotingCommand.createRequestCommand(RequestCode.INVOKE_BROKER_TO_GET_CONSUMER_STATUS, requestHeader);

        RemotingCommand response = this.remotingClient.invokeSync(MixAll.brokerVIPChannel(this.clientConfig.isVipChannelEnabled(), addr),
            request, timeoutMillis);
        assert response != null;
        switch (response.getCode()) {
            case ResponseCode.SUCCESS: {
                if (response.getBody() != null) {
                    GetConsumerStatusBody body = GetConsumerStatusBody.decode(response.getBody(), GetConsumerStatusBody.class);
                    return body.getConsumerTable();
                }
            }
            default:
                break;
        }

        throw new MQClientException(response.getCode(), response.getRemark());
    }

    public GroupList queryTopicConsumeByWho(final String addr, final String topic, final long timeoutMillis)
        throws RemotingConnectException, RemotingSendRequestException, RemotingTimeoutException, InterruptedException,
        MQBrokerException {
        QueryTopicConsumeByWhoRequestHeader requestHeader = new QueryTopicConsumeByWhoRequestHeader();
        requestHeader.setTopic(topic);

        RemotingCommand request = RemotingCommand.createRequestCommand(RequestCode.QUERY_TOPIC_CONSUME_BY_WHO, requestHeader);

        RemotingCommand response = this.remotingClient.invokeSync(MixAll.brokerVIPChannel(this.clientConfig.isVipChannelEnabled(), addr),
            request, timeoutMillis);
        switch (response.getCode()) {
            case ResponseCode.SUCCESS: {
                GroupList groupList = GroupList.decode(response.getBody(), GroupList.class);
                return groupList;
            }
            default:
                break;
        }

        throw new MQBrokerException(response.getCode(), response.getRemark());
    }

    public List<QueueTimeSpan> queryConsumeTimeSpan(final String addr, final String topic, final String group, final long timeoutMillis)
        throws RemotingConnectException, RemotingSendRequestException, RemotingTimeoutException, InterruptedException,
        MQBrokerException {
        QueryConsumeTimeSpanRequestHeader requestHeader = new QueryConsumeTimeSpanRequestHeader();
        requestHeader.setTopic(topic);
        requestHeader.setGroup(group);

        RemotingCommand request = RemotingCommand.createRequestCommand(RequestCode.QUERY_CONSUME_TIME_SPAN, requestHeader);

        RemotingCommand response = this.remotingClient.invokeSync(MixAll.brokerVIPChannel(this.clientConfig.isVipChannelEnabled(), addr),
            request, timeoutMillis);
        switch (response.getCode()) {
            case ResponseCode.SUCCESS: {
                QueryConsumeTimeSpanBody consumeTimeSpanBody = GroupList.decode(response.getBody(), QueryConsumeTimeSpanBody.class);
                return consumeTimeSpanBody.getConsumeTimeSpanSet();
            }
            default:
                break;
        }

        throw new MQBrokerException(response.getCode(), response.getRemark());
    }

    public TopicList getTopicsByCluster(final String cluster, final long timeoutMillis)
        throws RemotingException, MQClientException, InterruptedException {
        GetTopicsByClusterRequestHeader requestHeader = new GetTopicsByClusterRequestHeader();
        requestHeader.setCluster(cluster);
        RemotingCommand request = RemotingCommand.createRequestCommand(RequestCode.GET_TOPICS_BY_CLUSTER, requestHeader);

        RemotingCommand response = this.remotingClient.invokeSync(null, request, timeoutMillis);
        assert response != null;
        switch (response.getCode()) {
            case ResponseCode.SUCCESS: {
                byte[] body = response.getBody();
                if (body != null) {
                    TopicList topicList = TopicList.decode(body, TopicList.class);
                    return topicList;
                }
            }
            default:
                break;
        }

        throw new MQClientException(response.getCode(), response.getRemark());
    }

    public void registerMessageFilterClass(final String addr, //
        final String consumerGroup, //
        final String topic, //
        final String className, //
        final int classCRC, //
        final byte[] classBody, //
        final long timeoutMillis) throws RemotingConnectException, RemotingSendRequestException, RemotingTimeoutException,
        InterruptedException, MQBrokerException {
        RegisterMessageFilterClassRequestHeader requestHeader = new RegisterMessageFilterClassRequestHeader();
        requestHeader.setConsumerGroup(consumerGroup);
        requestHeader.setClassName(className);
        requestHeader.setTopic(topic);
        requestHeader.setClassCRC(classCRC);

        RemotingCommand request = RemotingCommand.createRequestCommand(RequestCode.REGISTER_MESSAGE_FILTER_CLASS, requestHeader);
        request.setBody(classBody);
        RemotingCommand response = this.remotingClient.invokeSync(addr, request, timeoutMillis);
        switch (response.getCode()) {
            case ResponseCode.SUCCESS: {
                return;
            }
            default:
                break;
        }

        throw new MQBrokerException(response.getCode(), response.getRemark());
    }

    public TopicList getSystemTopicList(final long timeoutMillis) throws RemotingException, MQClientException, InterruptedException {
        RemotingCommand request = RemotingCommand.createRequestCommand(RequestCode.GET_SYSTEM_TOPIC_LIST_FROM_NS, null);

        RemotingCommand response = this.remotingClient.invokeSync(null, request, timeoutMillis);
        assert response != null;
        switch (response.getCode()) {
            case ResponseCode.SUCCESS: {
                byte[] body = response.getBody();
                if (body != null) {
                    TopicList topicList = TopicList.decode(response.getBody(), TopicList.class);
                    if (topicList.getTopicList() != null && !topicList.getTopicList().isEmpty()
                        && !UtilAll.isBlank(topicList.getBrokerAddr())) {
                        TopicList tmp = getSystemTopicListFromBroker(topicList.getBrokerAddr(), timeoutMillis);
                        if (tmp.getTopicList() != null && !tmp.getTopicList().isEmpty()) {
                            topicList.getTopicList().addAll(tmp.getTopicList());
                        }
                    }
                    return topicList;
                }
            }
            default:
                break;
        }

        throw new MQClientException(response.getCode(), response.getRemark());
    }

    public TopicList getSystemTopicListFromBroker(final String addr, final long timeoutMillis)
        throws RemotingException, MQClientException, InterruptedException {
        RemotingCommand request = RemotingCommand.createRequestCommand(RequestCode.GET_SYSTEM_TOPIC_LIST_FROM_BROKER, null);

        RemotingCommand response = this.remotingClient.invokeSync(MixAll.brokerVIPChannel(this.clientConfig.isVipChannelEnabled(), addr),
            request, timeoutMillis);
        assert response != null;
        switch (response.getCode()) {
            case ResponseCode.SUCCESS: {
                byte[] body = response.getBody();
                if (body != null) {
                    TopicList topicList = TopicList.decode(body, TopicList.class);
                    return topicList;
                }
            }
            default:
                break;
        }

        throw new MQClientException(response.getCode(), response.getRemark());
    }

    public boolean cleanExpiredConsumeQueue(final String addr, long timeoutMillis) throws MQClientException, RemotingConnectException,
        RemotingSendRequestException, RemotingTimeoutException, InterruptedException {
        RemotingCommand request = RemotingCommand.createRequestCommand(RequestCode.CLEAN_EXPIRED_CONSUME_QUEUE, null);
        RemotingCommand response = this.remotingClient.invokeSync(MixAll.brokerVIPChannel(this.clientConfig.isVipChannelEnabled(), addr),
            request, timeoutMillis);
        switch (response.getCode()) {
            case ResponseCode.SUCCESS: {
                return true;
            }
            default:
                break;
        }

        throw new MQClientException(response.getCode(), response.getRemark());
    }

    public boolean cleanUnusedTopicByAddr(final String addr, long timeoutMillis) throws MQClientException, RemotingConnectException,
        RemotingSendRequestException, RemotingTimeoutException, InterruptedException {
        RemotingCommand request = RemotingCommand.createRequestCommand(RequestCode.CLEAN_UNUSED_TOPIC, null);
        RemotingCommand response = this.remotingClient.invokeSync(MixAll.brokerVIPChannel(this.clientConfig.isVipChannelEnabled(), addr),
            request, timeoutMillis);
        switch (response.getCode()) {
            case ResponseCode.SUCCESS: {
                return true;
            }
            default:
                break;
        }

        throw new MQClientException(response.getCode(), response.getRemark());
    }

    public ConsumerRunningInfo getConsumerRunningInfo(final String addr, String consumerGroup, String clientId, boolean jstack,
        final long timeoutMillis) throws RemotingException, MQClientException, InterruptedException {
        GetConsumerRunningInfoRequestHeader requestHeader = new GetConsumerRunningInfoRequestHeader();
        requestHeader.setConsumerGroup(consumerGroup);
        requestHeader.setClientId(clientId);
        requestHeader.setJstackEnable(jstack);

        RemotingCommand request = RemotingCommand.createRequestCommand(RequestCode.GET_CONSUMER_RUNNING_INFO, requestHeader);

        RemotingCommand response = this.remotingClient.invokeSync(MixAll.brokerVIPChannel(this.clientConfig.isVipChannelEnabled(), addr),
            request, timeoutMillis);
        assert response != null;
        switch (response.getCode()) {
            case ResponseCode.SUCCESS: {
                byte[] body = response.getBody();
                if (body != null) {
                    ConsumerRunningInfo info = ConsumerRunningInfo.decode(body, ConsumerRunningInfo.class);
                    return info;
                }
            }
            default:
                break;
        }

        throw new MQClientException(response.getCode(), response.getRemark());
    }

    public ConsumeMessageDirectlyResult consumeMessageDirectly(final String addr, //
        String consumerGroup, //
        String clientId, //
        String msgId, //
        final long timeoutMillis) throws RemotingException, MQClientException, InterruptedException {
        ConsumeMessageDirectlyResultRequestHeader requestHeader = new ConsumeMessageDirectlyResultRequestHeader();
        requestHeader.setConsumerGroup(consumerGroup);
        requestHeader.setClientId(clientId);
        requestHeader.setMsgId(msgId);

        RemotingCommand request = RemotingCommand.createRequestCommand(RequestCode.CONSUME_MESSAGE_DIRECTLY, requestHeader);

        RemotingCommand response = this.remotingClient.invokeSync(MixAll.brokerVIPChannel(this.clientConfig.isVipChannelEnabled(), addr),
            request, timeoutMillis);
        assert response != null;
        switch (response.getCode()) {
            case ResponseCode.SUCCESS: {
                byte[] body = response.getBody();
                if (body != null) {
                    ConsumeMessageDirectlyResult info = ConsumeMessageDirectlyResult.decode(body, ConsumeMessageDirectlyResult.class);
                    return info;
                }
            }
            default:
                break;
        }

        throw new MQClientException(response.getCode(), response.getRemark());
    }

    public Map<Integer, Long> queryCorrectionOffset(final String addr, final String topic, final String group, Set<String> filterGroup,
        long timeoutMillis) throws MQClientException, RemotingConnectException, RemotingSendRequestException, RemotingTimeoutException,
        InterruptedException {
        QueryCorrectionOffsetHeader requestHeader = new QueryCorrectionOffsetHeader();
        requestHeader.setCompareGroup(group);
        requestHeader.setTopic(topic);
        if (filterGroup != null) {
            StringBuilder sb = new StringBuilder();
            String splitter = "";
            for (String s : filterGroup) {
                sb.append(splitter).append(s);
                splitter = ",";
            }
            requestHeader.setFilterGroups(sb.toString());
        }
        RemotingCommand request = RemotingCommand.createRequestCommand(RequestCode.QUERY_CORRECTION_OFFSET, requestHeader);

        RemotingCommand response = this.remotingClient.invokeSync(MixAll.brokerVIPChannel(this.clientConfig.isVipChannelEnabled(), addr),
            request, timeoutMillis);
        assert response != null;
        switch (response.getCode()) {
            case ResponseCode.SUCCESS: {
                if (response.getBody() != null) {
                    QueryCorrectionOffsetBody body = QueryCorrectionOffsetBody.decode(response.getBody(), QueryCorrectionOffsetBody.class);
                    return body.getCorrectionOffsets();
                }
            }
            default:
                break;
        }

        throw new MQClientException(response.getCode(), response.getRemark());
    }

    public TopicList getUnitTopicList(final boolean containRetry, final long timeoutMillis)
        throws RemotingException, MQClientException, InterruptedException {
        RemotingCommand request = RemotingCommand.createRequestCommand(RequestCode.GET_UNIT_TOPIC_LIST, null);

        RemotingCommand response = this.remotingClient.invokeSync(null, request, timeoutMillis);
        assert response != null;
        switch (response.getCode()) {
            case ResponseCode.SUCCESS: {
                byte[] body = response.getBody();
                if (body != null) {
                    TopicList topicList = TopicList.decode(response.getBody(), TopicList.class);
                    if (!containRetry) {
                        Iterator<String> it = topicList.getTopicList().iterator();
                        while (it.hasNext()) {
                            String topic = it.next();
                            if (topic.startsWith(MixAll.RETRY_GROUP_TOPIC_PREFIX))
                                it.remove();
                        }
                    }

                    return topicList;
                }
            }
            default:
                break;
        }

        throw new MQClientException(response.getCode(), response.getRemark());
    }

    public TopicList getHasUnitSubTopicList(final boolean containRetry, final long timeoutMillis)
        throws RemotingException, MQClientException, InterruptedException {
        RemotingCommand request = RemotingCommand.createRequestCommand(RequestCode.GET_HAS_UNIT_SUB_TOPIC_LIST, null);

        RemotingCommand response = this.remotingClient.invokeSync(null, request, timeoutMillis);
        assert response != null;
        switch (response.getCode()) {
            case ResponseCode.SUCCESS: {
                byte[] body = response.getBody();
                if (body != null) {
                    TopicList topicList = TopicList.decode(response.getBody(), TopicList.class);
                    if (!containRetry) {
                        Iterator<String> it = topicList.getTopicList().iterator();
                        while (it.hasNext()) {
                            String topic = it.next();
                            if (topic.startsWith(MixAll.RETRY_GROUP_TOPIC_PREFIX))
                                it.remove();
                        }
                    }
                    return topicList;
                }
            }
            default:
                break;
        }

        throw new MQClientException(response.getCode(), response.getRemark());
    }

    public TopicList getHasUnitSubUnUnitTopicList(final boolean containRetry, final long timeoutMillis)
        throws RemotingException, MQClientException, InterruptedException {
        RemotingCommand request = RemotingCommand.createRequestCommand(RequestCode.GET_HAS_UNIT_SUB_UNUNIT_TOPIC_LIST, null);

        RemotingCommand response = this.remotingClient.invokeSync(null, request, timeoutMillis);
        assert response != null;
        switch (response.getCode()) {
            case ResponseCode.SUCCESS: {
                byte[] body = response.getBody();
                if (body != null) {
                    TopicList topicList = TopicList.decode(response.getBody(), TopicList.class);
                    if (!containRetry) {
                        Iterator<String> it = topicList.getTopicList().iterator();
                        while (it.hasNext()) {
                            String topic = it.next();
                            if (topic.startsWith(MixAll.RETRY_GROUP_TOPIC_PREFIX))
                                it.remove();
                        }
                    }
                    return topicList;
                }
            }
            default:
                break;
        }

        throw new MQClientException(response.getCode(), response.getRemark());
    }

    public void cloneGroupOffset(final String addr, final String srcGroup, final String destGroup, final String topic,
        final boolean isOffline, final long timeoutMillis) throws RemotingException, MQClientException, InterruptedException {
        CloneGroupOffsetRequestHeader requestHeader = new CloneGroupOffsetRequestHeader();
        requestHeader.setSrcGroup(srcGroup);
        requestHeader.setDestGroup(destGroup);
        requestHeader.setTopic(topic);
        requestHeader.setOffline(isOffline);
        RemotingCommand request = RemotingCommand.createRequestCommand(RequestCode.CLONE_GROUP_OFFSET, requestHeader);

        RemotingCommand response = this.remotingClient.invokeSync(MixAll.brokerVIPChannel(this.clientConfig.isVipChannelEnabled(), addr),
            request, timeoutMillis);
        assert response != null;
        switch (response.getCode()) {
            case ResponseCode.SUCCESS: {
                return;
            }
            default:
                break;
        }

        throw new MQClientException(response.getCode(), response.getRemark());
    }

    public BrokerStatsData viewBrokerStatsData(String brokerAddr, String statsName, String statsKey, long timeoutMillis)
        throws MQClientException, RemotingConnectException, RemotingSendRequestException, RemotingTimeoutException,
        InterruptedException {
        ViewBrokerStatsDataRequestHeader requestHeader = new ViewBrokerStatsDataRequestHeader();
        requestHeader.setStatsName(statsName);
        requestHeader.setStatsKey(statsKey);

        RemotingCommand request = RemotingCommand.createRequestCommand(RequestCode.VIEW_BROKER_STATS_DATA, requestHeader);

        RemotingCommand response = this.remotingClient
            .invokeSync(MixAll.brokerVIPChannel(this.clientConfig.isVipChannelEnabled(), brokerAddr), request, timeoutMillis);
        assert response != null;
        switch (response.getCode()) {
            case ResponseCode.SUCCESS: {
                byte[] body = response.getBody();
                if (body != null) {
                    return BrokerStatsData.decode(body, BrokerStatsData.class);
                }
            }
            default:
                break;
        }

        throw new MQClientException(response.getCode(), response.getRemark());
    }

    public Set<String> getClusterList(String topic, long timeoutMillis) throws MQClientException, RemotingConnectException,
        RemotingSendRequestException, RemotingTimeoutException, InterruptedException {
        // todo:jodie
        return Collections.EMPTY_SET;
    }

    public ConsumeStatsList fetchConsumeStatsInBroker(String brokerAddr, boolean isOrder, long timeoutMillis) throws MQClientException,
        RemotingConnectException, RemotingSendRequestException, RemotingTimeoutException, InterruptedException {
        GetConsumeStatsInBrokerHeader requestHeader = new GetConsumeStatsInBrokerHeader();
        requestHeader.setIsOrder(isOrder);

        RemotingCommand request = RemotingCommand.createRequestCommand(RequestCode.GET_BROKER_CONSUME_STATS, requestHeader);

        RemotingCommand response = this.remotingClient
            .invokeSync(MixAll.brokerVIPChannel(this.clientConfig.isVipChannelEnabled(), brokerAddr), request, timeoutMillis);
        assert response != null;
        switch (response.getCode()) {
            case ResponseCode.SUCCESS: {
                byte[] body = response.getBody();
                if (body != null) {
                    return ConsumeStatsList.decode(body, ConsumeStatsList.class);
                }
            }
            default:
                break;
        }

        throw new MQClientException(response.getCode(), response.getRemark());
    }

    public SubscriptionGroupWrapper getAllSubscriptionGroup(final String brokerAddr, long timeoutMillis) throws InterruptedException,
        RemotingTimeoutException, RemotingSendRequestException, RemotingConnectException, MQBrokerException {
        RemotingCommand request = RemotingCommand.createRequestCommand(RequestCode.GET_ALL_SUBSCRIPTION_GROUP_CONFIG, null);
        RemotingCommand response = this.remotingClient
            .invokeSync(MixAll.brokerVIPChannel(this.clientConfig.isVipChannelEnabled(), brokerAddr), request, timeoutMillis);
        assert response != null;
        switch (response.getCode()) {
            case ResponseCode.SUCCESS: {
                return SubscriptionGroupWrapper.decode(response.getBody(), SubscriptionGroupWrapper.class);
            }
            default:
                break;
        }
        throw new MQBrokerException(response.getCode(), response.getRemark());
    }

    public TopicConfigSerializeWrapper getAllTopicConfig(final String addr, long timeoutMillis) throws RemotingConnectException,
        RemotingSendRequestException, RemotingTimeoutException, InterruptedException, MQBrokerException {
        RemotingCommand request = RemotingCommand.createRequestCommand(RequestCode.GET_ALL_TOPIC_CONFIG, null);

        RemotingCommand response = this.remotingClient.invokeSync(MixAll.brokerVIPChannel(this.clientConfig.isVipChannelEnabled(), addr),
            request, timeoutMillis);
        assert response != null;
        switch (response.getCode()) {
            case ResponseCode.SUCCESS: {
                return TopicConfigSerializeWrapper.decode(response.getBody(), TopicConfigSerializeWrapper.class);
            }
            default:
                break;
        }

        throw new MQBrokerException(response.getCode(), response.getRemark());
    }

    public void updateNameServerConfig(final Properties properties, final List<String> nameServers, long timeoutMillis)
        throws UnsupportedEncodingException,
        MQBrokerException, InterruptedException, RemotingTimeoutException, RemotingSendRequestException,
        RemotingConnectException, MQClientException {
        String str = MixAll.properties2String(properties);
        if (str == null || str.length() < 1) {
            return;
        }
        List<String> invokeNameServers = (nameServers == null || nameServers.isEmpty()) ?
            this.remotingClient.getNameServerAddressList() : nameServers;
        if (invokeNameServers == null || invokeNameServers.isEmpty()) {
            return;
        }

        RemotingCommand request = RemotingCommand.createRequestCommand(RequestCode.UPDATE_NAME_SERVER_CONFIG, null);
        request.setBody(str.getBytes(MixAll.DEFAULT_CHARSET));

        RemotingCommand errResponse = null;
        for (String nameServer : invokeNameServers) {
            RemotingCommand response = this.remotingClient.invokeSync(nameServer, request, timeoutMillis);
            assert response != null;
            switch (response.getCode()) {
                case ResponseCode.SUCCESS: {
                    break;
                }
                default:
                    errResponse = response;
            }
        }

        if (errResponse != null) {
            throw new MQClientException(errResponse.getCode(), errResponse.getRemark());
        }
    }

    public Map<String, Properties> getNameServerConfig(final List<String> nameServers, long timeoutMillis)
        throws InterruptedException,
        RemotingTimeoutException, RemotingSendRequestException, RemotingConnectException,
        MQClientException, UnsupportedEncodingException {
        List<String> invokeNameServers = (nameServers == null || nameServers.isEmpty()) ?
            this.remotingClient.getNameServerAddressList() : nameServers;
        if (invokeNameServers == null || invokeNameServers.isEmpty()) {
            return null;
        }

        RemotingCommand request = RemotingCommand.createRequestCommand(RequestCode.GET_NAME_SERVER_CONFIG, null);

        Map<String, Properties> configMap = new HashMap<String, Properties>(4);
        for (String nameServer : invokeNameServers) {
            RemotingCommand response = this.remotingClient.invokeSync(nameServer, request, timeoutMillis);

            assert response != null;

            if (ResponseCode.SUCCESS == response.getCode()) {
                configMap.put(nameServer, MixAll.string2Properties(new String(response.getBody(), MixAll.DEFAULT_CHARSET)));
            } else {
                throw new MQClientException(response.getCode(), response.getRemark());
            }
        }
        return configMap;
    }

    public QueryConsumeQueueResponseBody queryConsumeQueue(final String brokerAddr, final String topic, final int queueId,
                                                   final long index, final int count, final String consumerGroup,
                                                   final long timeoutMillis) throws InterruptedException,
        RemotingTimeoutException, RemotingSendRequestException, RemotingConnectException, MQClientException {

        QueryConsumeQueueRequestHeader requestHeader = new QueryConsumeQueueRequestHeader();
        requestHeader.setTopic(topic);
        requestHeader.setQueueId(queueId);
        requestHeader.setIndex(index);
        requestHeader.setCount(count);
        requestHeader.setConsumerGroup(consumerGroup);

        RemotingCommand request = RemotingCommand.createRequestCommand(RequestCode.QUERY_CONSUME_QUEUE, requestHeader);

        RemotingCommand response = this.remotingClient.invokeSync(MixAll.brokerVIPChannel(this.clientConfig.isVipChannelEnabled(), brokerAddr), request, timeoutMillis);

        assert response != null;

        if (ResponseCode.SUCCESS == response.getCode()) {
            return QueryConsumeQueueResponseBody.decode(response.getBody(), QueryConsumeQueueResponseBody.class);
        }

        throw new MQClientException(response.getCode(), response.getRemark());
    }

    public void checkClientInBroker(final String brokerAddr, final String consumerGroup,
                                    final String clientId, final SubscriptionData subscriptionData,
                                    final long timeoutMillis)
        throws InterruptedException, RemotingTimeoutException, RemotingSendRequestException,
        RemotingConnectException, MQClientException {
        RemotingCommand request = RemotingCommand.createRequestCommand(RequestCode.CHECK_CLIENT_CONFIG, null);

        CheckClientRequestBody requestBody = new CheckClientRequestBody();
        requestBody.setClientId(clientId);
        requestBody.setGroup(consumerGroup);
        requestBody.setSubscriptionData(subscriptionData);

        request.setBody(requestBody.encode());

        RemotingCommand response = this.remotingClient.invokeSync(MixAll.brokerVIPChannel(this.clientConfig.isVipChannelEnabled(), brokerAddr), request, timeoutMillis);

        assert response != null;

        if (ResponseCode.SUCCESS != response.getCode()) {
            throw new MQClientException(response.getCode(), response.getRemark());
        }
    }
}<|MERGE_RESOLUTION|>--- conflicted
+++ resolved
@@ -602,11 +602,7 @@
                         pullCallback.onException(new MQClientException("wait response from " + addr + " timeout :" + responseFuture.getTimeoutMillis() + "ms" + ". Request: " + request,
                             responseFuture.getCause()));
                     } else {
-<<<<<<< HEAD
                         pullCallback.onException(new MQClientException("unknown reason", responseFuture.getCause()));
-=======
-                        pullCallback.onException(new MQClientException("unknown reason. addr: " + addr + ", timeoutMillis: " + timeoutMillis + ". Request: " + request, responseFuture.getCause()));
->>>>>>> 80aac138
                     }
                 }
             }
@@ -851,7 +847,7 @@
         this.remotingClient.invokeOneway(MixAll.brokerVIPChannel(this.clientConfig.isVipChannelEnabled(), addr), request, timeoutMillis);
     }
 
-    public int sendHearbeat(//
+    public int sendHeartbeat(//
         final String addr, //
         final HeartbeatData heartbeatData, //
         final long timeoutMillis//
@@ -915,10 +911,10 @@
         final QueryMessageRequestHeader requestHeader,
         final long timeoutMillis,
         final InvokeCallback invokeCallback,
-        final Boolean isUnqueKey
+        final Boolean isUniqueKey
     ) throws RemotingException, MQBrokerException, InterruptedException {
         RemotingCommand request = RemotingCommand.createRequestCommand(RequestCode.QUERY_MESSAGE, requestHeader);
-        request.addExtField(MixAll.UNIQUE_MSG_QUERY_FLAG, isUnqueKey.toString());
+        request.addExtField(MixAll.UNIQUE_MSG_QUERY_FLAG, isUniqueKey.toString());
         this.remotingClient.invokeAsync(MixAll.brokerVIPChannel(this.clientConfig.isVipChannelEnabled(), addr), request, timeoutMillis,
             invokeCallback);
     }
