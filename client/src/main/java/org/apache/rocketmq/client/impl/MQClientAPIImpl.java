/*
 * Licensed to the Apache Software Foundation (ASF) under one or more
 * contributor license agreements.  See the NOTICE file distributed with
 * this work for additional information regarding copyright ownership.
 * The ASF licenses this file to You under the Apache License, Version 2.0
 * (the "License"); you may not use this file except in compliance with
 * the License.  You may obtain a copy of the License at
 *
 *     http://www.apache.org/licenses/LICENSE-2.0
 *
 * Unless required by applicable law or agreed to in writing, software
 * distributed under the License is distributed on an "AS IS" BASIS,
 * WITHOUT WARRANTIES OR CONDITIONS OF ANY KIND, either express or implied.
 * See the License for the specific language governing permissions and
 * limitations under the License.
 */
package org.apache.rocketmq.client.impl;

import java.io.UnsupportedEncodingException;
import java.lang.reflect.Method;
import java.nio.ByteBuffer;
import java.util.ArrayList;
import java.util.Collections;
import java.util.HashMap;
import java.util.Iterator;
import java.util.List;
import java.util.Map;
import java.util.Properties;
import java.util.Set;
import java.util.concurrent.atomic.AtomicInteger;
import org.apache.rocketmq.client.ClientConfig;
import org.apache.rocketmq.client.consumer.PullCallback;
import org.apache.rocketmq.client.consumer.PullResult;
import org.apache.rocketmq.client.consumer.PullStatus;
import org.apache.rocketmq.client.exception.MQBrokerException;
import org.apache.rocketmq.client.exception.MQClientException;
import org.apache.rocketmq.client.hook.SendMessageContext;
import org.apache.rocketmq.client.impl.consumer.PullResultExt;
import org.apache.rocketmq.client.impl.factory.MQClientInstance;
import org.apache.rocketmq.client.impl.producer.DefaultMQProducerImpl;
import org.apache.rocketmq.client.impl.producer.TopicPublishInfo;
import org.apache.rocketmq.client.log.ClientLogger;
import org.apache.rocketmq.client.producer.SendCallback;
import org.apache.rocketmq.client.producer.SendResult;
import org.apache.rocketmq.client.producer.SendStatus;
import org.apache.rocketmq.common.ClientTracerTimeUtil;
import org.apache.rocketmq.common.MQVersion;
import org.apache.rocketmq.common.MixAll;
import org.apache.rocketmq.common.TopicConfig;
import org.apache.rocketmq.common.TracerTime;
import org.apache.rocketmq.common.UtilAll;
import org.apache.rocketmq.common.admin.ConsumeStats;
import org.apache.rocketmq.common.admin.TopicStatsTable;
import org.apache.rocketmq.common.message.Message;
import org.apache.rocketmq.common.message.MessageBatch;
import org.apache.rocketmq.common.message.MessageClientIDSetter;
import org.apache.rocketmq.common.message.MessageConst;
import org.apache.rocketmq.common.message.MessageDecoder;
import org.apache.rocketmq.common.message.MessageExt;
import org.apache.rocketmq.common.message.MessageQueue;
import org.apache.rocketmq.common.namesrv.TopAddressing;
import org.apache.rocketmq.common.protocol.RequestCode;
import org.apache.rocketmq.common.protocol.ResponseCode;
import org.apache.rocketmq.common.protocol.body.BrokerStatsData;
import org.apache.rocketmq.common.protocol.body.CheckClientRequestBody;
import org.apache.rocketmq.common.protocol.body.ClusterInfo;
import org.apache.rocketmq.common.protocol.body.ConsumeMessageDirectlyResult;
import org.apache.rocketmq.common.protocol.body.ConsumeStatsList;
import org.apache.rocketmq.common.protocol.body.ConsumerConnection;
import org.apache.rocketmq.common.protocol.body.ConsumerRunningInfo;
import org.apache.rocketmq.common.protocol.body.GetConsumerStatusBody;
import org.apache.rocketmq.common.protocol.body.GroupList;
import org.apache.rocketmq.common.protocol.body.KVTable;
import org.apache.rocketmq.common.protocol.body.LockBatchRequestBody;
import org.apache.rocketmq.common.protocol.body.LockBatchResponseBody;
import org.apache.rocketmq.common.protocol.body.ProducerConnection;
import org.apache.rocketmq.common.protocol.body.QueryConsumeQueueResponseBody;
import org.apache.rocketmq.common.protocol.body.QueryConsumeTimeSpanBody;
import org.apache.rocketmq.common.protocol.body.QueryCorrectionOffsetBody;
import org.apache.rocketmq.common.protocol.body.QueueTimeSpan;
import org.apache.rocketmq.common.protocol.body.ResetOffsetBody;
import org.apache.rocketmq.common.protocol.body.SubscriptionGroupWrapper;
import org.apache.rocketmq.common.protocol.body.TopicConfigSerializeWrapper;
import org.apache.rocketmq.common.protocol.body.TopicList;
import org.apache.rocketmq.common.protocol.body.UnlockBatchRequestBody;
import org.apache.rocketmq.common.protocol.header.CloneGroupOffsetRequestHeader;
import org.apache.rocketmq.common.protocol.header.ConsumeMessageDirectlyResultRequestHeader;
import org.apache.rocketmq.common.protocol.header.ConsumerSendMsgBackRequestHeader;
import org.apache.rocketmq.common.protocol.header.CreateTopicRequestHeader;
import org.apache.rocketmq.common.protocol.header.DeleteSubscriptionGroupRequestHeader;
import org.apache.rocketmq.common.protocol.header.DeleteTopicRequestHeader;
import org.apache.rocketmq.common.protocol.header.EndTransactionRequestHeader;
import org.apache.rocketmq.common.protocol.header.GetConsumeStatsInBrokerHeader;
import org.apache.rocketmq.common.protocol.header.GetConsumeStatsRequestHeader;
import org.apache.rocketmq.common.protocol.header.GetConsumerConnectionListRequestHeader;
import org.apache.rocketmq.common.protocol.header.GetConsumerListByGroupRequestHeader;
import org.apache.rocketmq.common.protocol.header.GetConsumerListByGroupResponseBody;
import org.apache.rocketmq.common.protocol.header.GetConsumerRunningInfoRequestHeader;
import org.apache.rocketmq.common.protocol.header.GetConsumerStatusRequestHeader;
import org.apache.rocketmq.common.protocol.header.GetEarliestMsgStoretimeRequestHeader;
import org.apache.rocketmq.common.protocol.header.GetEarliestMsgStoretimeResponseHeader;
import org.apache.rocketmq.common.protocol.header.GetMaxOffsetRequestHeader;
import org.apache.rocketmq.common.protocol.header.GetMaxOffsetResponseHeader;
import org.apache.rocketmq.common.protocol.header.GetMinOffsetRequestHeader;
import org.apache.rocketmq.common.protocol.header.GetMinOffsetResponseHeader;
import org.apache.rocketmq.common.protocol.header.GetProducerConnectionListRequestHeader;
import org.apache.rocketmq.common.protocol.header.GetTopicStatsInfoRequestHeader;
import org.apache.rocketmq.common.protocol.header.GetTopicsByClusterRequestHeader;
import org.apache.rocketmq.common.protocol.header.PullMessageRequestHeader;
import org.apache.rocketmq.common.protocol.header.PullMessageResponseHeader;
import org.apache.rocketmq.common.protocol.header.QueryConsumeQueueRequestHeader;
import org.apache.rocketmq.common.protocol.header.QueryConsumeTimeSpanRequestHeader;
import org.apache.rocketmq.common.protocol.header.QueryConsumerOffsetRequestHeader;
import org.apache.rocketmq.common.protocol.header.QueryConsumerOffsetResponseHeader;
import org.apache.rocketmq.common.protocol.header.QueryCorrectionOffsetHeader;
import org.apache.rocketmq.common.protocol.header.QueryMessageRequestHeader;
import org.apache.rocketmq.common.protocol.header.QueryTopicConsumeByWhoRequestHeader;
import org.apache.rocketmq.common.protocol.header.QueryTracerTimeRequestHeader;
import org.apache.rocketmq.common.protocol.header.ResetOffsetRequestHeader;
import org.apache.rocketmq.common.protocol.header.SearchOffsetRequestHeader;
import org.apache.rocketmq.common.protocol.header.SearchOffsetResponseHeader;
import org.apache.rocketmq.common.protocol.header.SendMessageRequestHeader;
import org.apache.rocketmq.common.protocol.header.SendMessageRequestHeaderV2;
import org.apache.rocketmq.common.protocol.header.SendMessageResponseHeader;
import org.apache.rocketmq.common.protocol.header.UnregisterClientRequestHeader;
import org.apache.rocketmq.common.protocol.header.UpdateConsumerOffsetRequestHeader;
import org.apache.rocketmq.common.protocol.header.ViewBrokerStatsDataRequestHeader;
import org.apache.rocketmq.common.protocol.header.ViewMessageRequestHeader;
import org.apache.rocketmq.common.protocol.header.filtersrv.RegisterMessageFilterClassRequestHeader;
import org.apache.rocketmq.common.protocol.header.namesrv.DeleteKVConfigRequestHeader;
import org.apache.rocketmq.common.protocol.header.namesrv.GetKVConfigRequestHeader;
import org.apache.rocketmq.common.protocol.header.namesrv.GetKVConfigResponseHeader;
import org.apache.rocketmq.common.protocol.header.namesrv.GetKVListByNamespaceRequestHeader;
import org.apache.rocketmq.common.protocol.header.namesrv.GetRouteInfoRequestHeader;
import org.apache.rocketmq.common.protocol.header.namesrv.PutKVConfigRequestHeader;
import org.apache.rocketmq.common.protocol.header.namesrv.WipeWritePermOfBrokerRequestHeader;
import org.apache.rocketmq.common.protocol.header.namesrv.WipeWritePermOfBrokerResponseHeader;
import org.apache.rocketmq.common.protocol.heartbeat.HeartbeatData;
import org.apache.rocketmq.common.protocol.heartbeat.SubscriptionData;
import org.apache.rocketmq.common.protocol.route.TopicRouteData;
import org.apache.rocketmq.common.subscription.SubscriptionGroupConfig;
import org.apache.rocketmq.remoting.InvokeCallback;
import org.apache.rocketmq.remoting.RPCHook;
import org.apache.rocketmq.remoting.RemotingClient;
import org.apache.rocketmq.remoting.exception.RemotingCommandException;
import org.apache.rocketmq.remoting.exception.RemotingConnectException;
import org.apache.rocketmq.remoting.exception.RemotingException;
import org.apache.rocketmq.remoting.exception.RemotingSendRequestException;
import org.apache.rocketmq.remoting.exception.RemotingTimeoutException;
import org.apache.rocketmq.remoting.exception.RemotingTooMuchRequestException;
import org.apache.rocketmq.remoting.netty.NettyClientConfig;
import org.apache.rocketmq.remoting.netty.NettyRemotingClient;
import org.apache.rocketmq.remoting.netty.ResponseFuture;
import org.apache.rocketmq.remoting.protocol.LanguageCode;
import org.apache.rocketmq.remoting.protocol.RemotingCommand;
import org.apache.rocketmq.remoting.protocol.RemotingSerializable;
import org.slf4j.Logger;

public class MQClientAPIImpl {

    private final static Logger log = ClientLogger.getLog();
    public static boolean sendSmartMsg =
        Boolean.parseBoolean(System.getProperty("org.apache.rocketmq.client.sendSmartMsg", "true"));

    static {
        System.setProperty(RemotingCommand.REMOTING_VERSION_KEY, Integer.toString(MQVersion.CURRENT_VERSION));
    }

    private final RemotingClient remotingClient;
    private final TopAddressing topAddressing;
    private final ClientRemotingProcessor clientRemotingProcessor;
    private String nameSrvAddr = null;
    private ClientConfig clientConfig;

    public MQClientAPIImpl(final NettyClientConfig nettyClientConfig,
        final ClientRemotingProcessor clientRemotingProcessor,
        RPCHook rpcHook, final ClientConfig clientConfig) {
        this.clientConfig = clientConfig;
        topAddressing = new TopAddressing(MixAll.getWSAddr(), clientConfig.getUnitName());
        this.remotingClient = new NettyRemotingClient(nettyClientConfig, null);
        this.clientRemotingProcessor = clientRemotingProcessor;

        this.remotingClient.registerRPCHook(rpcHook);
        this.remotingClient.registerProcessor(RequestCode.CHECK_TRANSACTION_STATE, this.clientRemotingProcessor, null);

        this.remotingClient.registerProcessor(RequestCode.NOTIFY_CONSUMER_IDS_CHANGED, this.clientRemotingProcessor, null);

        this.remotingClient.registerProcessor(RequestCode.RESET_CONSUMER_CLIENT_OFFSET, this.clientRemotingProcessor, null);

        this.remotingClient.registerProcessor(RequestCode.GET_CONSUMER_STATUS_FROM_CLIENT, this.clientRemotingProcessor, null);

        this.remotingClient.registerProcessor(RequestCode.GET_CONSUMER_RUNNING_INFO, this.clientRemotingProcessor, null);

        this.remotingClient.registerProcessor(RequestCode.CONSUME_MESSAGE_DIRECTLY, this.clientRemotingProcessor, null);
    }

    public List<String> getNameServerAddressList() {
        return this.remotingClient.getNameServerAddressList();
    }

    public RemotingClient getRemotingClient() {
        return remotingClient;
    }

    public String fetchNameServerAddr() {
        try {
            String addrs = this.topAddressing.fetchNSAddr();
            if (addrs != null) {
                if (!addrs.equals(this.nameSrvAddr)) {
                    log.info("name server address changed, old=" + this.nameSrvAddr + ", new=" + addrs);
                    this.updateNameServerAddressList(addrs);
                    this.nameSrvAddr = addrs;
                    return nameSrvAddr;
                }
            }
        } catch (Exception e) {
            log.error("fetchNameServerAddr Exception", e);
        }
        return nameSrvAddr;
    }

    public void updateNameServerAddressList(final String addrs) {
        List<String> lst = new ArrayList<String>();
        String[] addrArray = addrs.split(";");
        for (String addr : addrArray) {
            lst.add(addr);
        }

        this.remotingClient.updateNameServerAddressList(lst);
    }

    public void start() {
        this.remotingClient.start();
    }

    public void shutdown() {
        this.remotingClient.shutdown();
    }

    public void createSubscriptionGroup(final String addr, final SubscriptionGroupConfig config,
        final long timeoutMillis)
        throws RemotingException, MQBrokerException, InterruptedException, MQClientException {
        RemotingCommand request = RemotingCommand.createRequestCommand(RequestCode.UPDATE_AND_CREATE_SUBSCRIPTIONGROUP, null);

        byte[] body = RemotingSerializable.encode(config);
        request.setBody(body);

        RemotingCommand response = this.remotingClient.invokeSync(MixAll.brokerVIPChannel(this.clientConfig.isVipChannelEnabled(), addr),
            request, timeoutMillis);
        assert response != null;
        switch (response.getCode()) {
            case ResponseCode.SUCCESS: {
                return;
            }
            default:
                break;
        }

        throw new MQClientException(response.getCode(), response.getRemark());

    }

    public void createTopic(final String addr, final String defaultTopic, final TopicConfig topicConfig,
        final long timeoutMillis)
        throws RemotingException, MQBrokerException, InterruptedException, MQClientException {
        CreateTopicRequestHeader requestHeader = new CreateTopicRequestHeader();
        requestHeader.setTopic(topicConfig.getTopicName());
        requestHeader.setDefaultTopic(defaultTopic);
        requestHeader.setReadQueueNums(topicConfig.getReadQueueNums());
        requestHeader.setWriteQueueNums(topicConfig.getWriteQueueNums());
        requestHeader.setPerm(topicConfig.getPerm());
        requestHeader.setTopicFilterType(topicConfig.getTopicFilterType().name());
        requestHeader.setTopicSysFlag(topicConfig.getTopicSysFlag());
        requestHeader.setOrder(topicConfig.isOrder());

        RemotingCommand request = RemotingCommand.createRequestCommand(RequestCode.UPDATE_AND_CREATE_TOPIC, requestHeader);

        RemotingCommand response = this.remotingClient.invokeSync(MixAll.brokerVIPChannel(this.clientConfig.isVipChannelEnabled(), addr),
            request, timeoutMillis);
        assert response != null;
        switch (response.getCode()) {
            case ResponseCode.SUCCESS: {
                return;
            }
            default:
                break;
        }

        throw new MQClientException(response.getCode(), response.getRemark());
    }

    public SendResult sendMessage(
        final String addr,
        final String brokerName,
        final Message msg,
        final SendMessageRequestHeader requestHeader,
        final long timeoutMillis,
        final CommunicationMode communicationMode,
        final SendMessageContext context,
        final DefaultMQProducerImpl producer
    ) throws RemotingException, MQBrokerException, InterruptedException {
        return sendMessage(addr, brokerName, msg, requestHeader, timeoutMillis, communicationMode, null, null, null, 0, context, producer);
    }

    public SendResult sendMessage(
        final String addr,
        final String brokerName,
        final Message msg,
        final SendMessageRequestHeader requestHeader,
        final long timeoutMillis,
        final CommunicationMode communicationMode,
        final SendCallback sendCallback,
        final TopicPublishInfo topicPublishInfo,
        final MQClientInstance instance,
        final int retryTimesWhenSendFailed,
        final SendMessageContext context,
        final DefaultMQProducerImpl producer
    ) throws RemotingException, MQBrokerException, InterruptedException {
        RemotingCommand request = null;
        if (sendSmartMsg || msg instanceof MessageBatch) {
            SendMessageRequestHeaderV2 requestHeaderV2 = SendMessageRequestHeaderV2.createSendMessageRequestHeaderV2(requestHeader);
            request = RemotingCommand.createRequestCommand(msg instanceof MessageBatch ? RequestCode.SEND_BATCH_MESSAGE : RequestCode.SEND_MESSAGE_V2, requestHeaderV2);
        } else {
            request = RemotingCommand.createRequestCommand(RequestCode.SEND_MESSAGE, requestHeader);
        }

        tracerTimeIfNecessary(msg, MessageConst.MESSAGE_SEND_TIME);

        request.setBody(msg.getBody());

        switch (communicationMode) {
            case ONEWAY:
                this.remotingClient.invokeOneway(addr, request, timeoutMillis);
                return null;
            case ASYNC:
                final AtomicInteger times = new AtomicInteger();
                this.sendMessageAsync(addr, brokerName, msg, timeoutMillis, request, sendCallback, topicPublishInfo, instance,
                    retryTimesWhenSendFailed, times, context, producer);
                return null;
            case SYNC:
                return this.sendMessageSync(addr, brokerName, msg, timeoutMillis, request);
            default:
                assert false;
                break;
        }

        return null;
    }

<<<<<<< HEAD
    private void tracerTimeIfNecessary(Message msg, String propertyKey) {
        if (ClientTracerTimeUtil.isEnableTracerTime()) {
            try {
                Method putPropertyMethod = msg.getClass().getDeclaredMethod("putProperty", String.class, String.class);
                putPropertyMethod.setAccessible(true);
                putPropertyMethod.invoke(msg, propertyKey, String.valueOf(System.currentTimeMillis()));
            } catch (Exception e) {
            }
        }
    }

=======
>>>>>>> ca14a2d4
    private SendResult sendMessageSync(
        final String addr,
        final String brokerName,
        final Message msg,
        final long timeoutMillis,
        final RemotingCommand request
    ) throws RemotingException, MQBrokerException, InterruptedException {
        RemotingCommand response = this.remotingClient.invokeSync(addr, request, timeoutMillis);
        assert response != null;
        return this.processSendResponse(brokerName, msg, response);
    }

    private void sendMessageAsync(
        final String addr,
        final String brokerName,
        final Message msg,
        final long timeoutMillis,
        final RemotingCommand request,
        final SendCallback sendCallback,
        final TopicPublishInfo topicPublishInfo,
        final MQClientInstance instance,
        final int retryTimesWhenSendFailed,
        final AtomicInteger times,
        final SendMessageContext context,
        final DefaultMQProducerImpl producer
    ) throws InterruptedException, RemotingException {
        this.remotingClient.invokeAsync(addr, request, timeoutMillis, new InvokeCallback() {
            @Override
            public void operationComplete(ResponseFuture responseFuture) {
                RemotingCommand response = responseFuture.getResponseCommand();
                if (null == sendCallback && response != null) {

                    try {
                        SendResult sendResult = MQClientAPIImpl.this.processSendResponse(brokerName, msg, response);
                        if (context != null && sendResult != null) {
                            context.setSendResult(sendResult);
                            context.getProducer().executeSendMessageHookAfter(context);
                        }
                    } catch (Throwable e) {
                    }

                    producer.updateFaultItem(brokerName, System.currentTimeMillis() - responseFuture.getBeginTimestamp(), false);
                    return;
                }

                if (response != null) {
                    try {
                        SendResult sendResult = MQClientAPIImpl.this.processSendResponse(brokerName, msg, response);
                        assert sendResult != null;
                        if (context != null) {
                            context.setSendResult(sendResult);
                            context.getProducer().executeSendMessageHookAfter(context);
                        }

                        try {
                            sendCallback.onSuccess(sendResult);
                        } catch (Throwable e) {
                        }

                        producer.updateFaultItem(brokerName, System.currentTimeMillis() - responseFuture.getBeginTimestamp(), false);
                    } catch (Exception e) {
                        producer.updateFaultItem(brokerName, System.currentTimeMillis() - responseFuture.getBeginTimestamp(), true);
                        onExceptionImpl(brokerName, msg, 0L, request, sendCallback, topicPublishInfo, instance,
                            retryTimesWhenSendFailed, times, e, context, false, producer);
                    }
                } else {
                    producer.updateFaultItem(brokerName, System.currentTimeMillis() - responseFuture.getBeginTimestamp(), true);
                    if (!responseFuture.isSendRequestOK()) {
                        MQClientException ex = new MQClientException("send request failed", responseFuture.getCause());
                        onExceptionImpl(brokerName, msg, 0L, request, sendCallback, topicPublishInfo, instance,
                            retryTimesWhenSendFailed, times, ex, context, true, producer);
                    } else if (responseFuture.isTimeout()) {
                        MQClientException ex = new MQClientException("wait response timeout " + responseFuture.getTimeoutMillis() + "ms",
                            responseFuture.getCause());
                        onExceptionImpl(brokerName, msg, 0L, request, sendCallback, topicPublishInfo, instance,
                            retryTimesWhenSendFailed, times, ex, context, true, producer);
                    } else {
                        MQClientException ex = new MQClientException("unknow reseaon", responseFuture.getCause());
                        onExceptionImpl(brokerName, msg, 0L, request, sendCallback, topicPublishInfo, instance,
                            retryTimesWhenSendFailed, times, ex, context, true, producer);
                    }
                }
            }
        });
    }

    private void onExceptionImpl(final String brokerName,
        final Message msg,
        final long timeoutMillis,
        final RemotingCommand request,
        final SendCallback sendCallback,
        final TopicPublishInfo topicPublishInfo,
        final MQClientInstance instance,
        final int timesTotal,
        final AtomicInteger curTimes,
        final Exception e,
        final SendMessageContext context,
        final boolean needRetry,
        final DefaultMQProducerImpl producer
    ) {
        int tmp = curTimes.incrementAndGet();
        if (needRetry && tmp <= timesTotal) {
            String retryBrokerName = brokerName;//by default, it will send to the same broker
            if (topicPublishInfo != null) { //select one message queue accordingly, in order to determine which broker to send
                MessageQueue mqChosen = producer.selectOneMessageQueue(topicPublishInfo, brokerName);
                retryBrokerName = mqChosen.getBrokerName();
            }
            String addr = instance.findBrokerAddressInPublish(retryBrokerName);
            log.info("async send msg by retry {} times. topic={}, brokerAddr={}, brokerName={}", tmp, msg.getTopic(), addr,
                retryBrokerName);
            try {
                request.setOpaque(RemotingCommand.createNewRequestId());
                sendMessageAsync(addr, retryBrokerName, msg, timeoutMillis, request, sendCallback, topicPublishInfo, instance,
                    timesTotal, curTimes, context, producer);
            } catch (InterruptedException e1) {
                onExceptionImpl(retryBrokerName, msg, timeoutMillis, request, sendCallback, topicPublishInfo, instance, timesTotal, curTimes, e1,
                    context, false, producer);
            } catch (RemotingConnectException e1) {
                producer.updateFaultItem(brokerName, 3000, true);
                onExceptionImpl(retryBrokerName, msg, timeoutMillis, request, sendCallback, topicPublishInfo, instance, timesTotal, curTimes, e1,
                    context, true, producer);
            } catch (RemotingTooMuchRequestException e1) {
                onExceptionImpl(retryBrokerName, msg, timeoutMillis, request, sendCallback, topicPublishInfo, instance, timesTotal, curTimes, e1,
                    context, false, producer);
            } catch (RemotingException e1) {
                producer.updateFaultItem(brokerName, 3000, true);
                onExceptionImpl(retryBrokerName, msg, timeoutMillis, request, sendCallback, topicPublishInfo, instance, timesTotal, curTimes, e1,
                    context, true, producer);
            }
        } else {

            if (context != null) {
                context.setException(e);
                context.getProducer().executeSendMessageHookAfter(context);
            }

            try {
                sendCallback.onException(e);
            } catch (Exception ignored) {
            }
        }
    }

    private SendResult processSendResponse(
        final String brokerName,
        final Message msg,
        final RemotingCommand response
    ) throws MQBrokerException, RemotingCommandException {
        switch (response.getCode()) {
            case ResponseCode.FLUSH_DISK_TIMEOUT:
            case ResponseCode.FLUSH_SLAVE_TIMEOUT:
            case ResponseCode.SLAVE_NOT_AVAILABLE: {
            }
            case ResponseCode.SUCCESS: {
                SendStatus sendStatus = SendStatus.SEND_OK;
                switch (response.getCode()) {
                    case ResponseCode.FLUSH_DISK_TIMEOUT:
                        sendStatus = SendStatus.FLUSH_DISK_TIMEOUT;
                        break;
                    case ResponseCode.FLUSH_SLAVE_TIMEOUT:
                        sendStatus = SendStatus.FLUSH_SLAVE_TIMEOUT;
                        break;
                    case ResponseCode.SLAVE_NOT_AVAILABLE:
                        sendStatus = SendStatus.SLAVE_NOT_AVAILABLE;
                        break;
                    case ResponseCode.SUCCESS:
                        sendStatus = SendStatus.SEND_OK;
                        break;
                    default:
                        assert false;
                        break;
                }

                tracerTimeIfNecessary(msg, MessageConst.RECEIVE_SEND_ACK_TIME);

                SendMessageResponseHeader responseHeader =
                    (SendMessageResponseHeader) response.decodeCommandCustomHeader(SendMessageResponseHeader.class);

                MessageQueue messageQueue = new MessageQueue(msg.getTopic(), brokerName, responseHeader.getQueueId());

                String uniqMsgId = MessageClientIDSetter.getUniqID(msg);
                if (msg instanceof MessageBatch) {
                    StringBuilder sb = new StringBuilder();
                    for (Message message : (MessageBatch) msg) {
                        sb.append(sb.length() == 0 ? "" : ",").append(MessageClientIDSetter.getUniqID(message));
                    }
                    uniqMsgId = sb.toString();
                }
                SendResult sendResult = new SendResult(sendStatus,
                    uniqMsgId,
                    responseHeader.getMsgId(), messageQueue, responseHeader.getQueueOffset());
                sendResult.setTransactionId(responseHeader.getTransactionId());
                String regionId = response.getExtFields().get(MessageConst.PROPERTY_MSG_REGION);
                String traceOn = response.getExtFields().get(MessageConst.PROPERTY_TRACE_SWITCH);
                if (regionId == null || regionId.isEmpty()) {
                    regionId = MixAll.DEFAULT_TRACE_REGION_ID;
                }
                if (traceOn != null && traceOn.equals("false")) {
                    sendResult.setTraceOn(false);
                } else {
                    sendResult.setTraceOn(true);
                }
                sendResult.setRegionId(regionId);
                return sendResult;
            }
            default:
                break;
        }

        throw new MQBrokerException(response.getCode(), response.getRemark());
    }

    public PullResult pullMessage(
        final String addr,
        final PullMessageRequestHeader requestHeader,
        final long timeoutMillis,
        final CommunicationMode communicationMode,
        final PullCallback pullCallback
    ) throws RemotingException, MQBrokerException, InterruptedException {
        RemotingCommand request = RemotingCommand.createRequestCommand(RequestCode.PULL_MESSAGE, requestHeader);

        switch (communicationMode) {
            case ONEWAY:
                assert false;
                return null;
            case ASYNC:
                this.pullMessageAsync(addr, request, timeoutMillis, pullCallback);
                return null;
            case SYNC:
                return this.pullMessageSync(addr, request, timeoutMillis);
            default:
                assert false;
                break;
        }

        return null;
    }

    private void pullMessageAsync(
        final String addr,
        final RemotingCommand request,
        final long timeoutMillis,
        final PullCallback pullCallback
    ) throws RemotingException, InterruptedException {
        this.remotingClient.invokeAsync(addr, request, timeoutMillis, new InvokeCallback() {
            @Override
            public void operationComplete(ResponseFuture responseFuture) {
                RemotingCommand response = responseFuture.getResponseCommand();
                if (response != null) {
                    try {
                        PullResult pullResult = MQClientAPIImpl.this.processPullResponse(response);
                        assert pullResult != null;
                        pullCallback.onSuccess(pullResult);
                    } catch (Exception e) {
                        pullCallback.onException(e);
                    }
                } else {
                    if (!responseFuture.isSendRequestOK()) {
                        pullCallback.onException(new MQClientException("send request failed to " + addr + ". Request: " + request, responseFuture.getCause()));
                    } else if (responseFuture.isTimeout()) {
                        pullCallback.onException(new MQClientException("wait response from " + addr + " timeout :" + responseFuture.getTimeoutMillis() + "ms" + ". Request: " + request,
                            responseFuture.getCause()));
                    } else {
                        pullCallback.onException(new MQClientException("unknown reason. addr: " + addr + ", timeoutMillis: " + timeoutMillis + ". Request: " + request, responseFuture.getCause()));
                    }
                }
            }
        });
    }

    private PullResult pullMessageSync(
        final String addr,
        final RemotingCommand request,
        final long timeoutMillis
    ) throws RemotingException, InterruptedException, MQBrokerException {
        RemotingCommand response = this.remotingClient.invokeSync(addr, request, timeoutMillis);
        assert response != null;
        return this.processPullResponse(response);
    }

    private PullResult processPullResponse(
        final RemotingCommand response) throws MQBrokerException, RemotingCommandException {
        PullStatus pullStatus = PullStatus.NO_NEW_MSG;
        switch (response.getCode()) {
            case ResponseCode.SUCCESS:
                pullStatus = PullStatus.FOUND;
                break;
            case ResponseCode.PULL_NOT_FOUND:
                pullStatus = PullStatus.NO_NEW_MSG;
                break;
            case ResponseCode.PULL_RETRY_IMMEDIATELY:
                pullStatus = PullStatus.NO_MATCHED_MSG;
                break;
            case ResponseCode.PULL_OFFSET_MOVED:
                pullStatus = PullStatus.OFFSET_ILLEGAL;
                break;

            default:
                throw new MQBrokerException(response.getCode(), response.getRemark());
        }

        PullMessageResponseHeader responseHeader =
            (PullMessageResponseHeader) response.decodeCommandCustomHeader(PullMessageResponseHeader.class);

        return new PullResultExt(pullStatus, responseHeader.getNextBeginOffset(), responseHeader.getMinOffset(),
            responseHeader.getMaxOffset(), null, responseHeader.getSuggestWhichBrokerId(), response.getBody());
    }

    public MessageExt viewMessage(final String addr, final long phyoffset, final long timeoutMillis)
        throws RemotingException, MQBrokerException, InterruptedException {
        ViewMessageRequestHeader requestHeader = new ViewMessageRequestHeader();
        requestHeader.setOffset(phyoffset);
        RemotingCommand request = RemotingCommand.createRequestCommand(RequestCode.VIEW_MESSAGE_BY_ID, requestHeader);

        RemotingCommand response = this.remotingClient.invokeSync(MixAll.brokerVIPChannel(this.clientConfig.isVipChannelEnabled(), addr),
            request, timeoutMillis);
        assert response != null;
        switch (response.getCode()) {
            case ResponseCode.SUCCESS: {
                ByteBuffer byteBuffer = ByteBuffer.wrap(response.getBody());
                MessageExt messageExt = MessageDecoder.clientDecode(byteBuffer, true);
                return messageExt;
            }
            default:
                break;
        }

        throw new MQBrokerException(response.getCode(), response.getRemark());
    }

    public long searchOffset(final String addr, final String topic, final int queueId, final long timestamp,
        final long timeoutMillis)
        throws RemotingException, MQBrokerException, InterruptedException {
        SearchOffsetRequestHeader requestHeader = new SearchOffsetRequestHeader();
        requestHeader.setTopic(topic);
        requestHeader.setQueueId(queueId);
        requestHeader.setTimestamp(timestamp);
        RemotingCommand request = RemotingCommand.createRequestCommand(RequestCode.SEARCH_OFFSET_BY_TIMESTAMP, requestHeader);

        RemotingCommand response = this.remotingClient.invokeSync(MixAll.brokerVIPChannel(this.clientConfig.isVipChannelEnabled(), addr),
            request, timeoutMillis);
        assert response != null;
        switch (response.getCode()) {
            case ResponseCode.SUCCESS: {
                SearchOffsetResponseHeader responseHeader =
                    (SearchOffsetResponseHeader) response.decodeCommandCustomHeader(SearchOffsetResponseHeader.class);
                return responseHeader.getOffset();
            }
            default:
                break;
        }

        throw new MQBrokerException(response.getCode(), response.getRemark());
    }

    public long getMaxOffset(final String addr, final String topic, final int queueId, final long timeoutMillis)
        throws RemotingException, MQBrokerException, InterruptedException {
        GetMaxOffsetRequestHeader requestHeader = new GetMaxOffsetRequestHeader();
        requestHeader.setTopic(topic);
        requestHeader.setQueueId(queueId);
        RemotingCommand request = RemotingCommand.createRequestCommand(RequestCode.GET_MAX_OFFSET, requestHeader);

        RemotingCommand response = this.remotingClient.invokeSync(MixAll.brokerVIPChannel(this.clientConfig.isVipChannelEnabled(), addr),
            request, timeoutMillis);
        assert response != null;
        switch (response.getCode()) {
            case ResponseCode.SUCCESS: {
                GetMaxOffsetResponseHeader responseHeader =
                    (GetMaxOffsetResponseHeader) response.decodeCommandCustomHeader(GetMaxOffsetResponseHeader.class);

                return responseHeader.getOffset();
            }
            default:
                break;
        }

        throw new MQBrokerException(response.getCode(), response.getRemark());
    }

    public List<String> getConsumerIdListByGroup(
        final String addr,
        final String consumerGroup,
        final long timeoutMillis) throws RemotingConnectException, RemotingSendRequestException, RemotingTimeoutException,
        MQBrokerException, InterruptedException {
        GetConsumerListByGroupRequestHeader requestHeader = new GetConsumerListByGroupRequestHeader();
        requestHeader.setConsumerGroup(consumerGroup);
        RemotingCommand request = RemotingCommand.createRequestCommand(RequestCode.GET_CONSUMER_LIST_BY_GROUP, requestHeader);

        RemotingCommand response = this.remotingClient.invokeSync(MixAll.brokerVIPChannel(this.clientConfig.isVipChannelEnabled(), addr),
            request, timeoutMillis);
        assert response != null;
        switch (response.getCode()) {
            case ResponseCode.SUCCESS: {
                if (response.getBody() != null) {
                    GetConsumerListByGroupResponseBody body =
                        GetConsumerListByGroupResponseBody.decode(response.getBody(), GetConsumerListByGroupResponseBody.class);
                    return body.getConsumerIdList();
                }
            }
            default:
                break;
        }

        throw new MQBrokerException(response.getCode(), response.getRemark());
    }

    public long getMinOffset(final String addr, final String topic, final int queueId, final long timeoutMillis)
        throws RemotingException, MQBrokerException, InterruptedException {
        GetMinOffsetRequestHeader requestHeader = new GetMinOffsetRequestHeader();
        requestHeader.setTopic(topic);
        requestHeader.setQueueId(queueId);
        RemotingCommand request = RemotingCommand.createRequestCommand(RequestCode.GET_MIN_OFFSET, requestHeader);

        RemotingCommand response = this.remotingClient.invokeSync(MixAll.brokerVIPChannel(this.clientConfig.isVipChannelEnabled(), addr),
            request, timeoutMillis);
        assert response != null;
        switch (response.getCode()) {
            case ResponseCode.SUCCESS: {
                GetMinOffsetResponseHeader responseHeader =
                    (GetMinOffsetResponseHeader) response.decodeCommandCustomHeader(GetMinOffsetResponseHeader.class);

                return responseHeader.getOffset();
            }
            default:
                break;
        }

        throw new MQBrokerException(response.getCode(), response.getRemark());
    }

    public long getEarliestMsgStoretime(final String addr, final String topic, final int queueId,
        final long timeoutMillis)
        throws RemotingException, MQBrokerException, InterruptedException {
        GetEarliestMsgStoretimeRequestHeader requestHeader = new GetEarliestMsgStoretimeRequestHeader();
        requestHeader.setTopic(topic);
        requestHeader.setQueueId(queueId);
        RemotingCommand request = RemotingCommand.createRequestCommand(RequestCode.GET_EARLIEST_MSG_STORETIME, requestHeader);

        RemotingCommand response = this.remotingClient.invokeSync(MixAll.brokerVIPChannel(this.clientConfig.isVipChannelEnabled(), addr),
            request, timeoutMillis);
        assert response != null;
        switch (response.getCode()) {
            case ResponseCode.SUCCESS: {
                GetEarliestMsgStoretimeResponseHeader responseHeader =
                    (GetEarliestMsgStoretimeResponseHeader) response.decodeCommandCustomHeader(GetEarliestMsgStoretimeResponseHeader.class);

                return responseHeader.getTimestamp();
            }
            default:
                break;
        }

        throw new MQBrokerException(response.getCode(), response.getRemark());
    }

    public long queryConsumerOffset(
        final String addr,
        final QueryConsumerOffsetRequestHeader requestHeader,
        final long timeoutMillis
    ) throws RemotingException, MQBrokerException, InterruptedException {
        RemotingCommand request = RemotingCommand.createRequestCommand(RequestCode.QUERY_CONSUMER_OFFSET, requestHeader);

        RemotingCommand response = this.remotingClient.invokeSync(MixAll.brokerVIPChannel(this.clientConfig.isVipChannelEnabled(), addr),
            request, timeoutMillis);
        assert response != null;
        switch (response.getCode()) {
            case ResponseCode.SUCCESS: {
                QueryConsumerOffsetResponseHeader responseHeader =
                    (QueryConsumerOffsetResponseHeader) response.decodeCommandCustomHeader(QueryConsumerOffsetResponseHeader.class);

                return responseHeader.getOffset();
            }
            default:
                break;
        }

        throw new MQBrokerException(response.getCode(), response.getRemark());
    }

    public void updateConsumerOffset(
        final String addr,
        final UpdateConsumerOffsetRequestHeader requestHeader,
        final long timeoutMillis
    ) throws RemotingException, MQBrokerException, InterruptedException {
        RemotingCommand request = RemotingCommand.createRequestCommand(RequestCode.UPDATE_CONSUMER_OFFSET, requestHeader);

        RemotingCommand response = this.remotingClient.invokeSync(MixAll.brokerVIPChannel(this.clientConfig.isVipChannelEnabled(), addr),
            request, timeoutMillis);
        assert response != null;
        switch (response.getCode()) {
            case ResponseCode.SUCCESS: {
                return;
            }
            default:
                break;
        }

        throw new MQBrokerException(response.getCode(), response.getRemark());
    }

    public void updateConsumerOffsetOneway(
        final String addr,
        final UpdateConsumerOffsetRequestHeader requestHeader,
        final long timeoutMillis
    ) throws RemotingConnectException, RemotingTooMuchRequestException, RemotingTimeoutException, RemotingSendRequestException,
        InterruptedException {
        RemotingCommand request = RemotingCommand.createRequestCommand(RequestCode.UPDATE_CONSUMER_OFFSET, requestHeader);

        this.remotingClient.invokeOneway(MixAll.brokerVIPChannel(this.clientConfig.isVipChannelEnabled(), addr), request, timeoutMillis);
    }

    public int sendHearbeat(
        final String addr,
        final HeartbeatData heartbeatData,
        final long timeoutMillis
    ) throws RemotingException, MQBrokerException, InterruptedException {
        RemotingCommand request = RemotingCommand.createRequestCommand(RequestCode.HEART_BEAT, null);

        request.setBody(heartbeatData.encode());
        RemotingCommand response = this.remotingClient.invokeSync(addr, request, timeoutMillis);
        assert response != null;
        switch (response.getCode()) {
            case ResponseCode.SUCCESS: {
                return response.getVersion();
            }
            default:
                break;
        }

        throw new MQBrokerException(response.getCode(), response.getRemark());
    }

    public void unregisterClient(
        final String addr,
        final String clientID,
        final String producerGroup,
        final String consumerGroup,
        final long timeoutMillis
    ) throws RemotingException, MQBrokerException, InterruptedException {
        final UnregisterClientRequestHeader requestHeader = new UnregisterClientRequestHeader();
        requestHeader.setClientID(clientID);
        requestHeader.setProducerGroup(producerGroup);
        requestHeader.setConsumerGroup(consumerGroup);
        RemotingCommand request = RemotingCommand.createRequestCommand(RequestCode.UNREGISTER_CLIENT, requestHeader);

        RemotingCommand response = this.remotingClient.invokeSync(addr, request, timeoutMillis);
        assert response != null;
        switch (response.getCode()) {
            case ResponseCode.SUCCESS: {
                return;
            }
            default:
                break;
        }

        throw new MQBrokerException(response.getCode(), response.getRemark());
    }

    public void endTransactionOneway(
        final String addr,
        final EndTransactionRequestHeader requestHeader,
        final String remark,
        final long timeoutMillis
    ) throws RemotingException, MQBrokerException, InterruptedException {
        RemotingCommand request = RemotingCommand.createRequestCommand(RequestCode.END_TRANSACTION, requestHeader);

        request.setRemark(remark);
        this.remotingClient.invokeOneway(addr, request, timeoutMillis);
    }

    public void queryMessage(
        final String addr,
        final QueryMessageRequestHeader requestHeader,
        final long timeoutMillis,
        final InvokeCallback invokeCallback,
        final Boolean isUnqiueKey
    ) throws RemotingException, MQBrokerException, InterruptedException {
        RemotingCommand request = RemotingCommand.createRequestCommand(RequestCode.QUERY_MESSAGE, requestHeader);
        request.addExtField(MixAll.UNIQUE_MSG_QUERY_FLAG, isUnqiueKey.toString());
        this.remotingClient.invokeAsync(MixAll.brokerVIPChannel(this.clientConfig.isVipChannelEnabled(), addr), request, timeoutMillis,
            invokeCallback);
    }

    public boolean registerClient(final String addr, final HeartbeatData heartbeat, final long timeoutMillis)
        throws RemotingException, InterruptedException {
        RemotingCommand request = RemotingCommand.createRequestCommand(RequestCode.HEART_BEAT, null);

        request.setBody(heartbeat.encode());
        RemotingCommand response = this.remotingClient.invokeSync(addr, request, timeoutMillis);
        return response.getCode() == ResponseCode.SUCCESS;
    }

    public void consumerSendMessageBack(
        final String addr,
        final MessageExt msg,
        final String consumerGroup,
        final int delayLevel,
        final long timeoutMillis,
        final int maxConsumeRetryTimes
    ) throws RemotingException, MQBrokerException, InterruptedException {
        ConsumerSendMsgBackRequestHeader requestHeader = new ConsumerSendMsgBackRequestHeader();
        RemotingCommand request = RemotingCommand.createRequestCommand(RequestCode.CONSUMER_SEND_MSG_BACK, requestHeader);

        requestHeader.setGroup(consumerGroup);
        requestHeader.setOriginTopic(msg.getTopic());
        requestHeader.setOffset(msg.getCommitLogOffset());
        requestHeader.setDelayLevel(delayLevel);
        requestHeader.setOriginMsgId(msg.getMsgId());
        requestHeader.setMaxReconsumeTimes(maxConsumeRetryTimes);

        RemotingCommand response = this.remotingClient.invokeSync(MixAll.brokerVIPChannel(this.clientConfig.isVipChannelEnabled(), addr),
            request, timeoutMillis);
        assert response != null;
        switch (response.getCode()) {
            case ResponseCode.SUCCESS: {
                return;
            }
            default:
                break;
        }

        throw new MQBrokerException(response.getCode(), response.getRemark());
    }

    public Set<MessageQueue> lockBatchMQ(
        final String addr,
        final LockBatchRequestBody requestBody,
        final long timeoutMillis) throws RemotingException, MQBrokerException, InterruptedException {
        RemotingCommand request = RemotingCommand.createRequestCommand(RequestCode.LOCK_BATCH_MQ, null);

        request.setBody(requestBody.encode());
        RemotingCommand response = this.remotingClient.invokeSync(MixAll.brokerVIPChannel(this.clientConfig.isVipChannelEnabled(), addr),
            request, timeoutMillis);
        switch (response.getCode()) {
            case ResponseCode.SUCCESS: {
                LockBatchResponseBody responseBody = LockBatchResponseBody.decode(response.getBody(), LockBatchResponseBody.class);
                Set<MessageQueue> messageQueues = responseBody.getLockOKMQSet();
                return messageQueues;
            }
            default:
                break;
        }

        throw new MQBrokerException(response.getCode(), response.getRemark());
    }

    public void unlockBatchMQ(
        final String addr,
        final UnlockBatchRequestBody requestBody,
        final long timeoutMillis,
        final boolean oneway
    ) throws RemotingException, MQBrokerException, InterruptedException {
        RemotingCommand request = RemotingCommand.createRequestCommand(RequestCode.UNLOCK_BATCH_MQ, null);

        request.setBody(requestBody.encode());

        if (oneway) {
            this.remotingClient.invokeOneway(addr, request, timeoutMillis);
        } else {
            RemotingCommand response = this.remotingClient
                .invokeSync(MixAll.brokerVIPChannel(this.clientConfig.isVipChannelEnabled(), addr), request, timeoutMillis);
            switch (response.getCode()) {
                case ResponseCode.SUCCESS: {
                    return;
                }
                default:
                    break;
            }

            throw new MQBrokerException(response.getCode(), response.getRemark());
        }
    }

    public TopicStatsTable getTopicStatsInfo(final String addr, final String topic,
        final long timeoutMillis) throws InterruptedException,
        RemotingTimeoutException, RemotingSendRequestException, RemotingConnectException, MQBrokerException {
        GetTopicStatsInfoRequestHeader requestHeader = new GetTopicStatsInfoRequestHeader();
        requestHeader.setTopic(topic);

        RemotingCommand request = RemotingCommand.createRequestCommand(RequestCode.GET_TOPIC_STATS_INFO, requestHeader);

        RemotingCommand response = this.remotingClient.invokeSync(MixAll.brokerVIPChannel(this.clientConfig.isVipChannelEnabled(), addr),
            request, timeoutMillis);
        switch (response.getCode()) {
            case ResponseCode.SUCCESS: {
                TopicStatsTable topicStatsTable = TopicStatsTable.decode(response.getBody(), TopicStatsTable.class);
                return topicStatsTable;
            }
            default:
                break;
        }

        throw new MQBrokerException(response.getCode(), response.getRemark());
    }

    public ConsumeStats getConsumeStats(final String addr, final String consumerGroup, final long timeoutMillis)
        throws InterruptedException, RemotingTimeoutException, RemotingSendRequestException, RemotingConnectException,
        MQBrokerException {
        return getConsumeStats(addr, consumerGroup, null, timeoutMillis);
    }

    public ConsumeStats getConsumeStats(final String addr, final String consumerGroup, final String topic,
        final long timeoutMillis)
        throws InterruptedException, RemotingTimeoutException, RemotingSendRequestException, RemotingConnectException,
        MQBrokerException {
        GetConsumeStatsRequestHeader requestHeader = new GetConsumeStatsRequestHeader();
        requestHeader.setConsumerGroup(consumerGroup);
        requestHeader.setTopic(topic);

        RemotingCommand request = RemotingCommand.createRequestCommand(RequestCode.GET_CONSUME_STATS, requestHeader);

        RemotingCommand response = this.remotingClient.invokeSync(MixAll.brokerVIPChannel(this.clientConfig.isVipChannelEnabled(), addr),
            request, timeoutMillis);
        switch (response.getCode()) {
            case ResponseCode.SUCCESS: {
                ConsumeStats consumeStats = ConsumeStats.decode(response.getBody(), ConsumeStats.class);
                return consumeStats;
            }
            default:
                break;
        }

        throw new MQBrokerException(response.getCode(), response.getRemark());
    }

    public ProducerConnection getProducerConnectionList(final String addr, final String producerGroup,
        final long timeoutMillis)
        throws RemotingConnectException, RemotingSendRequestException, RemotingTimeoutException, InterruptedException,
        MQBrokerException {
        GetProducerConnectionListRequestHeader requestHeader = new GetProducerConnectionListRequestHeader();
        requestHeader.setProducerGroup(producerGroup);

        RemotingCommand request = RemotingCommand.createRequestCommand(RequestCode.GET_PRODUCER_CONNECTION_LIST, requestHeader);

        RemotingCommand response = this.remotingClient.invokeSync(MixAll.brokerVIPChannel(this.clientConfig.isVipChannelEnabled(), addr),
            request, timeoutMillis);
        switch (response.getCode()) {
            case ResponseCode.SUCCESS: {
                return ProducerConnection.decode(response.getBody(), ProducerConnection.class);
            }
            default:
                break;
        }

        throw new MQBrokerException(response.getCode(), response.getRemark());
    }

    public ConsumerConnection getConsumerConnectionList(final String addr, final String consumerGroup,
        final long timeoutMillis)
        throws RemotingConnectException, RemotingSendRequestException, RemotingTimeoutException, InterruptedException,
        MQBrokerException {
        GetConsumerConnectionListRequestHeader requestHeader = new GetConsumerConnectionListRequestHeader();
        requestHeader.setConsumerGroup(consumerGroup);

        RemotingCommand request = RemotingCommand.createRequestCommand(RequestCode.GET_CONSUMER_CONNECTION_LIST, requestHeader);

        RemotingCommand response = this.remotingClient.invokeSync(MixAll.brokerVIPChannel(this.clientConfig.isVipChannelEnabled(), addr),
            request, timeoutMillis);
        switch (response.getCode()) {
            case ResponseCode.SUCCESS: {
                return ConsumerConnection.decode(response.getBody(), ConsumerConnection.class);
            }
            default:
                break;
        }

        throw new MQBrokerException(response.getCode(), response.getRemark());
    }

    public KVTable getBrokerRuntimeInfo(final String addr, final long timeoutMillis) throws RemotingConnectException,
        RemotingSendRequestException, RemotingTimeoutException, InterruptedException, MQBrokerException {

        RemotingCommand request = RemotingCommand.createRequestCommand(RequestCode.GET_BROKER_RUNTIME_INFO, null);

        RemotingCommand response = this.remotingClient.invokeSync(MixAll.brokerVIPChannel(this.clientConfig.isVipChannelEnabled(), addr),
            request, timeoutMillis);
        switch (response.getCode()) {
            case ResponseCode.SUCCESS: {
                return KVTable.decode(response.getBody(), KVTable.class);
            }
            default:
                break;
        }

        throw new MQBrokerException(response.getCode(), response.getRemark());
    }

    public void updateBrokerConfig(final String addr, final Properties properties, final long timeoutMillis)
        throws RemotingConnectException, RemotingSendRequestException, RemotingTimeoutException, InterruptedException,
        MQBrokerException, UnsupportedEncodingException {

        RemotingCommand request = RemotingCommand.createRequestCommand(RequestCode.UPDATE_BROKER_CONFIG, null);

        String str = MixAll.properties2String(properties);
        if (str != null && str.length() > 0) {
            request.setBody(str.getBytes(MixAll.DEFAULT_CHARSET));
            RemotingCommand response = this.remotingClient
                .invokeSync(MixAll.brokerVIPChannel(this.clientConfig.isVipChannelEnabled(), addr), request, timeoutMillis);
            switch (response.getCode()) {
                case ResponseCode.SUCCESS: {
                    return;
                }
                default:
                    break;
            }

            throw new MQBrokerException(response.getCode(), response.getRemark());
        }
    }

    public Properties getBrokerConfig(final String addr, final long timeoutMillis)
        throws RemotingConnectException, RemotingSendRequestException, RemotingTimeoutException, InterruptedException,
        MQBrokerException, UnsupportedEncodingException {
        RemotingCommand request = RemotingCommand.createRequestCommand(RequestCode.GET_BROKER_CONFIG, null);

        RemotingCommand response = this.remotingClient.invokeSync(addr, request, timeoutMillis);
        assert response != null;
        switch (response.getCode()) {
            case ResponseCode.SUCCESS: {
                return MixAll.string2Properties(new String(response.getBody(), MixAll.DEFAULT_CHARSET));
            }
            default:
                break;
        }

        throw new MQBrokerException(response.getCode(), response.getRemark());
    }

    public ClusterInfo getBrokerClusterInfo(
        final long timeoutMillis) throws InterruptedException, RemotingTimeoutException,
        RemotingSendRequestException, RemotingConnectException, MQBrokerException {
        RemotingCommand request = RemotingCommand.createRequestCommand(RequestCode.GET_BROKER_CLUSTER_INFO, null);

        RemotingCommand response = this.remotingClient.invokeSync(null, request, timeoutMillis);
        assert response != null;
        switch (response.getCode()) {
            case ResponseCode.SUCCESS: {
                return ClusterInfo.decode(response.getBody(), ClusterInfo.class);
            }
            default:
                break;
        }

        throw new MQBrokerException(response.getCode(), response.getRemark());
    }

    public TopicRouteData getDefaultTopicRouteInfoFromNameServer(final String topic, final long timeoutMillis)
        throws RemotingException, MQClientException, InterruptedException {

        return getTopicRouteInfoFromNameServer(topic, timeoutMillis, false);
    }

    public TopicRouteData getTopicRouteInfoFromNameServer(final String topic, final long timeoutMillis)
        throws RemotingException, MQClientException, InterruptedException {

        return getTopicRouteInfoFromNameServer(topic, timeoutMillis, true);
    }

    public TopicRouteData getTopicRouteInfoFromNameServer(final String topic, final long timeoutMillis,
        boolean allowTopicNotExist) throws MQClientException, InterruptedException, RemotingTimeoutException, RemotingSendRequestException, RemotingConnectException {
        GetRouteInfoRequestHeader requestHeader = new GetRouteInfoRequestHeader();
        requestHeader.setTopic(topic);

        RemotingCommand request = RemotingCommand.createRequestCommand(RequestCode.GET_ROUTEINTO_BY_TOPIC, requestHeader);

        RemotingCommand response = this.remotingClient.invokeSync(null, request, timeoutMillis);
        assert response != null;
        switch (response.getCode()) {
            case ResponseCode.TOPIC_NOT_EXIST: {
                if (allowTopicNotExist && !topic.equals(MixAll.DEFAULT_TOPIC)) {
                    log.warn("get Topic [{}] RouteInfoFromNameServer is not exist value", topic);
                }

                break;
            }
            case ResponseCode.SUCCESS: {
                byte[] body = response.getBody();
                if (body != null) {
                    return TopicRouteData.decode(body, TopicRouteData.class);
                }
            }
            default:
                break;
        }

        throw new MQClientException(response.getCode(), response.getRemark());
    }

    public TopicList getTopicListFromNameServer(final long timeoutMillis)
        throws RemotingException, MQClientException, InterruptedException {
        RemotingCommand request = RemotingCommand.createRequestCommand(RequestCode.GET_ALL_TOPIC_LIST_FROM_NAMESERVER, null);

        RemotingCommand response = this.remotingClient.invokeSync(null, request, timeoutMillis);
        assert response != null;
        switch (response.getCode()) {
            case ResponseCode.SUCCESS: {
                byte[] body = response.getBody();
                if (body != null) {
                    return TopicList.decode(body, TopicList.class);
                }
            }
            default:
                break;
        }

        throw new MQClientException(response.getCode(), response.getRemark());
    }

    public int wipeWritePermOfBroker(final String namesrvAddr, String brokerName,
        final long timeoutMillis) throws RemotingCommandException,
        RemotingConnectException, RemotingSendRequestException, RemotingTimeoutException, InterruptedException, MQClientException {
        WipeWritePermOfBrokerRequestHeader requestHeader = new WipeWritePermOfBrokerRequestHeader();
        requestHeader.setBrokerName(brokerName);

        RemotingCommand request = RemotingCommand.createRequestCommand(RequestCode.WIPE_WRITE_PERM_OF_BROKER, requestHeader);

        RemotingCommand response = this.remotingClient.invokeSync(namesrvAddr, request, timeoutMillis);
        assert response != null;
        switch (response.getCode()) {
            case ResponseCode.SUCCESS: {
                WipeWritePermOfBrokerResponseHeader responseHeader =
                    (WipeWritePermOfBrokerResponseHeader) response.decodeCommandCustomHeader(WipeWritePermOfBrokerResponseHeader.class);
                return responseHeader.getWipeTopicCount();
            }
            default:
                break;
        }

        throw new MQClientException(response.getCode(), response.getRemark());
    }

    public void deleteTopicInBroker(final String addr, final String topic, final long timeoutMillis)
        throws RemotingException, MQBrokerException, InterruptedException, MQClientException {
        DeleteTopicRequestHeader requestHeader = new DeleteTopicRequestHeader();
        requestHeader.setTopic(topic);
        RemotingCommand request = RemotingCommand.createRequestCommand(RequestCode.DELETE_TOPIC_IN_BROKER, requestHeader);

        RemotingCommand response = this.remotingClient.invokeSync(MixAll.brokerVIPChannel(this.clientConfig.isVipChannelEnabled(), addr),
            request, timeoutMillis);
        assert response != null;
        switch (response.getCode()) {
            case ResponseCode.SUCCESS: {
                return;
            }
            default:
                break;
        }

        throw new MQClientException(response.getCode(), response.getRemark());
    }

    public void deleteTopicInNameServer(final String addr, final String topic, final long timeoutMillis)
        throws RemotingException, MQBrokerException, InterruptedException, MQClientException {
        DeleteTopicRequestHeader requestHeader = new DeleteTopicRequestHeader();
        requestHeader.setTopic(topic);
        RemotingCommand request = RemotingCommand.createRequestCommand(RequestCode.DELETE_TOPIC_IN_NAMESRV, requestHeader);

        RemotingCommand response = this.remotingClient.invokeSync(addr, request, timeoutMillis);
        assert response != null;
        switch (response.getCode()) {
            case ResponseCode.SUCCESS: {
                return;
            }
            default:
                break;
        }

        throw new MQClientException(response.getCode(), response.getRemark());
    }

    public void deleteSubscriptionGroup(final String addr, final String groupName, final long timeoutMillis)
        throws RemotingException, MQBrokerException, InterruptedException, MQClientException {
        DeleteSubscriptionGroupRequestHeader requestHeader = new DeleteSubscriptionGroupRequestHeader();
        requestHeader.setGroupName(groupName);
        RemotingCommand request = RemotingCommand.createRequestCommand(RequestCode.DELETE_SUBSCRIPTIONGROUP, requestHeader);

        RemotingCommand response = this.remotingClient.invokeSync(MixAll.brokerVIPChannel(this.clientConfig.isVipChannelEnabled(), addr),
            request, timeoutMillis);
        assert response != null;
        switch (response.getCode()) {
            case ResponseCode.SUCCESS: {
                return;
            }
            default:
                break;
        }

        throw new MQClientException(response.getCode(), response.getRemark());
    }

    public String getKVConfigValue(final String namespace, final String key, final long timeoutMillis)
        throws RemotingException, MQClientException, InterruptedException {
        GetKVConfigRequestHeader requestHeader = new GetKVConfigRequestHeader();
        requestHeader.setNamespace(namespace);
        requestHeader.setKey(key);

        RemotingCommand request = RemotingCommand.createRequestCommand(RequestCode.GET_KV_CONFIG, requestHeader);

        RemotingCommand response = this.remotingClient.invokeSync(null, request, timeoutMillis);
        assert response != null;
        switch (response.getCode()) {
            case ResponseCode.SUCCESS: {
                GetKVConfigResponseHeader responseHeader =
                    (GetKVConfigResponseHeader) response.decodeCommandCustomHeader(GetKVConfigResponseHeader.class);
                return responseHeader.getValue();
            }
            default:
                break;
        }

        throw new MQClientException(response.getCode(), response.getRemark());
    }

    public void putKVConfigValue(final String namespace, final String key, final String value, final long timeoutMillis)
        throws RemotingException, MQClientException, InterruptedException {
        PutKVConfigRequestHeader requestHeader = new PutKVConfigRequestHeader();
        requestHeader.setNamespace(namespace);
        requestHeader.setKey(key);
        requestHeader.setValue(value);

        RemotingCommand request = RemotingCommand.createRequestCommand(RequestCode.PUT_KV_CONFIG, requestHeader);

        List<String> nameServerAddressList = this.remotingClient.getNameServerAddressList();
        if (nameServerAddressList != null) {
            RemotingCommand errResponse = null;
            for (String namesrvAddr : nameServerAddressList) {
                RemotingCommand response = this.remotingClient.invokeSync(namesrvAddr, request, timeoutMillis);
                assert response != null;
                switch (response.getCode()) {
                    case ResponseCode.SUCCESS: {
                        break;
                    }
                    default:
                        errResponse = response;
                }
            }

            if (errResponse != null) {
                throw new MQClientException(errResponse.getCode(), errResponse.getRemark());
            }
        }
    }

    public void deleteKVConfigValue(final String namespace, final String key, final long timeoutMillis)
        throws RemotingException, MQClientException, InterruptedException {
        DeleteKVConfigRequestHeader requestHeader = new DeleteKVConfigRequestHeader();
        requestHeader.setNamespace(namespace);
        requestHeader.setKey(key);

        RemotingCommand request = RemotingCommand.createRequestCommand(RequestCode.DELETE_KV_CONFIG, requestHeader);

        List<String> nameServerAddressList = this.remotingClient.getNameServerAddressList();
        if (nameServerAddressList != null) {
            RemotingCommand errResponse = null;
            for (String namesrvAddr : nameServerAddressList) {
                RemotingCommand response = this.remotingClient.invokeSync(namesrvAddr, request, timeoutMillis);
                assert response != null;
                switch (response.getCode()) {
                    case ResponseCode.SUCCESS: {
                        break;
                    }
                    default:
                        errResponse = response;
                }
            }
            if (errResponse != null) {
                throw new MQClientException(errResponse.getCode(), errResponse.getRemark());
            }
        }
    }

    public KVTable getKVListByNamespace(final String namespace, final long timeoutMillis)
        throws RemotingException, MQClientException, InterruptedException {
        GetKVListByNamespaceRequestHeader requestHeader = new GetKVListByNamespaceRequestHeader();
        requestHeader.setNamespace(namespace);

        RemotingCommand request = RemotingCommand.createRequestCommand(RequestCode.GET_KVLIST_BY_NAMESPACE, requestHeader);

        RemotingCommand response = this.remotingClient.invokeSync(null, request, timeoutMillis);
        assert response != null;
        switch (response.getCode()) {
            case ResponseCode.SUCCESS: {
                return KVTable.decode(response.getBody(), KVTable.class);
            }
            default:
                break;
        }

        throw new MQClientException(response.getCode(), response.getRemark());
    }

    public Map<MessageQueue, Long> invokeBrokerToResetOffset(final String addr, final String topic, final String group,
        final long timestamp, final boolean isForce, final long timeoutMillis)
        throws RemotingException, MQClientException, InterruptedException {
        return invokeBrokerToResetOffset(addr, topic, group, timestamp, isForce, timeoutMillis, false);
    }

    public Map<MessageQueue, Long> invokeBrokerToResetOffset(final String addr, final String topic, final String group,
        final long timestamp, final boolean isForce, final long timeoutMillis, boolean isC)
        throws RemotingException, MQClientException, InterruptedException {
        ResetOffsetRequestHeader requestHeader = new ResetOffsetRequestHeader();
        requestHeader.setTopic(topic);
        requestHeader.setGroup(group);
        requestHeader.setTimestamp(timestamp);
        requestHeader.setForce(isForce);

        RemotingCommand request = RemotingCommand.createRequestCommand(RequestCode.INVOKE_BROKER_TO_RESET_OFFSET, requestHeader);
        if (isC) {
            request.setLanguage(LanguageCode.CPP);
        }

        RemotingCommand response = this.remotingClient.invokeSync(MixAll.brokerVIPChannel(this.clientConfig.isVipChannelEnabled(), addr),
            request, timeoutMillis);
        assert response != null;
        switch (response.getCode()) {
            case ResponseCode.SUCCESS: {
                if (response.getBody() != null) {
                    ResetOffsetBody body = ResetOffsetBody.decode(response.getBody(), ResetOffsetBody.class);
                    return body.getOffsetTable();
                }
            }
            default:
                break;
        }

        throw new MQClientException(response.getCode(), response.getRemark());
    }

    public Map<String, Map<MessageQueue, Long>> invokeBrokerToGetConsumerStatus(final String addr, final String topic,
        final String group,
        final String clientAddr,
        final long timeoutMillis) throws RemotingException, MQClientException, InterruptedException {
        GetConsumerStatusRequestHeader requestHeader = new GetConsumerStatusRequestHeader();
        requestHeader.setTopic(topic);
        requestHeader.setGroup(group);
        requestHeader.setClientAddr(clientAddr);

        RemotingCommand request = RemotingCommand.createRequestCommand(RequestCode.INVOKE_BROKER_TO_GET_CONSUMER_STATUS, requestHeader);

        RemotingCommand response = this.remotingClient.invokeSync(MixAll.brokerVIPChannel(this.clientConfig.isVipChannelEnabled(), addr),
            request, timeoutMillis);
        assert response != null;
        switch (response.getCode()) {
            case ResponseCode.SUCCESS: {
                if (response.getBody() != null) {
                    GetConsumerStatusBody body = GetConsumerStatusBody.decode(response.getBody(), GetConsumerStatusBody.class);
                    return body.getConsumerTable();
                }
            }
            default:
                break;
        }

        throw new MQClientException(response.getCode(), response.getRemark());
    }

    public GroupList queryTopicConsumeByWho(final String addr, final String topic, final long timeoutMillis)
        throws RemotingConnectException, RemotingSendRequestException, RemotingTimeoutException, InterruptedException,
        MQBrokerException {
        QueryTopicConsumeByWhoRequestHeader requestHeader = new QueryTopicConsumeByWhoRequestHeader();
        requestHeader.setTopic(topic);

        RemotingCommand request = RemotingCommand.createRequestCommand(RequestCode.QUERY_TOPIC_CONSUME_BY_WHO, requestHeader);

        RemotingCommand response = this.remotingClient.invokeSync(MixAll.brokerVIPChannel(this.clientConfig.isVipChannelEnabled(), addr),
            request, timeoutMillis);
        switch (response.getCode()) {
            case ResponseCode.SUCCESS: {
                GroupList groupList = GroupList.decode(response.getBody(), GroupList.class);
                return groupList;
            }
            default:
                break;
        }

        throw new MQBrokerException(response.getCode(), response.getRemark());
    }

    public List<QueueTimeSpan> queryConsumeTimeSpan(final String addr, final String topic, final String group,
        final long timeoutMillis)
        throws RemotingConnectException, RemotingSendRequestException, RemotingTimeoutException, InterruptedException,
        MQBrokerException {
        QueryConsumeTimeSpanRequestHeader requestHeader = new QueryConsumeTimeSpanRequestHeader();
        requestHeader.setTopic(topic);
        requestHeader.setGroup(group);

        RemotingCommand request = RemotingCommand.createRequestCommand(RequestCode.QUERY_CONSUME_TIME_SPAN, requestHeader);

        RemotingCommand response = this.remotingClient.invokeSync(MixAll.brokerVIPChannel(this.clientConfig.isVipChannelEnabled(), addr),
            request, timeoutMillis);
        switch (response.getCode()) {
            case ResponseCode.SUCCESS: {
                QueryConsumeTimeSpanBody consumeTimeSpanBody = GroupList.decode(response.getBody(), QueryConsumeTimeSpanBody.class);
                return consumeTimeSpanBody.getConsumeTimeSpanSet();
            }
            default:
                break;
        }

        throw new MQBrokerException(response.getCode(), response.getRemark());
    }

    public TopicList getTopicsByCluster(final String cluster, final long timeoutMillis)
        throws RemotingException, MQClientException, InterruptedException {
        GetTopicsByClusterRequestHeader requestHeader = new GetTopicsByClusterRequestHeader();
        requestHeader.setCluster(cluster);
        RemotingCommand request = RemotingCommand.createRequestCommand(RequestCode.GET_TOPICS_BY_CLUSTER, requestHeader);

        RemotingCommand response = this.remotingClient.invokeSync(null, request, timeoutMillis);
        assert response != null;
        switch (response.getCode()) {
            case ResponseCode.SUCCESS: {
                byte[] body = response.getBody();
                if (body != null) {
                    TopicList topicList = TopicList.decode(body, TopicList.class);
                    return topicList;
                }
            }
            default:
                break;
        }

        throw new MQClientException(response.getCode(), response.getRemark());
    }

    public void registerMessageFilterClass(final String addr,
        final String consumerGroup,
        final String topic,
        final String className,
        final int classCRC,
        final byte[] classBody,
        final long timeoutMillis) throws RemotingConnectException, RemotingSendRequestException, RemotingTimeoutException,
        InterruptedException, MQBrokerException {
        RegisterMessageFilterClassRequestHeader requestHeader = new RegisterMessageFilterClassRequestHeader();
        requestHeader.setConsumerGroup(consumerGroup);
        requestHeader.setClassName(className);
        requestHeader.setTopic(topic);
        requestHeader.setClassCRC(classCRC);

        RemotingCommand request = RemotingCommand.createRequestCommand(RequestCode.REGISTER_MESSAGE_FILTER_CLASS, requestHeader);
        request.setBody(classBody);
        RemotingCommand response = this.remotingClient.invokeSync(addr, request, timeoutMillis);
        switch (response.getCode()) {
            case ResponseCode.SUCCESS: {
                return;
            }
            default:
                break;
        }

        throw new MQBrokerException(response.getCode(), response.getRemark());
    }

    public TopicList getSystemTopicList(
        final long timeoutMillis) throws RemotingException, MQClientException, InterruptedException {
        RemotingCommand request = RemotingCommand.createRequestCommand(RequestCode.GET_SYSTEM_TOPIC_LIST_FROM_NS, null);

        RemotingCommand response = this.remotingClient.invokeSync(null, request, timeoutMillis);
        assert response != null;
        switch (response.getCode()) {
            case ResponseCode.SUCCESS: {
                byte[] body = response.getBody();
                if (body != null) {
                    TopicList topicList = TopicList.decode(response.getBody(), TopicList.class);
                    if (topicList.getTopicList() != null && !topicList.getTopicList().isEmpty()
                        && !UtilAll.isBlank(topicList.getBrokerAddr())) {
                        TopicList tmp = getSystemTopicListFromBroker(topicList.getBrokerAddr(), timeoutMillis);
                        if (tmp.getTopicList() != null && !tmp.getTopicList().isEmpty()) {
                            topicList.getTopicList().addAll(tmp.getTopicList());
                        }
                    }
                    return topicList;
                }
            }
            default:
                break;
        }

        throw new MQClientException(response.getCode(), response.getRemark());
    }

    public TopicList getSystemTopicListFromBroker(final String addr, final long timeoutMillis)
        throws RemotingException, MQClientException, InterruptedException {
        RemotingCommand request = RemotingCommand.createRequestCommand(RequestCode.GET_SYSTEM_TOPIC_LIST_FROM_BROKER, null);

        RemotingCommand response = this.remotingClient.invokeSync(MixAll.brokerVIPChannel(this.clientConfig.isVipChannelEnabled(), addr),
            request, timeoutMillis);
        assert response != null;
        switch (response.getCode()) {
            case ResponseCode.SUCCESS: {
                byte[] body = response.getBody();
                if (body != null) {
                    TopicList topicList = TopicList.decode(body, TopicList.class);
                    return topicList;
                }
            }
            default:
                break;
        }

        throw new MQClientException(response.getCode(), response.getRemark());
    }

    public boolean cleanExpiredConsumeQueue(final String addr,
        long timeoutMillis) throws MQClientException, RemotingConnectException,
        RemotingSendRequestException, RemotingTimeoutException, InterruptedException {
        RemotingCommand request = RemotingCommand.createRequestCommand(RequestCode.CLEAN_EXPIRED_CONSUMEQUEUE, null);
        RemotingCommand response = this.remotingClient.invokeSync(MixAll.brokerVIPChannel(this.clientConfig.isVipChannelEnabled(), addr),
            request, timeoutMillis);
        switch (response.getCode()) {
            case ResponseCode.SUCCESS: {
                return true;
            }
            default:
                break;
        }

        throw new MQClientException(response.getCode(), response.getRemark());
    }

    public boolean cleanUnusedTopicByAddr(final String addr,
        long timeoutMillis) throws MQClientException, RemotingConnectException,
        RemotingSendRequestException, RemotingTimeoutException, InterruptedException {
        RemotingCommand request = RemotingCommand.createRequestCommand(RequestCode.CLEAN_UNUSED_TOPIC, null);
        RemotingCommand response = this.remotingClient.invokeSync(MixAll.brokerVIPChannel(this.clientConfig.isVipChannelEnabled(), addr),
            request, timeoutMillis);
        switch (response.getCode()) {
            case ResponseCode.SUCCESS: {
                return true;
            }
            default:
                break;
        }

        throw new MQClientException(response.getCode(), response.getRemark());
    }

    public ConsumerRunningInfo getConsumerRunningInfo(final String addr, String consumerGroup, String clientId,
        boolean jstack,
        final long timeoutMillis) throws RemotingException, MQClientException, InterruptedException {
        GetConsumerRunningInfoRequestHeader requestHeader = new GetConsumerRunningInfoRequestHeader();
        requestHeader.setConsumerGroup(consumerGroup);
        requestHeader.setClientId(clientId);
        requestHeader.setJstackEnable(jstack);

        RemotingCommand request = RemotingCommand.createRequestCommand(RequestCode.GET_CONSUMER_RUNNING_INFO, requestHeader);

        RemotingCommand response = this.remotingClient.invokeSync(MixAll.brokerVIPChannel(this.clientConfig.isVipChannelEnabled(), addr),
            request, timeoutMillis);
        assert response != null;
        switch (response.getCode()) {
            case ResponseCode.SUCCESS: {
                byte[] body = response.getBody();
                if (body != null) {
                    ConsumerRunningInfo info = ConsumerRunningInfo.decode(body, ConsumerRunningInfo.class);
                    return info;
                }
            }
            default:
                break;
        }

        throw new MQClientException(response.getCode(), response.getRemark());
    }

    public ConsumeMessageDirectlyResult consumeMessageDirectly(final String addr,
        String consumerGroup,
        String clientId,
        String msgId,
        final long timeoutMillis) throws RemotingException, MQClientException, InterruptedException {
        ConsumeMessageDirectlyResultRequestHeader requestHeader = new ConsumeMessageDirectlyResultRequestHeader();
        requestHeader.setConsumerGroup(consumerGroup);
        requestHeader.setClientId(clientId);
        requestHeader.setMsgId(msgId);

        RemotingCommand request = RemotingCommand.createRequestCommand(RequestCode.CONSUME_MESSAGE_DIRECTLY, requestHeader);

        RemotingCommand response = this.remotingClient.invokeSync(MixAll.brokerVIPChannel(this.clientConfig.isVipChannelEnabled(), addr),
            request, timeoutMillis);
        assert response != null;
        switch (response.getCode()) {
            case ResponseCode.SUCCESS: {
                byte[] body = response.getBody();
                if (body != null) {
                    ConsumeMessageDirectlyResult info = ConsumeMessageDirectlyResult.decode(body, ConsumeMessageDirectlyResult.class);
                    return info;
                }
            }
            default:
                break;
        }

        throw new MQClientException(response.getCode(), response.getRemark());
    }

    public Map<Integer, Long> queryCorrectionOffset(final String addr, final String topic, final String group,
        Set<String> filterGroup,
        long timeoutMillis) throws MQClientException, RemotingConnectException, RemotingSendRequestException, RemotingTimeoutException,
        InterruptedException {
        QueryCorrectionOffsetHeader requestHeader = new QueryCorrectionOffsetHeader();
        requestHeader.setCompareGroup(group);
        requestHeader.setTopic(topic);
        if (filterGroup != null) {
            StringBuilder sb = new StringBuilder();
            String splitor = "";
            for (String s : filterGroup) {
                sb.append(splitor).append(s);
                splitor = ",";
            }
            requestHeader.setFilterGroups(sb.toString());
        }
        RemotingCommand request = RemotingCommand.createRequestCommand(RequestCode.QUERY_CORRECTION_OFFSET, requestHeader);

        RemotingCommand response = this.remotingClient.invokeSync(MixAll.brokerVIPChannel(this.clientConfig.isVipChannelEnabled(), addr),
            request, timeoutMillis);
        assert response != null;
        switch (response.getCode()) {
            case ResponseCode.SUCCESS: {
                if (response.getBody() != null) {
                    QueryCorrectionOffsetBody body = QueryCorrectionOffsetBody.decode(response.getBody(), QueryCorrectionOffsetBody.class);
                    return body.getCorrectionOffsets();
                }
            }
            default:
                break;
        }

        throw new MQClientException(response.getCode(), response.getRemark());
    }

    public TopicList getUnitTopicList(final boolean containRetry, final long timeoutMillis)
        throws RemotingException, MQClientException, InterruptedException {
        RemotingCommand request = RemotingCommand.createRequestCommand(RequestCode.GET_UNIT_TOPIC_LIST, null);

        RemotingCommand response = this.remotingClient.invokeSync(null, request, timeoutMillis);
        assert response != null;
        switch (response.getCode()) {
            case ResponseCode.SUCCESS: {
                byte[] body = response.getBody();
                if (body != null) {
                    TopicList topicList = TopicList.decode(response.getBody(), TopicList.class);
                    if (!containRetry) {
                        Iterator<String> it = topicList.getTopicList().iterator();
                        while (it.hasNext()) {
                            String topic = it.next();
                            if (topic.startsWith(MixAll.RETRY_GROUP_TOPIC_PREFIX))
                                it.remove();
                        }
                    }

                    return topicList;
                }
            }
            default:
                break;
        }

        throw new MQClientException(response.getCode(), response.getRemark());
    }

    public TopicList getHasUnitSubTopicList(final boolean containRetry, final long timeoutMillis)
        throws RemotingException, MQClientException, InterruptedException {
        RemotingCommand request = RemotingCommand.createRequestCommand(RequestCode.GET_HAS_UNIT_SUB_TOPIC_LIST, null);

        RemotingCommand response = this.remotingClient.invokeSync(null, request, timeoutMillis);
        assert response != null;
        switch (response.getCode()) {
            case ResponseCode.SUCCESS: {
                byte[] body = response.getBody();
                if (body != null) {
                    TopicList topicList = TopicList.decode(response.getBody(), TopicList.class);
                    if (!containRetry) {
                        Iterator<String> it = topicList.getTopicList().iterator();
                        while (it.hasNext()) {
                            String topic = it.next();
                            if (topic.startsWith(MixAll.RETRY_GROUP_TOPIC_PREFIX))
                                it.remove();
                        }
                    }
                    return topicList;
                }
            }
            default:
                break;
        }

        throw new MQClientException(response.getCode(), response.getRemark());
    }

    public TopicList getHasUnitSubUnUnitTopicList(final boolean containRetry, final long timeoutMillis)
        throws RemotingException, MQClientException, InterruptedException {
        RemotingCommand request = RemotingCommand.createRequestCommand(RequestCode.GET_HAS_UNIT_SUB_UNUNIT_TOPIC_LIST, null);

        RemotingCommand response = this.remotingClient.invokeSync(null, request, timeoutMillis);
        assert response != null;
        switch (response.getCode()) {
            case ResponseCode.SUCCESS: {
                byte[] body = response.getBody();
                if (body != null) {
                    TopicList topicList = TopicList.decode(response.getBody(), TopicList.class);
                    if (!containRetry) {
                        Iterator<String> it = topicList.getTopicList().iterator();
                        while (it.hasNext()) {
                            String topic = it.next();
                            if (topic.startsWith(MixAll.RETRY_GROUP_TOPIC_PREFIX))
                                it.remove();
                        }
                    }
                    return topicList;
                }
            }
            default:
                break;
        }

        throw new MQClientException(response.getCode(), response.getRemark());
    }

    public void cloneGroupOffset(final String addr, final String srcGroup, final String destGroup, final String topic,
        final boolean isOffline,
        final long timeoutMillis) throws RemotingException, MQClientException, InterruptedException {
        CloneGroupOffsetRequestHeader requestHeader = new CloneGroupOffsetRequestHeader();
        requestHeader.setSrcGroup(srcGroup);
        requestHeader.setDestGroup(destGroup);
        requestHeader.setTopic(topic);
        requestHeader.setOffline(isOffline);
        RemotingCommand request = RemotingCommand.createRequestCommand(RequestCode.CLONE_GROUP_OFFSET, requestHeader);

        RemotingCommand response = this.remotingClient.invokeSync(MixAll.brokerVIPChannel(this.clientConfig.isVipChannelEnabled(), addr),
            request, timeoutMillis);
        assert response != null;
        switch (response.getCode()) {
            case ResponseCode.SUCCESS: {
                return;
            }
            default:
                break;
        }

        throw new MQClientException(response.getCode(), response.getRemark());
    }

    public BrokerStatsData viewBrokerStatsData(String brokerAddr, String statsName, String statsKey, long timeoutMillis)
        throws MQClientException, RemotingConnectException, RemotingSendRequestException, RemotingTimeoutException,
        InterruptedException {
        ViewBrokerStatsDataRequestHeader requestHeader = new ViewBrokerStatsDataRequestHeader();
        requestHeader.setStatsName(statsName);
        requestHeader.setStatsKey(statsKey);

        RemotingCommand request = RemotingCommand.createRequestCommand(RequestCode.VIEW_BROKER_STATS_DATA, requestHeader);

        RemotingCommand response = this.remotingClient
            .invokeSync(MixAll.brokerVIPChannel(this.clientConfig.isVipChannelEnabled(), brokerAddr), request, timeoutMillis);
        assert response != null;
        switch (response.getCode()) {
            case ResponseCode.SUCCESS: {
                byte[] body = response.getBody();
                if (body != null) {
                    return BrokerStatsData.decode(body, BrokerStatsData.class);
                }
            }
            default:
                break;
        }

        throw new MQClientException(response.getCode(), response.getRemark());
    }

    public Set<String> getClusterList(String topic,
        long timeoutMillis) throws MQClientException, RemotingConnectException,
        RemotingSendRequestException, RemotingTimeoutException, InterruptedException {
        return Collections.EMPTY_SET;
    }

    public ConsumeStatsList fetchConsumeStatsInBroker(String brokerAddr, boolean isOrder,
        long timeoutMillis) throws MQClientException,
        RemotingConnectException, RemotingSendRequestException, RemotingTimeoutException, InterruptedException {
        GetConsumeStatsInBrokerHeader requestHeader = new GetConsumeStatsInBrokerHeader();
        requestHeader.setIsOrder(isOrder);

        RemotingCommand request = RemotingCommand.createRequestCommand(RequestCode.GET_BROKER_CONSUME_STATS, requestHeader);

        RemotingCommand response = this.remotingClient
            .invokeSync(MixAll.brokerVIPChannel(this.clientConfig.isVipChannelEnabled(), brokerAddr), request, timeoutMillis);
        assert response != null;
        switch (response.getCode()) {
            case ResponseCode.SUCCESS: {
                byte[] body = response.getBody();
                if (body != null) {
                    return ConsumeStatsList.decode(body, ConsumeStatsList.class);
                }
            }
            default:
                break;
        }

        throw new MQClientException(response.getCode(), response.getRemark());
    }

    public SubscriptionGroupWrapper getAllSubscriptionGroup(final String brokerAddr,
        long timeoutMillis) throws InterruptedException,
        RemotingTimeoutException, RemotingSendRequestException, RemotingConnectException, MQBrokerException {
        RemotingCommand request = RemotingCommand.createRequestCommand(RequestCode.GET_ALL_SUBSCRIPTIONGROUP_CONFIG, null);
        RemotingCommand response = this.remotingClient
            .invokeSync(MixAll.brokerVIPChannel(this.clientConfig.isVipChannelEnabled(), brokerAddr), request, timeoutMillis);
        assert response != null;
        switch (response.getCode()) {
            case ResponseCode.SUCCESS: {
                return SubscriptionGroupWrapper.decode(response.getBody(), SubscriptionGroupWrapper.class);
            }
            default:
                break;
        }
        throw new MQBrokerException(response.getCode(), response.getRemark());
    }

    public TopicConfigSerializeWrapper getAllTopicConfig(final String addr,
        long timeoutMillis) throws RemotingConnectException,
        RemotingSendRequestException, RemotingTimeoutException, InterruptedException, MQBrokerException {
        RemotingCommand request = RemotingCommand.createRequestCommand(RequestCode.GET_ALL_TOPIC_CONFIG, null);

        RemotingCommand response = this.remotingClient.invokeSync(MixAll.brokerVIPChannel(this.clientConfig.isVipChannelEnabled(), addr),
            request, timeoutMillis);
        assert response != null;
        switch (response.getCode()) {
            case ResponseCode.SUCCESS: {
                return TopicConfigSerializeWrapper.decode(response.getBody(), TopicConfigSerializeWrapper.class);
            }
            default:
                break;
        }

        throw new MQBrokerException(response.getCode(), response.getRemark());
    }

    public void updateNameServerConfig(final Properties properties, final List<String> nameServers, long timeoutMillis)
        throws UnsupportedEncodingException,
        MQBrokerException, InterruptedException, RemotingTimeoutException, RemotingSendRequestException,
        RemotingConnectException, MQClientException {
        String str = MixAll.properties2String(properties);
        if (str == null || str.length() < 1) {
            return;
        }
        List<String> invokeNameServers = (nameServers == null || nameServers.isEmpty()) ?
            this.remotingClient.getNameServerAddressList() : nameServers;
        if (invokeNameServers == null || invokeNameServers.isEmpty()) {
            return;
        }

        RemotingCommand request = RemotingCommand.createRequestCommand(RequestCode.UPDATE_NAMESRV_CONFIG, null);
        request.setBody(str.getBytes(MixAll.DEFAULT_CHARSET));

        RemotingCommand errResponse = null;
        for (String nameServer : invokeNameServers) {
            RemotingCommand response = this.remotingClient.invokeSync(nameServer, request, timeoutMillis);
            assert response != null;
            switch (response.getCode()) {
                case ResponseCode.SUCCESS: {
                    break;
                }
                default:
                    errResponse = response;
            }
        }

        if (errResponse != null) {
            throw new MQClientException(errResponse.getCode(), errResponse.getRemark());
        }
    }

    public Map<String, Properties> getNameServerConfig(final List<String> nameServers, long timeoutMillis)
        throws InterruptedException,
        RemotingTimeoutException, RemotingSendRequestException, RemotingConnectException,
        MQClientException, UnsupportedEncodingException {
        List<String> invokeNameServers = (nameServers == null || nameServers.isEmpty()) ?
            this.remotingClient.getNameServerAddressList() : nameServers;
        if (invokeNameServers == null || invokeNameServers.isEmpty()) {
            return null;
        }

        RemotingCommand request = RemotingCommand.createRequestCommand(RequestCode.GET_NAMESRV_CONFIG, null);

        Map<String, Properties> configMap = new HashMap<String, Properties>(4);
        for (String nameServer : invokeNameServers) {
            RemotingCommand response = this.remotingClient.invokeSync(nameServer, request, timeoutMillis);

            assert response != null;

            if (ResponseCode.SUCCESS == response.getCode()) {
                configMap.put(nameServer, MixAll.string2Properties(new String(response.getBody(), MixAll.DEFAULT_CHARSET)));
            } else {
                throw new MQClientException(response.getCode(), response.getRemark());
            }
        }
        return configMap;
    }

    public QueryConsumeQueueResponseBody queryConsumeQueue(final String brokerAddr, final String topic,
        final int queueId,
        final long index, final int count, final String consumerGroup,
        final long timeoutMillis) throws InterruptedException,
        RemotingTimeoutException, RemotingSendRequestException, RemotingConnectException, MQClientException {

        QueryConsumeQueueRequestHeader requestHeader = new QueryConsumeQueueRequestHeader();
        requestHeader.setTopic(topic);
        requestHeader.setQueueId(queueId);
        requestHeader.setIndex(index);
        requestHeader.setCount(count);
        requestHeader.setConsumerGroup(consumerGroup);

        RemotingCommand request = RemotingCommand.createRequestCommand(RequestCode.QUERY_CONSUME_QUEUE, requestHeader);

        RemotingCommand response = this.remotingClient.invokeSync(MixAll.brokerVIPChannel(this.clientConfig.isVipChannelEnabled(), brokerAddr), request, timeoutMillis);

        assert response != null;

        if (ResponseCode.SUCCESS == response.getCode()) {
            return QueryConsumeQueueResponseBody.decode(response.getBody(), QueryConsumeQueueResponseBody.class);
        }

        throw new MQClientException(response.getCode(), response.getRemark());
    }

    public TracerTime queryTracerTime(final String brokerAddr, final String messageTracerTimeId,
        final long timeoutMillis) throws InterruptedException,
        RemotingTimeoutException, RemotingSendRequestException, RemotingConnectException, MQClientException {

        QueryTracerTimeRequestHeader requestHeader = new QueryTracerTimeRequestHeader();
        requestHeader.setMessageTracerTimeId(messageTracerTimeId);

        RemotingCommand request = RemotingCommand.createRequestCommand(RequestCode.QUERY_TRACER_TIME, requestHeader);

        RemotingCommand response = this.remotingClient.invokeSync(MixAll.brokerVIPChannel(this.clientConfig.isVipChannelEnabled(), brokerAddr), request, timeoutMillis);

        assert response != null;

        if (ResponseCode.SUCCESS == response.getCode()) {
            if (response.getBody() != null) {
                return TracerTime.decode(response.getBody(), TracerTime.class);
            } else {
                return null;
            }
        }

        throw new MQClientException(response.getCode(), response.getRemark());
    }

    public void checkClientInBroker(final String brokerAddr, final String consumerGroup,
        final String clientId, final SubscriptionData subscriptionData,
        final long timeoutMillis)
        throws InterruptedException, RemotingTimeoutException, RemotingSendRequestException,
        RemotingConnectException, MQClientException {
        RemotingCommand request = RemotingCommand.createRequestCommand(RequestCode.CHECK_CLIENT_CONFIG, null);

        CheckClientRequestBody requestBody = new CheckClientRequestBody();
        requestBody.setClientId(clientId);
        requestBody.setGroup(consumerGroup);
        requestBody.setSubscriptionData(subscriptionData);

        request.setBody(requestBody.encode());

        RemotingCommand response = this.remotingClient.invokeSync(MixAll.brokerVIPChannel(this.clientConfig.isVipChannelEnabled(), brokerAddr), request, timeoutMillis);

        assert response != null;

        if (ResponseCode.SUCCESS != response.getCode()) {
            throw new MQClientException(response.getCode(), response.getRemark());
        }
    }
}<|MERGE_RESOLUTION|>--- conflicted
+++ resolved
@@ -156,6 +156,7 @@
 import org.apache.rocketmq.remoting.protocol.RemotingSerializable;
 import org.slf4j.Logger;
 
+
 public class MQClientAPIImpl {
 
     private final static Logger log = ClientLogger.getLog();
@@ -347,7 +348,6 @@
         return null;
     }
 
-<<<<<<< HEAD
     private void tracerTimeIfNecessary(Message msg, String propertyKey) {
         if (ClientTracerTimeUtil.isEnableTracerTime()) {
             try {
@@ -359,8 +359,6 @@
         }
     }
 
-=======
->>>>>>> ca14a2d4
     private SendResult sendMessageSync(
         final String addr,
         final String brokerName,
@@ -985,9 +983,9 @@
         throw new MQBrokerException(response.getCode(), response.getRemark());
     }
 
-    public Set<MessageQueue> lockBatchMQ(
-        final String addr,
-        final LockBatchRequestBody requestBody,
+    public Set<MessageQueue> lockBatchMQ(//
+        final String addr, //
+        final LockBatchRequestBody requestBody, //
         final long timeoutMillis) throws RemotingException, MQBrokerException, InterruptedException {
         RemotingCommand request = RemotingCommand.createRequestCommand(RequestCode.LOCK_BATCH_MQ, null);
 
@@ -1007,11 +1005,11 @@
         throw new MQBrokerException(response.getCode(), response.getRemark());
     }
 
-    public void unlockBatchMQ(
-        final String addr,
-        final UnlockBatchRequestBody requestBody,
-        final long timeoutMillis,
-        final boolean oneway
+    public void unlockBatchMQ(//
+        final String addr, //
+        final UnlockBatchRequestBody requestBody, //
+        final long timeoutMillis, //
+        final boolean oneway//
     ) throws RemotingException, MQBrokerException, InterruptedException {
         RemotingCommand request = RemotingCommand.createRequestCommand(RequestCode.UNLOCK_BATCH_MQ, null);
 
@@ -1034,8 +1032,7 @@
         }
     }
 
-    public TopicStatsTable getTopicStatsInfo(final String addr, final String topic,
-        final long timeoutMillis) throws InterruptedException,
+    public TopicStatsTable getTopicStatsInfo(final String addr, final String topic, final long timeoutMillis) throws InterruptedException,
         RemotingTimeoutException, RemotingSendRequestException, RemotingConnectException, MQBrokerException {
         GetTopicStatsInfoRequestHeader requestHeader = new GetTopicStatsInfoRequestHeader();
         requestHeader.setTopic(topic);
@@ -1062,8 +1059,7 @@
         return getConsumeStats(addr, consumerGroup, null, timeoutMillis);
     }
 
-    public ConsumeStats getConsumeStats(final String addr, final String consumerGroup, final String topic,
-        final long timeoutMillis)
+    public ConsumeStats getConsumeStats(final String addr, final String consumerGroup, final String topic, final long timeoutMillis)
         throws InterruptedException, RemotingTimeoutException, RemotingSendRequestException, RemotingConnectException,
         MQBrokerException {
         GetConsumeStatsRequestHeader requestHeader = new GetConsumeStatsRequestHeader();
@@ -1086,8 +1082,7 @@
         throw new MQBrokerException(response.getCode(), response.getRemark());
     }
 
-    public ProducerConnection getProducerConnectionList(final String addr, final String producerGroup,
-        final long timeoutMillis)
+    public ProducerConnection getProducerConnectionList(final String addr, final String producerGroup, final long timeoutMillis)
         throws RemotingConnectException, RemotingSendRequestException, RemotingTimeoutException, InterruptedException,
         MQBrokerException {
         GetProducerConnectionListRequestHeader requestHeader = new GetProducerConnectionListRequestHeader();
@@ -1189,8 +1184,7 @@
         throw new MQBrokerException(response.getCode(), response.getRemark());
     }
 
-    public ClusterInfo getBrokerClusterInfo(
-        final long timeoutMillis) throws InterruptedException, RemotingTimeoutException,
+    public ClusterInfo getBrokerClusterInfo(final long timeoutMillis) throws InterruptedException, RemotingTimeoutException,
         RemotingSendRequestException, RemotingConnectException, MQBrokerException {
         RemotingCommand request = RemotingCommand.createRequestCommand(RequestCode.GET_BROKER_CLUSTER_INFO, null);
 
@@ -1539,8 +1533,7 @@
         throw new MQBrokerException(response.getCode(), response.getRemark());
     }
 
-    public List<QueueTimeSpan> queryConsumeTimeSpan(final String addr, final String topic, final String group,
-        final long timeoutMillis)
+    public List<QueueTimeSpan> queryConsumeTimeSpan(final String addr, final String topic, final String group, final long timeoutMillis)
         throws RemotingConnectException, RemotingSendRequestException, RemotingTimeoutException, InterruptedException,
         MQBrokerException {
         QueryConsumeTimeSpanRequestHeader requestHeader = new QueryConsumeTimeSpanRequestHeader();
@@ -1880,8 +1873,7 @@
     }
 
     public void cloneGroupOffset(final String addr, final String srcGroup, final String destGroup, final String topic,
-        final boolean isOffline,
-        final long timeoutMillis) throws RemotingException, MQClientException, InterruptedException {
+        final boolean isOffline, final long timeoutMillis) throws RemotingException, MQClientException, InterruptedException {
         CloneGroupOffsetRequestHeader requestHeader = new CloneGroupOffsetRequestHeader();
         requestHeader.setSrcGroup(srcGroup);
         requestHeader.setDestGroup(destGroup);
