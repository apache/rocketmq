/*
 * Licensed to the Apache Software Foundation (ASF) under one or more
 * contributor license agreements.  See the NOTICE file distributed with
 * this work for additional information regarding copyright ownership.
 * The ASF licenses this file to You under the Apache License, Version 2.0
 * (the "License"); you may not use this file except in compliance with
 * the License.  You may obtain a copy of the License at
 *
 *     http://www.apache.org/licenses/LICENSE-2.0
 *
 * Unless required by applicable law or agreed to in writing, software
 * distributed under the License is distributed on an "AS IS" BASIS,
 * WITHOUT WARRANTIES OR CONDITIONS OF ANY KIND, either express or implied.
 * See the License for the specific language governing permissions and
 * limitations under the License.
 */

package org.apache.rocketmq.client;

import java.util.regex.Matcher;
import java.util.regex.Pattern;
import org.apache.rocketmq.client.exception.MQClientException;
import org.apache.rocketmq.client.producer.DefaultMQProducer;
import org.apache.rocketmq.common.MixAll;
import org.apache.rocketmq.common.UtilAll;
import org.apache.rocketmq.common.message.Message;
import org.apache.rocketmq.common.protocol.ResponseCode;

/**
 * Common Validator
 */
public class Validators {
    public static final String VALID_PATTERN_STR = "^[%|a-zA-Z0-9_-]+$";
    public static final Pattern PATTERN = Pattern.compile(VALID_PATTERN_STR);
    public static final int CHARACTER_MAX_LENGTH = 255;
    public static final int TOPIC_MAX_LENGTH = 127;

    /**
     * @return The resulting {@code String}
     */
    public static String getGroupWithRegularExpression(String origin, String patternStr) {
        Pattern pattern = Pattern.compile(patternStr);
        Matcher matcher = pattern.matcher(origin);
        while (matcher.find()) {
            return matcher.group(0);
        }
        return null;
    }

    /**
     * Validate group
     */
    public static void checkGroup(String group) throws MQClientException {
        if (UtilAll.isBlank(group)) {
            throw new MQClientException("the specified group is blank", null);
        }

        if (group.length() > CHARACTER_MAX_LENGTH) {
            throw new MQClientException("the specified group is longer than group max length 255.", null);
        }

        if (!regularExpressionMatcher(group, PATTERN)) {
            throw new MQClientException(String.format(
                "the specified group[%s] contains illegal characters, allowing only %s", group,
                VALID_PATTERN_STR), null);
        }

    }

    /**
     * @return <tt>true</tt> if, and only if, the entire origin sequence matches this matcher's pattern
     */
    public static boolean regularExpressionMatcher(String origin, Pattern pattern) {
        if (pattern == null) {
            return true;
        }
        Matcher matcher = pattern.matcher(origin);
        return matcher.matches();
    }

    public static void checkMessage(Message msg, DefaultMQProducer defaultMQProducer)
        throws MQClientException {
        if (null == msg) {
            throw new MQClientException(ResponseCode.MESSAGE_ILLEGAL, "the message is null");
        }
        // topic
        Validators.checkName(msg.getTopic());

        // body
        if (null == msg.getBody()) {
            throw new MQClientException(ResponseCode.MESSAGE_ILLEGAL, "the message body is null");
        }

        if (0 == msg.getBody().length) {
            throw new MQClientException(ResponseCode.MESSAGE_ILLEGAL, "the message body length is zero");
        }

        if (msg.getBody().length > defaultMQProducer.getMaxMessageSize()) {
            throw new MQClientException(ResponseCode.MESSAGE_ILLEGAL,
                "the message body size over max value, MAX: " + defaultMQProducer.getMaxMessageSize());
        }
    }

<<<<<<< HEAD
    /**
     * Validate checkName (topic and GroupName)
     */
    public static void checkName(String name) throws MQClientException {
        if (UtilAll.isBlank(name)) {
            throw new MQClientException("The specified name is blank", null);
=======
    public static void checkTopic(String topic) throws MQClientException {
        if (UtilAll.isBlank(topic)) {
            throw new MQClientException("The specified topic is blank", null);
>>>>>>> 3d13dae7
        }

        if (!regularExpressionMatcher(name, PATTERN)) {
            throw new MQClientException(String.format(
                "The specified [%s] contains illegal characters, allowing only %s", name,
                VALID_PATTERN_STR), null);
        }

<<<<<<< HEAD
        if (name.length() > CHARACTER_MAX_LENGTH) {
            throw new MQClientException(
                    String.format("The specified %s is longer than topic max length %s.",name,CHARACTER_MAX_LENGTH), null);
=======
        if (topic.length() > TOPIC_MAX_LENGTH) {
            throw new MQClientException(
                String.format("The specified topic is longer than topic max length %d.", TOPIC_MAX_LENGTH), null);
>>>>>>> 3d13dae7
        }

        //whether the same with system reserved keyword only Topic
        if (name.equals(MixAll.AUTO_CREATE_TOPIC_KEY_TOPIC)) {
            throw new MQClientException(
                String.format("The [%s] is conflict with default.", name), null);
        }
    }

}<|MERGE_RESOLUTION|>--- conflicted
+++ resolved
@@ -101,18 +101,17 @@
         }
     }
 
-<<<<<<< HEAD
+
     /**
      * Validate checkName (topic and GroupName)
      */
     public static void checkName(String name) throws MQClientException {
         if (UtilAll.isBlank(name)) {
             throw new MQClientException("The specified name is blank", null);
-=======
+
     public static void checkTopic(String topic) throws MQClientException {
         if (UtilAll.isBlank(topic)) {
             throw new MQClientException("The specified topic is blank", null);
->>>>>>> 3d13dae7
         }
 
         if (!regularExpressionMatcher(name, PATTERN)) {
@@ -121,15 +120,13 @@
                 VALID_PATTERN_STR), null);
         }
 
-<<<<<<< HEAD
+
         if (name.length() > CHARACTER_MAX_LENGTH) {
             throw new MQClientException(
                     String.format("The specified %s is longer than topic max length %s.",name,CHARACTER_MAX_LENGTH), null);
-=======
         if (topic.length() > TOPIC_MAX_LENGTH) {
             throw new MQClientException(
                 String.format("The specified topic is longer than topic max length %d.", TOPIC_MAX_LENGTH), null);
->>>>>>> 3d13dae7
         }
 
         //whether the same with system reserved keyword only Topic
