/*
 * Licensed to the Apache Software Foundation (ASF) under one or more
 * contributor license agreements.  See the NOTICE file distributed with
 * this work for additional information regarding copyright ownership.
 * The ASF licenses this file to You under the Apache License, Version 2.0
 * (the "License"); you may not use this file except in compliance with
 * the License.  You may obtain a copy of the License at
 *
 *     http://www.apache.org/licenses/LICENSE-2.0
 *
 * Unless required by applicable law or agreed to in writing, software
 * distributed under the License is distributed on an "AS IS" BASIS,
 * WITHOUT WARRANTIES OR CONDITIONS OF ANY KIND, either express or implied.
 * See the License for the specific language governing permissions and
 * limitations under the License.
 */
package org.apache.rocketmq.client.impl.consumer;

import org.apache.rocketmq.client.Validators;
import org.apache.rocketmq.client.consumer.DefaultLitePullConsumer;
import org.apache.rocketmq.client.consumer.MessageQueueListener;
import org.apache.rocketmq.client.consumer.MessageSelector;
import org.apache.rocketmq.client.consumer.PullResult;
import org.apache.rocketmq.client.consumer.TopicMessageQueueChangeListener;
import org.apache.rocketmq.client.consumer.listener.ConsumeConcurrentlyStatus;
import org.apache.rocketmq.client.consumer.store.LocalFileOffsetStore;
import org.apache.rocketmq.client.consumer.store.OffsetStore;
import org.apache.rocketmq.client.consumer.store.ReadOffsetType;
import org.apache.rocketmq.client.consumer.store.RemoteBrokerOffsetStore;
import org.apache.rocketmq.client.exception.MQBrokerException;
import org.apache.rocketmq.client.exception.MQClientException;
import org.apache.rocketmq.client.hook.ConsumeMessageContext;
import org.apache.rocketmq.client.hook.ConsumeMessageHook;
import org.apache.rocketmq.client.hook.FilterMessageHook;
import org.apache.rocketmq.client.impl.CommunicationMode;
import org.apache.rocketmq.client.impl.MQClientManager;
import org.apache.rocketmq.client.impl.factory.MQClientInstance;
import org.apache.rocketmq.client.log.ClientLogger;
import org.apache.rocketmq.common.MixAll;
import org.apache.rocketmq.common.ServiceState;
import org.apache.rocketmq.common.ThreadFactoryImpl;
import org.apache.rocketmq.common.consumer.ConsumeFromWhere;
import org.apache.rocketmq.common.filter.ExpressionType;
import org.apache.rocketmq.common.filter.FilterAPI;
import org.apache.rocketmq.common.help.FAQUrl;
import org.apache.rocketmq.common.message.MessageExt;
import org.apache.rocketmq.common.message.MessageQueue;
import org.apache.rocketmq.common.protocol.NamespaceUtil;
import org.apache.rocketmq.common.protocol.body.ConsumerRunningInfo;
import org.apache.rocketmq.common.protocol.heartbeat.ConsumeType;
import org.apache.rocketmq.common.protocol.heartbeat.MessageModel;
import org.apache.rocketmq.common.protocol.heartbeat.SubscriptionData;
import org.apache.rocketmq.common.sysflag.PullSysFlag;
import org.apache.rocketmq.logging.InternalLogger;
import org.apache.rocketmq.remoting.RPCHook;
import org.apache.rocketmq.remoting.exception.RemotingException;

import java.util.ArrayList;
import java.util.Collection;
import java.util.Collections;
import java.util.HashMap;
import java.util.HashSet;
import java.util.Iterator;
import java.util.List;
import java.util.Map;
import java.util.Properties;
import java.util.Set;
import java.util.concurrent.BlockingQueue;
import java.util.concurrent.ConcurrentHashMap;
import java.util.concurrent.ConcurrentMap;
import java.util.concurrent.Executors;
import java.util.concurrent.LinkedBlockingQueue;
import java.util.concurrent.ScheduledExecutorService;
import java.util.concurrent.ScheduledThreadPoolExecutor;
import java.util.concurrent.ThreadFactory;
import java.util.concurrent.TimeUnit;

public class DefaultLitePullConsumerImpl implements MQConsumerInner {

    private final InternalLogger log = ClientLogger.getLog();

    private final long consumerStartTimestamp = System.currentTimeMillis();

    private final RPCHook rpcHook;

    private final ArrayList<FilterMessageHook> filterMessageHookList = new ArrayList<FilterMessageHook>();

    private volatile ServiceState serviceState = ServiceState.CREATE_JUST;

    protected MQClientInstance mQClientFactory;

    private PullAPIWrapper pullAPIWrapper;

    private OffsetStore offsetStore;

    private RebalanceImpl rebalanceImpl = new RebalanceLitePullImpl(this);

    private enum SubscriptionType {
        NONE, SUBSCRIBE, ASSIGN
    }

    private static final String NOT_RUNNING_EXCEPTION_MESSAGE = "The consumer not running, please start it first.";

    private static final String SUBSCRIPTION_CONFLICT_EXCEPTION_MESSAGE = "Subscribe and assign are mutually exclusive.";
    /**
     * the type of subscription
     */
    private SubscriptionType subscriptionType = SubscriptionType.NONE;
    /**
     * Delay some time when exception occur
     */
    private long pullTimeDelayMillsWhenException = 1000;
    /**
     * Flow control interval
     */
    private static final long PULL_TIME_DELAY_MILLS_WHEN_FLOW_CONTROL = 50;
    /**
     * Delay some time when suspend pull service
     */
    private static final long PULL_TIME_DELAY_MILLS_WHEN_PAUSE = 1000;

    private static final long PULL_TIME_DELAY_MILLS_ON_EXCEPTION = 3 * 1000;

    private DefaultLitePullConsumer defaultLitePullConsumer;

    private final ConcurrentMap<MessageQueue, PullTaskImpl> taskTable =
        new ConcurrentHashMap<MessageQueue, PullTaskImpl>();

    private AssignedMessageQueue assignedMessageQueue = new AssignedMessageQueue();

    private final BlockingQueue<ConsumeRequest> consumeRequestCache = new LinkedBlockingQueue<ConsumeRequest>();

    private ScheduledThreadPoolExecutor scheduledThreadPoolExecutor;

    private final ScheduledExecutorService scheduledExecutorService;

    private Map<String, TopicMessageQueueChangeListener> topicMessageQueueChangeListenerMap = new HashMap<String, TopicMessageQueueChangeListener>();

    private Map<String, Set<MessageQueue>> messageQueuesForTopic = new HashMap<String, Set<MessageQueue>>();

    private long consumeRequestFlowControlTimes = 0L;

    private long queueFlowControlTimes = 0L;

    private long queueMaxSpanFlowControlTimes = 0L;

    private long nextAutoCommitDeadline = -1L;

    private final MessageQueueLock messageQueueLock = new MessageQueueLock();

    private final ArrayList<ConsumeMessageHook> consumeMessageHookList = new ArrayList<ConsumeMessageHook>();

    // only for test purpose, will be modified by reflection in unit test.
    @SuppressWarnings("FieldMayBeFinal") private static boolean doNotUpdateTopicSubscribeInfoWhenSubscriptionChanged = false;

    public DefaultLitePullConsumerImpl(final DefaultLitePullConsumer defaultLitePullConsumer, final RPCHook rpcHook) {
        this.defaultLitePullConsumer = defaultLitePullConsumer;
        this.rpcHook = rpcHook;
        this.scheduledThreadPoolExecutor = new ScheduledThreadPoolExecutor(
            this.defaultLitePullConsumer.getPullThreadNums(),
            new ThreadFactoryImpl("PullMsgThread-" + this.defaultLitePullConsumer.getConsumerGroup())
        );
        this.scheduledExecutorService = Executors.newSingleThreadScheduledExecutor(new ThreadFactory() {
            @Override
            public Thread newThread(Runnable r) {
                return new Thread(r, "MonitorMessageQueueChangeThread");
            }
        });
        this.pullTimeDelayMillsWhenException = defaultLitePullConsumer.getPullTimeDelayMillsWhenException();
    }

    public void registerConsumeMessageHook(final ConsumeMessageHook hook) {
        this.consumeMessageHookList.add(hook);
        log.info("register consumeMessageHook Hook, {}", hook.hookName());
    }

    public void executeHookBefore(final ConsumeMessageContext context) {
        if (!this.consumeMessageHookList.isEmpty()) {
            for (ConsumeMessageHook hook : this.consumeMessageHookList) {
                try {
                    hook.consumeMessageBefore(context);
                } catch (Throwable e) {
                    log.error("consumeMessageHook {} executeHookBefore exception", hook.hookName(), e);
                }
            }
        }
    }

    public void executeHookAfter(final ConsumeMessageContext context) {
        if (!this.consumeMessageHookList.isEmpty()) {
            for (ConsumeMessageHook hook : this.consumeMessageHookList) {
                try {
                    hook.consumeMessageAfter(context);
                } catch (Throwable e) {
                    log.error("consumeMessageHook {} executeHookAfter exception", hook.hookName(), e);
                }
            }
        }
    }

    private void checkServiceState() {
        if (this.serviceState != ServiceState.RUNNING) {
            throw new IllegalStateException(NOT_RUNNING_EXCEPTION_MESSAGE);
        }
    }

    public void updateNameServerAddr(String newAddresses) {
        this.mQClientFactory.getMQClientAPIImpl().updateNameServerAddressList(newAddresses);
    }

    private synchronized void setSubscriptionType(SubscriptionType type) {
        if (this.subscriptionType == SubscriptionType.NONE) {
            this.subscriptionType = type;
        } else if (this.subscriptionType != type) {
            throw new IllegalStateException(SUBSCRIPTION_CONFLICT_EXCEPTION_MESSAGE);
        }
    }

    private void updateAssignedMessageQueue(String topic, Set<MessageQueue> assignedMessageQueue) {
        this.assignedMessageQueue.updateAssignedMessageQueue(topic, assignedMessageQueue);
    }

    private void updatePullTask(String topic, Set<MessageQueue> mqNewSet) {
        Iterator<Map.Entry<MessageQueue, PullTaskImpl>> it = this.taskTable.entrySet().iterator();
        while (it.hasNext()) {
            Map.Entry<MessageQueue, PullTaskImpl> next = it.next();
            if (next.getKey().getTopic().equals(topic)) {
                if (!mqNewSet.contains(next.getKey())) {
                    next.getValue().setCancelled(true);
                    it.remove();
                }
            }
        }
        startPullTask(mqNewSet);
    }

    class MessageQueueListenerImpl implements MessageQueueListener {
        @Override
        public void messageQueueChanged(String topic, Set<MessageQueue> mqAll, Set<MessageQueue> mqDivided) {
            MessageModel messageModel = defaultLitePullConsumer.getMessageModel();
            switch (messageModel) {
                case BROADCASTING:
                    updateAssignedMessageQueue(topic, mqAll);
                    updatePullTask(topic, mqAll);
                    break;
                case CLUSTERING:
                    updateAssignedMessageQueue(topic, mqDivided);
                    updatePullTask(topic, mqDivided);
                    break;
                default:
                    break;
            }
        }
    }

    public synchronized void shutdown() {
        switch (this.serviceState) {
            case CREATE_JUST:
                break;
            case RUNNING:
                persistConsumerOffset();
                this.mQClientFactory.unregisterConsumer(this.defaultLitePullConsumer.getConsumerGroup());
                scheduledThreadPoolExecutor.shutdown();
                scheduledExecutorService.shutdown();
                this.mQClientFactory.shutdown();
                this.serviceState = ServiceState.SHUTDOWN_ALREADY;
                log.info("the consumer [{}] shutdown OK", this.defaultLitePullConsumer.getConsumerGroup());
                break;
            default:
                break;
        }
    }

    public synchronized boolean isRunning() {
        return this.serviceState == ServiceState.RUNNING;
    }

    public synchronized void start() throws MQClientException {
        switch (this.serviceState) {
            case CREATE_JUST:
                this.serviceState = ServiceState.START_FAILED;

                this.checkConfig();

                if (this.defaultLitePullConsumer.getMessageModel() == MessageModel.CLUSTERING) {
                    this.defaultLitePullConsumer.changeInstanceNameToPID();
                }

                initMQClientFactory();

                initRebalanceImpl();

                initPullAPIWrapper();

                initOffsetStore();

                mQClientFactory.start();

                startScheduleTask();

                this.serviceState = ServiceState.RUNNING;

                log.info("the consumer [{}] start OK", this.defaultLitePullConsumer.getConsumerGroup());

                operateAfterRunning();

                break;
            case RUNNING:
            case START_FAILED:
            case SHUTDOWN_ALREADY:
                throw new MQClientException("The PullConsumer service state not OK, maybe started once, "
                    + this.serviceState
                    + FAQUrl.suggestTodo(FAQUrl.CLIENT_SERVICE_NOT_OK),
                    null);
            default:
                break;
        }
    }

    private void initMQClientFactory() throws MQClientException {
        this.mQClientFactory = MQClientManager.getInstance().getOrCreateMQClientInstance(this.defaultLitePullConsumer, this.rpcHook);
        boolean registerOK = mQClientFactory.registerConsumer(this.defaultLitePullConsumer.getConsumerGroup(), this);
        if (!registerOK) {
            this.serviceState = ServiceState.CREATE_JUST;

            throw new MQClientException("The consumer group[" + this.defaultLitePullConsumer.getConsumerGroup()
                + "] has been created before, specify another name please." + FAQUrl.suggestTodo(FAQUrl.GROUP_NAME_DUPLICATE_URL),
                null);
        }
    }

    private void initRebalanceImpl() {
        this.rebalanceImpl.setConsumerGroup(this.defaultLitePullConsumer.getConsumerGroup());
        this.rebalanceImpl.setMessageModel(this.defaultLitePullConsumer.getMessageModel());
        this.rebalanceImpl.setAllocateMessageQueueStrategy(this.defaultLitePullConsumer.getAllocateMessageQueueStrategy());
        this.rebalanceImpl.setmQClientFactory(this.mQClientFactory);
    }

    private void initPullAPIWrapper() {
        this.pullAPIWrapper = new PullAPIWrapper(
            mQClientFactory,
            this.defaultLitePullConsumer.getConsumerGroup(), isUnitMode());
        this.pullAPIWrapper.registerFilterMessageHook(filterMessageHookList);
    }

    private void initOffsetStore() throws MQClientException {
        if (this.defaultLitePullConsumer.getOffsetStore() != null) {
            this.offsetStore = this.defaultLitePullConsumer.getOffsetStore();
        } else {
            switch (this.defaultLitePullConsumer.getMessageModel()) {
                case BROADCASTING:
                    this.offsetStore = new LocalFileOffsetStore(this.mQClientFactory, this.defaultLitePullConsumer.getConsumerGroup());
                    break;
                case CLUSTERING:
                    this.offsetStore = new RemoteBrokerOffsetStore(this.mQClientFactory, this.defaultLitePullConsumer.getConsumerGroup());
                    break;
                default:
                    break;
            }
            this.defaultLitePullConsumer.setOffsetStore(this.offsetStore);
        }
        this.offsetStore.load();
    }

    private void startScheduleTask() {
        scheduledExecutorService.scheduleAtFixedRate(
            new Runnable() {
                @Override
                public void run() {
                    try {
                        fetchTopicMessageQueuesAndCompare();
                    } catch (Exception e) {
                        log.error("ScheduledTask fetchMessageQueuesAndCompare exception", e);
                    }
                }
            }, 1000 * 10, this.getDefaultLitePullConsumer().getTopicMetadataCheckIntervalMillis(), TimeUnit.MILLISECONDS);
    }

    private void operateAfterRunning() throws MQClientException {
        // If subscribe function invoke before start function, then update topic subscribe info after initialization.
        if (subscriptionType == SubscriptionType.SUBSCRIBE) {
            updateTopicSubscribeInfoWhenSubscriptionChanged();
        }
        // If assign function invoke before start function, then update pull task after initialization.
        if (subscriptionType == SubscriptionType.ASSIGN) {
            updateAssignPullTask(assignedMessageQueue.messageQueues());
        }

        for (String topic : topicMessageQueueChangeListenerMap.keySet()) {
            Set<MessageQueue> messageQueues = fetchMessageQueues(topic);
            messageQueuesForTopic.put(topic, messageQueues);
        }
        this.mQClientFactory.checkClientInBroker();
    }

    private void checkConfig() throws MQClientException {
        // Check consumerGroup
        Validators.checkGroup(this.defaultLitePullConsumer.getConsumerGroup());

        // Check consumerGroup name is not equal default consumer group name.
        if (this.defaultLitePullConsumer.getConsumerGroup().equals(MixAll.DEFAULT_CONSUMER_GROUP)) {
            throw new MQClientException(
                "consumerGroup can not equal "
                    + MixAll.DEFAULT_CONSUMER_GROUP
                    + ", please specify another one."
                    + FAQUrl.suggestTodo(FAQUrl.CLIENT_PARAMETER_CHECK_URL),
                null);
        }

        // Check messageModel is not null.
        if (null == this.defaultLitePullConsumer.getMessageModel()) {
            throw new MQClientException(
                "messageModel is null"
                    + FAQUrl.suggestTodo(FAQUrl.CLIENT_PARAMETER_CHECK_URL),
                null);
        }

        // Check allocateMessageQueueStrategy is not null
        if (null == this.defaultLitePullConsumer.getAllocateMessageQueueStrategy()) {
            throw new MQClientException(
                "allocateMessageQueueStrategy is null"
                    + FAQUrl.suggestTodo(FAQUrl.CLIENT_PARAMETER_CHECK_URL),
                null);
        }

        if (this.defaultLitePullConsumer.getConsumerTimeoutMillisWhenSuspend() < this.defaultLitePullConsumer.getBrokerSuspendMaxTimeMillis()) {
            throw new MQClientException(
                "Long polling mode, the consumer consumerTimeoutMillisWhenSuspend must greater than brokerSuspendMaxTimeMillis"
                    + FAQUrl.suggestTodo(FAQUrl.CLIENT_PARAMETER_CHECK_URL),
                null);
        }
    }

    public PullAPIWrapper getPullAPIWrapper() {
        return pullAPIWrapper;
    }

    private void startPullTask(Collection<MessageQueue> mqSet) {
        for (MessageQueue messageQueue : mqSet) {
            if (!this.taskTable.containsKey(messageQueue)) {
                PullTaskImpl pullTask = new PullTaskImpl(messageQueue);
                this.taskTable.put(messageQueue, pullTask);
                this.scheduledThreadPoolExecutor.schedule(pullTask, 0, TimeUnit.MILLISECONDS);
            }
        }
    }

    private void updateAssignPullTask(Collection<MessageQueue> mqNewSet) {
        Iterator<Map.Entry<MessageQueue, PullTaskImpl>> it = this.taskTable.entrySet().iterator();
        while (it.hasNext()) {
            Map.Entry<MessageQueue, PullTaskImpl> next = it.next();
            if (!mqNewSet.contains(next.getKey())) {
                next.getValue().setCancelled(true);
                it.remove();
            }
        }

        startPullTask(mqNewSet);
    }

    private void updateTopicSubscribeInfoWhenSubscriptionChanged() {
        if (doNotUpdateTopicSubscribeInfoWhenSubscriptionChanged) {
            return;
        }
        Map<String, SubscriptionData> subTable = rebalanceImpl.getSubscriptionInner();
        if (subTable != null) {
            for (final Map.Entry<String, SubscriptionData> entry : subTable.entrySet()) {
                final String topic = entry.getKey();
                this.mQClientFactory.updateTopicRouteInfoFromNameServer(topic);
            }
        }
    }

    public synchronized void subscribe(String topic, String subExpression) throws MQClientException {
        try {
            if (topic == null || "".equals(topic)) {
                throw new IllegalArgumentException("Topic can not be null or empty.");
            }
            setSubscriptionType(SubscriptionType.SUBSCRIBE);
            SubscriptionData subscriptionData = FilterAPI.buildSubscriptionData(topic, subExpression);
            this.rebalanceImpl.getSubscriptionInner().put(topic, subscriptionData);
            this.defaultLitePullConsumer.setMessageQueueListener(new MessageQueueListenerImpl());
            assignedMessageQueue.setRebalanceImpl(this.rebalanceImpl);
            if (serviceState == ServiceState.RUNNING) {
                this.mQClientFactory.sendHeartbeatToAllBrokerWithLock();
                updateTopicSubscribeInfoWhenSubscriptionChanged();
            }
        } catch (Exception e) {
            throw new MQClientException("subscribe exception", e);
        }
    }

    public synchronized void subscribe(String topic, MessageSelector messageSelector) throws MQClientException {
        try {
            if (topic == null || "".equals(topic)) {
                throw new IllegalArgumentException("Topic can not be null or empty.");
            }
            setSubscriptionType(SubscriptionType.SUBSCRIBE);
            if (messageSelector == null) {
                subscribe(topic, SubscriptionData.SUB_ALL);
                return;
            }
            SubscriptionData subscriptionData = FilterAPI.build(topic,
                messageSelector.getExpression(), messageSelector.getExpressionType());
            this.rebalanceImpl.getSubscriptionInner().put(topic, subscriptionData);
            this.defaultLitePullConsumer.setMessageQueueListener(new MessageQueueListenerImpl());
            assignedMessageQueue.setRebalanceImpl(this.rebalanceImpl);
            if (serviceState == ServiceState.RUNNING) {
                this.mQClientFactory.sendHeartbeatToAllBrokerWithLock();
                updateTopicSubscribeInfoWhenSubscriptionChanged();
            }
        } catch (Exception e) {
            throw new MQClientException("subscribe exception", e);
        }
    }

    public synchronized void unsubscribe(final String topic) {
        this.rebalanceImpl.getSubscriptionInner().remove(topic);
        removePullTaskCallback(topic);
        assignedMessageQueue.removeAssignedMessageQueue(topic);
    }

    public synchronized void assign(Collection<MessageQueue> messageQueues) {
        if (messageQueues == null || messageQueues.isEmpty()) {
            throw new IllegalArgumentException("Message queues can not be null or empty.");
        }
        setSubscriptionType(SubscriptionType.ASSIGN);
        assignedMessageQueue.updateAssignedMessageQueue(messageQueues);
        if (serviceState == ServiceState.RUNNING) {
            updateAssignPullTask(messageQueues);
        }
    }

    private void maybeAutoCommit() {
        long now = System.currentTimeMillis();
        if (now >= nextAutoCommitDeadline) {
            commitAll();
            nextAutoCommitDeadline = now + defaultLitePullConsumer.getAutoCommitIntervalMillis();
        }
    }

    public synchronized List<MessageExt> poll(long timeout) {
        try {
            checkServiceState();
            if (timeout < 0) {
                throw new IllegalArgumentException("Timeout must not be negative");
            }

            if (defaultLitePullConsumer.isAutoCommit()) {
                maybeAutoCommit();
            }
            long endTime = System.currentTimeMillis() + timeout;

            ConsumeRequest consumeRequest = consumeRequestCache.poll(endTime - System.currentTimeMillis(), TimeUnit.MILLISECONDS);

            if (endTime - System.currentTimeMillis() > 0) {
                while (consumeRequest != null && consumeRequest.getProcessQueue().isDropped()) {
                    consumeRequest = consumeRequestCache.poll(endTime - System.currentTimeMillis(), TimeUnit.MILLISECONDS);
                    if (endTime - System.currentTimeMillis() <= 0) {
                        break;
                    }
                }
            }

            if (consumeRequest != null && !consumeRequest.getProcessQueue().isDropped()) {
                List<MessageExt> messages = consumeRequest.getMessageExts();
                long offset = consumeRequest.getProcessQueue().removeMessage(messages);
                assignedMessageQueue.updateConsumeOffset(consumeRequest.getMessageQueue(), offset);
                //If namespace not null , reset Topic without namespace.
                this.resetTopic(messages);
                if (!this.consumeMessageHookList.isEmpty()) {
                    ConsumeMessageContext consumeMessageContext = new ConsumeMessageContext();
                    consumeMessageContext.setNamespace(defaultLitePullConsumer.getNamespace());
                    consumeMessageContext.setConsumerGroup(this.groupName());
                    consumeMessageContext.setMq(consumeRequest.getMessageQueue());
                    consumeMessageContext.setMsgList(messages);
                    consumeMessageContext.setSuccess(false);
                    this.executeHookBefore(consumeMessageContext);
                    consumeMessageContext.setStatus(ConsumeConcurrentlyStatus.CONSUME_SUCCESS.toString());
                    consumeMessageContext.setSuccess(true);
                    this.executeHookAfter(consumeMessageContext);
                }
                return messages;
            }
        } catch (InterruptedException ignore) {

        }

        return Collections.emptyList();
    }

    public void pause(Collection<MessageQueue> messageQueues) {
        assignedMessageQueue.pause(messageQueues);
    }

    public void resume(Collection<MessageQueue> messageQueues) {
        assignedMessageQueue.resume(messageQueues);
    }

    public synchronized void seek(MessageQueue messageQueue, long offset) throws MQClientException {
        if (!assignedMessageQueue.messageQueues().contains(messageQueue)) {
            if (subscriptionType == SubscriptionType.SUBSCRIBE) {
                throw new MQClientException("The message queue is not in assigned list, may be rebalancing, message queue: " + messageQueue, null);
            } else {
                throw new MQClientException("The message queue is not in assigned list, message queue: " + messageQueue, null);
            }
        }
        long minOffset = minOffset(messageQueue);
        long maxOffset = maxOffset(messageQueue);
        if (offset < minOffset || offset > maxOffset) {
            throw new MQClientException("Seek offset illegal, seek offset = " + offset + ", min offset = " + minOffset + ", max offset = " + maxOffset, null);
        }
        final Object objLock = messageQueueLock.fetchLockObject(messageQueue);
        synchronized (objLock) {
            clearMessageQueueInCache(messageQueue);

            PullTaskImpl oldPullTaskImpl = this.taskTable.get(messageQueue);
            if (oldPullTaskImpl != null) {
                oldPullTaskImpl.tryInterrupt();
                this.taskTable.remove(messageQueue);
            }
            assignedMessageQueue.setSeekOffset(messageQueue, offset);
            if (!this.taskTable.containsKey(messageQueue)) {
                PullTaskImpl pullTask = new PullTaskImpl(messageQueue);
                this.taskTable.put(messageQueue, pullTask);
                this.scheduledThreadPoolExecutor.schedule(pullTask, 0, TimeUnit.MILLISECONDS);
            }
        }
    }

    public void seekToBegin(MessageQueue messageQueue) throws MQClientException {
        long begin = minOffset(messageQueue);
        this.seek(messageQueue, begin);
    }

    public void seekToEnd(MessageQueue messageQueue) throws MQClientException {
        long end = maxOffset(messageQueue);
        this.seek(messageQueue, end);
    }

    private long maxOffset(MessageQueue messageQueue) throws MQClientException {
        checkServiceState();
        return this.mQClientFactory.getMQAdminImpl().maxOffset(messageQueue);
    }

    private long minOffset(MessageQueue messageQueue) throws MQClientException {
        checkServiceState();
        return this.mQClientFactory.getMQAdminImpl().minOffset(messageQueue);
    }

    private void removePullTaskCallback(final String topic) {
        removePullTask(topic);
    }

    private void removePullTask(final String topic) {
        Iterator<Map.Entry<MessageQueue, PullTaskImpl>> it = this.taskTable.entrySet().iterator();
        while (it.hasNext()) {
            Map.Entry<MessageQueue, PullTaskImpl> next = it.next();
            if (next.getKey().getTopic().equals(topic)) {
                next.getValue().setCancelled(true);
                it.remove();
            }
        }
    }

    public synchronized void commitAll() {
        for (MessageQueue messageQueue : assignedMessageQueue.messageQueues()) {
            try {
                commit(messageQueue);
            } catch (Exception e) {
                log.error("An error occurred when update consume offset Automatically.");
            }
        }
    }

    public synchronized void commit(final Set<MessageQueue> messageQueues, boolean persist) {
        if (messageQueues == null || messageQueues.size() == 0) {
            return;
        }

        for (MessageQueue messageQueue : messageQueues) {
            commit(messageQueue);
        }

        if (persist) {
            this.offsetStore.persistAll(messageQueues);
        }
    }

    private synchronized void commit(MessageQueue messageQueue) {
        long consumerOffset = assignedMessageQueue.getConsumerOffset(messageQueue);

        if (consumerOffset != -1) {
            ProcessQueue processQueue = assignedMessageQueue.getProcessQueue(messageQueue);
            if (processQueue != null && !processQueue.isDropped()) {
                updateConsumeOffset(messageQueue, consumerOffset);
            }
        } else {
            log.error("consumerOffset is -1 in messageQueue [" + messageQueue + "].");
        }
    }

    private void updatePullOffset(MessageQueue messageQueue, long nextPullOffset, ProcessQueue processQueue) {
        if (assignedMessageQueue.getSeekOffset(messageQueue) == -1) {
            assignedMessageQueue.updatePullOffset(messageQueue, nextPullOffset, processQueue);
        }
    }

    private void submitConsumeRequest(ConsumeRequest consumeRequest) {
        try {
            consumeRequestCache.put(consumeRequest);
        } catch (InterruptedException e) {
            log.error("Submit consumeRequest error", e);
        }
    }

    private long fetchConsumeOffset(MessageQueue messageQueue) throws MQClientException {
        checkServiceState();
        long offset = this.rebalanceImpl.computePullFromWhereWithException(messageQueue);
        return offset;
    }

    public long committed(MessageQueue messageQueue) throws MQClientException {
        checkServiceState();
        long offset = this.offsetStore.readOffset(messageQueue, ReadOffsetType.MEMORY_FIRST_THEN_STORE);
        if (offset == -2) {
            throw new MQClientException("Fetch consume offset from broker exception", null);
        }
        return offset;
    }

    private void clearMessageQueueInCache(MessageQueue messageQueue) {
        ProcessQueue processQueue = assignedMessageQueue.getProcessQueue(messageQueue);
        if (processQueue != null) {
            processQueue.clear();
        }
        Iterator<ConsumeRequest> iter = consumeRequestCache.iterator();
        while (iter.hasNext()) {
            if (iter.next().getMessageQueue().equals(messageQueue)) {
                iter.remove();
            }
        }
    }

    private long nextPullOffset(MessageQueue messageQueue) throws MQClientException {
        long offset = -1;
        long seekOffset = assignedMessageQueue.getSeekOffset(messageQueue);
        if (seekOffset != -1) {
            offset = seekOffset;
            assignedMessageQueue.updateConsumeOffset(messageQueue, offset);
            assignedMessageQueue.setSeekOffset(messageQueue, -1);
        } else {
            offset = assignedMessageQueue.getPullOffset(messageQueue);
            if (offset == -1) {
                offset = fetchConsumeOffset(messageQueue);
            }
        }
        return offset;
    }

    public long searchOffset(MessageQueue mq, long timestamp) throws MQClientException {
        checkServiceState();
        return this.mQClientFactory.getMQAdminImpl().searchOffset(mq, timestamp);
    }

    public class PullTaskImpl implements Runnable {
        private final MessageQueue messageQueue;
        private volatile boolean cancelled = false;
        private Thread currentThread;

        public PullTaskImpl(final MessageQueue messageQueue) {
            this.messageQueue = messageQueue;
        }

        public void tryInterrupt() {
            setCancelled(true);
            if (currentThread == null) {
                return;
            }
            if (!currentThread.isInterrupted()) {
                currentThread.interrupt();
            }
        }

        @Override
        public void run() {

            if (!this.isCancelled()) {

                this.currentThread = Thread.currentThread();

                if (assignedMessageQueue.isPaused(messageQueue)) {
                    scheduledThreadPoolExecutor.schedule(this, PULL_TIME_DELAY_MILLS_WHEN_PAUSE, TimeUnit.MILLISECONDS);
                    log.debug("Message Queue: {} has been paused!", messageQueue);
                    return;
                }

                ProcessQueue processQueue = assignedMessageQueue.getProcessQueue(messageQueue);

                if (null == processQueue || processQueue.isDropped()) {
                    log.info("The message queue not be able to poll, because it's dropped. group={}, messageQueue={}", defaultLitePullConsumer.getConsumerGroup(), this.messageQueue);
                    return;
                }

                if ((long) consumeRequestCache.size() * defaultLitePullConsumer.getPullBatchSize() > defaultLitePullConsumer.getPullThresholdForAll()) {
                    scheduledThreadPoolExecutor.schedule(this, PULL_TIME_DELAY_MILLS_WHEN_FLOW_CONTROL, TimeUnit.MILLISECONDS);
                    if ((consumeRequestFlowControlTimes++ % 1000) == 0) {
                        log.warn("The consume request count exceeds threshold {}, so do flow control, consume request count={}, flowControlTimes={}", consumeRequestCache.size(), consumeRequestFlowControlTimes);
                    }
                    return;
                }

                long cachedMessageCount = processQueue.getMsgCount().get();
                long cachedMessageSizeInMiB = processQueue.getMsgSize().get() / (1024 * 1024);

                if (cachedMessageCount > defaultLitePullConsumer.getPullThresholdForQueue()) {
                    scheduledThreadPoolExecutor.schedule(this, PULL_TIME_DELAY_MILLS_WHEN_FLOW_CONTROL, TimeUnit.MILLISECONDS);
                    if ((queueFlowControlTimes++ % 1000) == 0) {
                        log.warn(
                            "The cached message count exceeds the threshold {}, so do flow control, minOffset={}, maxOffset={}, count={}, size={} MiB, flowControlTimes={}",
                            defaultLitePullConsumer.getPullThresholdForQueue(), processQueue.getMsgTreeMap().firstKey(), processQueue.getMsgTreeMap().lastKey(), cachedMessageCount, cachedMessageSizeInMiB, queueFlowControlTimes);
                    }
                    return;
                }

                if (cachedMessageSizeInMiB > defaultLitePullConsumer.getPullThresholdSizeForQueue()) {
                    scheduledThreadPoolExecutor.schedule(this, PULL_TIME_DELAY_MILLS_WHEN_FLOW_CONTROL, TimeUnit.MILLISECONDS);
                    if ((queueFlowControlTimes++ % 1000) == 0) {
                        log.warn(
                            "The cached message size exceeds the threshold {} MiB, so do flow control, minOffset={}, maxOffset={}, count={}, size={} MiB, flowControlTimes={}",
                            defaultLitePullConsumer.getPullThresholdSizeForQueue(), processQueue.getMsgTreeMap().firstKey(), processQueue.getMsgTreeMap().lastKey(), cachedMessageCount, cachedMessageSizeInMiB, queueFlowControlTimes);
                    }
                    return;
                }

                if (processQueue.getMaxSpan() > defaultLitePullConsumer.getConsumeMaxSpan()) {
                    scheduledThreadPoolExecutor.schedule(this, PULL_TIME_DELAY_MILLS_WHEN_FLOW_CONTROL, TimeUnit.MILLISECONDS);
                    if ((queueMaxSpanFlowControlTimes++ % 1000) == 0) {
                        log.warn(
                            "The queue's messages, span too long, so do flow control, minOffset={}, maxOffset={}, maxSpan={}, flowControlTimes={}",
                            processQueue.getMsgTreeMap().firstKey(), processQueue.getMsgTreeMap().lastKey(), processQueue.getMaxSpan(), queueMaxSpanFlowControlTimes);
                    }
                    return;
                }

                long offset = 0L;
                try {
                    offset = nextPullOffset(messageQueue);
                } catch (Exception e) {
                    log.error("Failed to get next pull offset", e);
                    scheduledThreadPoolExecutor.schedule(this, PULL_TIME_DELAY_MILLS_ON_EXCEPTION, TimeUnit.MILLISECONDS);
                    return;
                }

                if (this.isCancelled() || processQueue.isDropped()) {
                    return;
                }
                long pullDelayTimeMills = 0;
                try {
                    SubscriptionData subscriptionData;
                    String topic = this.messageQueue.getTopic();
                    if (subscriptionType == SubscriptionType.SUBSCRIBE) {
                        subscriptionData = rebalanceImpl.getSubscriptionInner().get(topic);
                    } else {
                        subscriptionData = FilterAPI.buildSubscriptionData(topic, SubscriptionData.SUB_ALL);
                    }

                    PullResult pullResult = pull(messageQueue, subscriptionData, offset, defaultLitePullConsumer.getPullBatchSize());
                    if (this.isCancelled() || processQueue.isDropped()) {
                        return;
                    }
                    switch (pullResult.getPullStatus()) {
                        case FOUND:
                            final Object objLock = messageQueueLock.fetchLockObject(messageQueue);
                            synchronized (objLock) {
                                if (pullResult.getMsgFoundList() != null && !pullResult.getMsgFoundList().isEmpty() && assignedMessageQueue.getSeekOffset(messageQueue) == -1) {
                                    processQueue.putMessage(pullResult.getMsgFoundList());
                                    submitConsumeRequest(new ConsumeRequest(pullResult.getMsgFoundList(), messageQueue, processQueue));
                                }
                            }
                            break;
                        case OFFSET_ILLEGAL:
                            log.warn("The pull request offset illegal, {}", pullResult.toString());
                            break;
                        default:
                            break;
                    }
                    updatePullOffset(messageQueue, pullResult.getNextBeginOffset(), processQueue);
                } catch (InterruptedException interruptedException) {
                    log.warn("Polling thread was interrupted.", interruptedException);
                } catch (Throwable e) {
                    pullDelayTimeMills = pullTimeDelayMillsWhenException;
                    log.error("An error occurred in pull message process.", e);
                }

                if (!this.isCancelled()) {
                    scheduledThreadPoolExecutor.schedule(this, pullDelayTimeMills, TimeUnit.MILLISECONDS);
                } else {
                    log.warn("The Pull Task is cancelled after doPullTask, {}", messageQueue);
                }
            }
        }

        public boolean isCancelled() {
            return cancelled;
        }

        public void setCancelled(boolean cancelled) {
            this.cancelled = cancelled;
        }

        public MessageQueue getMessageQueue() {
            return messageQueue;
        }
    }

    private PullResult pull(MessageQueue mq, SubscriptionData subscriptionData, long offset, int maxNums)
        throws MQClientException, RemotingException, MQBrokerException, InterruptedException {
        return pull(mq, subscriptionData, offset, maxNums, this.defaultLitePullConsumer.getConsumerPullTimeoutMillis());
    }

    private PullResult pull(MessageQueue mq, SubscriptionData subscriptionData, long offset, int maxNums, long timeout)
        throws MQClientException, RemotingException, MQBrokerException, InterruptedException {
        return this.pullSyncImpl(mq, subscriptionData, offset, maxNums, true, timeout);
    }

    private PullResult pullSyncImpl(MessageQueue mq, SubscriptionData subscriptionData, long offset, int maxNums,
        boolean block,
        long timeout)
        throws MQClientException, RemotingException, MQBrokerException, InterruptedException {

        if (null == mq) {
            throw new MQClientException("mq is null", null);
        }

        if (offset < 0) {
            throw new MQClientException("offset < 0", null);
        }

        if (maxNums <= 0) {
            throw new MQClientException("maxNums <= 0", null);
        }

        int sysFlag = PullSysFlag.buildSysFlag(false, block, true, false, true);

        long timeoutMillis = block ? this.defaultLitePullConsumer.getConsumerTimeoutMillisWhenSuspend() : timeout;

        boolean isTagType = ExpressionType.isTagType(subscriptionData.getExpressionType());
        PullResult pullResult = this.pullAPIWrapper.pullKernelImpl(
            mq,
            subscriptionData.getSubString(),
            subscriptionData.getExpressionType(),
            isTagType ? 0L : subscriptionData.getSubVersion(),
            offset,
            maxNums,
            sysFlag,
            0,
            this.defaultLitePullConsumer.getBrokerSuspendMaxTimeMillis(),
            timeoutMillis,
            CommunicationMode.SYNC,
            null
        );
        this.pullAPIWrapper.processPullResult(mq, pullResult, subscriptionData);
<<<<<<< HEAD
        if (!this.consumeMessageHookList.isEmpty()) {
            ConsumeMessageContext consumeMessageContext = new ConsumeMessageContext();
            consumeMessageContext.setNamespace(defaultLitePullConsumer.getNamespace());
            consumeMessageContext.setConsumerGroup(this.groupName());
            consumeMessageContext.setMq(mq);
            consumeMessageContext.setMsgList(pullResult.getMsgFoundList());
            consumeMessageContext.setSuccess(false);
            this.executeHookBefore(consumeMessageContext);
            consumeMessageContext.setStatus(ConsumeConcurrentlyStatus.CONSUME_SUCCESS.toString());
            consumeMessageContext.setSuccess(true);
            consumeMessageContext.setAccessChannel(defaultLitePullConsumer.getAccessChannel());
            this.executeHookAfter(consumeMessageContext);
        }
=======
>>>>>>> 00da3e72
        return pullResult;
    }

    private void resetTopic(List<MessageExt> msgList) {
        if (null == msgList || msgList.size() == 0) {
            return;
        }

        //If namespace not null , reset Topic without namespace.
        for (MessageExt messageExt : msgList) {
            if (null != this.defaultLitePullConsumer.getNamespace()) {
                messageExt.setTopic(NamespaceUtil.withoutNamespace(messageExt.getTopic(), this.defaultLitePullConsumer.getNamespace()));
            }
        }

    }

    public void updateConsumeOffset(MessageQueue mq, long offset) {
        checkServiceState();
        this.offsetStore.updateOffset(mq, offset, false);
    }

    @Override
    public String groupName() {
        return this.defaultLitePullConsumer.getConsumerGroup();
    }

    @Override
    public MessageModel messageModel() {
        return this.defaultLitePullConsumer.getMessageModel();
    }

    @Override
    public ConsumeType consumeType() {
        return ConsumeType.CONSUME_ACTIVELY;
    }

    @Override
    public ConsumeFromWhere consumeFromWhere() {
        return ConsumeFromWhere.CONSUME_FROM_LAST_OFFSET;
    }

    @Override
    public Set<SubscriptionData> subscriptions() {
        Set<SubscriptionData> subSet = new HashSet<SubscriptionData>();

        subSet.addAll(this.rebalanceImpl.getSubscriptionInner().values());

        return subSet;
    }

    @Override
    public void doRebalance() {
        if (this.rebalanceImpl != null) {
            this.rebalanceImpl.doRebalance(false);
        }
    }

    @Override
    public void persistConsumerOffset() {
        try {
            checkServiceState();
            Set<MessageQueue> mqs = new HashSet<MessageQueue>();
            if (this.subscriptionType == SubscriptionType.SUBSCRIBE) {
                Set<MessageQueue> allocateMq = this.rebalanceImpl.getProcessQueueTable().keySet();
                mqs.addAll(allocateMq);
            } else if (this.subscriptionType == SubscriptionType.ASSIGN) {
                Set<MessageQueue> assignedMessageQueue = this.assignedMessageQueue.getAssignedMessageQueues();
                mqs.addAll(assignedMessageQueue);
            }
            this.offsetStore.persistAll(mqs);
        } catch (Exception e) {
            log.error("Persist consumer offset error for group: {} ", this.defaultLitePullConsumer.getConsumerGroup(), e);
        }
    }

    @Override
    public void updateTopicSubscribeInfo(String topic, Set<MessageQueue> info) {
        Map<String, SubscriptionData> subTable = this.rebalanceImpl.getSubscriptionInner();
        if (subTable != null) {
            if (subTable.containsKey(topic)) {
                this.rebalanceImpl.getTopicSubscribeInfoTable().put(topic, info);
            }
        }
    }

    @Override
    public boolean isSubscribeTopicNeedUpdate(String topic) {
        Map<String, SubscriptionData> subTable = this.rebalanceImpl.getSubscriptionInner();
        if (subTable != null) {
            if (subTable.containsKey(topic)) {
                return !this.rebalanceImpl.topicSubscribeInfoTable.containsKey(topic);
            }
        }

        return false;
    }

    @Override
    public boolean isUnitMode() {
        return this.defaultLitePullConsumer.isUnitMode();
    }

    @Override
    public ConsumerRunningInfo consumerRunningInfo() {
        ConsumerRunningInfo info = new ConsumerRunningInfo();

        Properties prop = MixAll.object2Properties(this.defaultLitePullConsumer);
        prop.put(ConsumerRunningInfo.PROP_CONSUMER_START_TIMESTAMP, String.valueOf(this.consumerStartTimestamp));
        info.setProperties(prop);

        info.getSubscriptionSet().addAll(this.subscriptions());
        return info;
    }

    private void updateConsumeOffsetToBroker(MessageQueue mq, long offset, boolean isOneway) throws RemotingException,
        MQBrokerException, InterruptedException, MQClientException {
        this.offsetStore.updateConsumeOffsetToBroker(mq, offset, isOneway);
    }

    public OffsetStore getOffsetStore() {
        return offsetStore;
    }

    public DefaultLitePullConsumer getDefaultLitePullConsumer() {
        return defaultLitePullConsumer;
    }

    public Set<MessageQueue> fetchMessageQueues(String topic) throws MQClientException {
        checkServiceState();
        Set<MessageQueue> result = this.mQClientFactory.getMQAdminImpl().fetchSubscribeMessageQueues(topic);
        return parseMessageQueues(result);
    }

    private synchronized void fetchTopicMessageQueuesAndCompare() throws MQClientException {
        for (Map.Entry<String, TopicMessageQueueChangeListener> entry : topicMessageQueueChangeListenerMap.entrySet()) {
            String topic = entry.getKey();
            TopicMessageQueueChangeListener topicMessageQueueChangeListener = entry.getValue();
            Set<MessageQueue> oldMessageQueues = messageQueuesForTopic.get(topic);
            Set<MessageQueue> newMessageQueues = fetchMessageQueues(topic);
            boolean isChanged = !isSetEqual(newMessageQueues, oldMessageQueues);
            if (isChanged) {
                messageQueuesForTopic.put(topic, newMessageQueues);
                if (topicMessageQueueChangeListener != null) {
                    topicMessageQueueChangeListener.onChanged(topic, newMessageQueues);
                }
            }
        }
    }

    private boolean isSetEqual(Set<MessageQueue> set1, Set<MessageQueue> set2) {
        if (set1 == null && set2 == null) {
            return true;
        }

        if (set1 == null || set2 == null || set1.size() != set2.size()
            || set1.size() == 0 || set2.size() == 0) {
            return false;
        }

        Iterator iter = set2.iterator();
        boolean isEqual = true;
        while (iter.hasNext()) {
            if (!set1.contains(iter.next())) {
                isEqual = false;
            }
        }
        return isEqual;
    }

    public synchronized void registerTopicMessageQueueChangeListener(String topic,
        TopicMessageQueueChangeListener listener) throws MQClientException {
        if (topic == null || listener == null) {
            throw new MQClientException("Topic or listener is null", null);
        }
        if (topicMessageQueueChangeListenerMap.containsKey(topic)) {
            log.warn("Topic {} had been registered, new listener will overwrite the old one", topic);
        }
        topicMessageQueueChangeListenerMap.put(topic, listener);
        if (this.serviceState == ServiceState.RUNNING) {
            Set<MessageQueue> messageQueues = fetchMessageQueues(topic);
            messageQueuesForTopic.put(topic, messageQueues);
        }
    }

    private Set<MessageQueue> parseMessageQueues(Set<MessageQueue> queueSet) {
        Set<MessageQueue> resultQueues = new HashSet<MessageQueue>();
        for (MessageQueue messageQueue : queueSet) {
            String userTopic = NamespaceUtil.withoutNamespace(messageQueue.getTopic(),
                this.defaultLitePullConsumer.getNamespace());
            resultQueues.add(new MessageQueue(userTopic, messageQueue.getBrokerName(), messageQueue.getQueueId()));
        }
        return resultQueues;
    }

    public class ConsumeRequest {
        private final List<MessageExt> messageExts;
        private final MessageQueue messageQueue;
        private final ProcessQueue processQueue;

        public ConsumeRequest(final List<MessageExt> messageExts, final MessageQueue messageQueue,
            final ProcessQueue processQueue) {
            this.messageExts = messageExts;
            this.messageQueue = messageQueue;
            this.processQueue = processQueue;
        }

        public List<MessageExt> getMessageExts() {
            return messageExts;
        }

        public MessageQueue getMessageQueue() {
            return messageQueue;
        }

        public ProcessQueue getProcessQueue() {
            return processQueue;
        }

    }

    public void setPullTimeDelayMillsWhenException(long pullTimeDelayMillsWhenException) {
        this.pullTimeDelayMillsWhenException = pullTimeDelayMillsWhenException;
    }
}<|MERGE_RESOLUTION|>--- conflicted
+++ resolved
@@ -961,22 +961,6 @@
             null
         );
         this.pullAPIWrapper.processPullResult(mq, pullResult, subscriptionData);
-<<<<<<< HEAD
-        if (!this.consumeMessageHookList.isEmpty()) {
-            ConsumeMessageContext consumeMessageContext = new ConsumeMessageContext();
-            consumeMessageContext.setNamespace(defaultLitePullConsumer.getNamespace());
-            consumeMessageContext.setConsumerGroup(this.groupName());
-            consumeMessageContext.setMq(mq);
-            consumeMessageContext.setMsgList(pullResult.getMsgFoundList());
-            consumeMessageContext.setSuccess(false);
-            this.executeHookBefore(consumeMessageContext);
-            consumeMessageContext.setStatus(ConsumeConcurrentlyStatus.CONSUME_SUCCESS.toString());
-            consumeMessageContext.setSuccess(true);
-            consumeMessageContext.setAccessChannel(defaultLitePullConsumer.getAccessChannel());
-            this.executeHookAfter(consumeMessageContext);
-        }
-=======
->>>>>>> 00da3e72
         return pullResult;
     }
 
