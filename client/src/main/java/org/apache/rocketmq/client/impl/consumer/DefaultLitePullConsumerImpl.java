/*
 * Licensed to the Apache Software Foundation (ASF) under one or more
 * contributor license agreements.  See the NOTICE file distributed with
 * this work for additional information regarding copyright ownership.
 * The ASF licenses this file to You under the Apache License, Version 2.0
 * (the "License"); you may not use this file except in compliance with
 * the License.  You may obtain a copy of the License at
 *
 *     http://www.apache.org/licenses/LICENSE-2.0
 *
 * Unless required by applicable law or agreed to in writing, software
 * distributed under the License is distributed on an "AS IS" BASIS,
 * WITHOUT WARRANTIES OR CONDITIONS OF ANY KIND, either express or implied.
 * See the License for the specific language governing permissions and
 * limitations under the License.
 */
package org.apache.rocketmq.client.impl.consumer;

import org.apache.commons.lang3.StringUtils;
import org.apache.rocketmq.client.Validators;
import org.apache.rocketmq.client.consumer.DefaultLitePullConsumer;
import org.apache.rocketmq.client.consumer.MessageQueueListener;
import org.apache.rocketmq.client.consumer.MessageSelector;
import org.apache.rocketmq.client.consumer.PullResult;
import org.apache.rocketmq.client.consumer.TopicMessageQueueChangeListener;
import org.apache.rocketmq.client.consumer.listener.ConsumeConcurrentlyStatus;
import org.apache.rocketmq.client.consumer.store.LocalFileOffsetStore;
import org.apache.rocketmq.client.consumer.store.OffsetStore;
import org.apache.rocketmq.client.consumer.store.ReadOffsetType;
import org.apache.rocketmq.client.consumer.store.RemoteBrokerOffsetStore;
import org.apache.rocketmq.client.exception.MQBrokerException;
import org.apache.rocketmq.client.exception.MQClientException;
import org.apache.rocketmq.client.hook.ConsumeMessageContext;
import org.apache.rocketmq.client.hook.ConsumeMessageHook;
import org.apache.rocketmq.client.hook.FilterMessageHook;
import org.apache.rocketmq.client.impl.CommunicationMode;
import org.apache.rocketmq.client.impl.MQClientManager;
import org.apache.rocketmq.client.impl.factory.MQClientInstance;
import org.apache.rocketmq.client.log.ClientLogger;
import org.apache.rocketmq.common.MixAll;
import org.apache.rocketmq.common.ServiceState;
import org.apache.rocketmq.common.ThreadFactoryImpl;
import org.apache.rocketmq.common.consumer.ConsumeFromWhere;
import org.apache.rocketmq.common.filter.ExpressionType;
import org.apache.rocketmq.common.filter.FilterAPI;
import org.apache.rocketmq.common.help.FAQUrl;
import org.apache.rocketmq.common.message.MessageExt;
import org.apache.rocketmq.common.message.MessageQueue;
import org.apache.rocketmq.common.protocol.NamespaceUtil;
import org.apache.rocketmq.common.protocol.body.ConsumerRunningInfo;
import org.apache.rocketmq.common.protocol.heartbeat.ConsumeType;
import org.apache.rocketmq.common.protocol.heartbeat.MessageModel;
import org.apache.rocketmq.common.protocol.heartbeat.SubscriptionData;
import org.apache.rocketmq.common.sysflag.PullSysFlag;
import org.apache.rocketmq.logging.InternalLogger;
import org.apache.rocketmq.remoting.RPCHook;
import org.apache.rocketmq.remoting.exception.RemotingException;

import java.util.ArrayList;
import java.util.Collection;
import java.util.Collections;
import java.util.HashMap;
import java.util.HashSet;
import java.util.Iterator;
import java.util.List;
import java.util.Map;
import java.util.Properties;
import java.util.Set;
import java.util.concurrent.BlockingQueue;
import java.util.concurrent.ConcurrentHashMap;
import java.util.concurrent.ConcurrentMap;
import java.util.concurrent.Executors;
import java.util.concurrent.LinkedBlockingQueue;
import java.util.concurrent.ScheduledExecutorService;
import java.util.concurrent.ScheduledThreadPoolExecutor;
import java.util.concurrent.ThreadFactory;
import java.util.concurrent.TimeUnit;

public class DefaultLitePullConsumerImpl implements MQConsumerInner {

    private final InternalLogger log = ClientLogger.getLog();

    private final long consumerStartTimestamp = System.currentTimeMillis();

    private final RPCHook rpcHook;

    private final ArrayList<FilterMessageHook> filterMessageHookList = new ArrayList<FilterMessageHook>();

    private volatile ServiceState serviceState = ServiceState.CREATE_JUST;

    protected MQClientInstance mQClientFactory;

    private PullAPIWrapper pullAPIWrapper;

    private OffsetStore offsetStore;

    private RebalanceImpl rebalanceImpl = new RebalanceLitePullImpl(this);

    private enum SubscriptionType {
        NONE, SUBSCRIBE, ASSIGN
    }

    private static final String NOT_RUNNING_EXCEPTION_MESSAGE = "The consumer not running, please start it first.";

    private static final String SUBSCRIPTION_CONFLICT_EXCEPTION_MESSAGE = "Subscribe and assign are mutually exclusive.";
    /**
     * the type of subscription
     */
    private SubscriptionType subscriptionType = SubscriptionType.NONE;
    /**
     * Delay some time when exception occur
     */
    private long pullTimeDelayMillsWhenException = 1000;
    /**
     * Flow control interval
     */
    private static final long PULL_TIME_DELAY_MILLS_WHEN_FLOW_CONTROL = 50;
    /**
     * Delay some time when suspend pull service
     */
    private static final long PULL_TIME_DELAY_MILLS_WHEN_PAUSE = 1000;

    private static final long PULL_TIME_DELAY_MILLS_ON_EXCEPTION = 3 * 1000;

    private ConcurrentHashMap<String/* topic */, String/* subExpression */> topicToSubExpression = new ConcurrentHashMap<>();

    private DefaultLitePullConsumer defaultLitePullConsumer;

    private final ConcurrentMap<MessageQueue, PullTaskImpl> taskTable =
        new ConcurrentHashMap<MessageQueue, PullTaskImpl>();

    private AssignedMessageQueue assignedMessageQueue = new AssignedMessageQueue();

    private final BlockingQueue<ConsumeRequest> consumeRequestCache = new LinkedBlockingQueue<ConsumeRequest>();

    private ScheduledThreadPoolExecutor scheduledThreadPoolExecutor;

    private final ScheduledExecutorService scheduledExecutorService;

    private Map<String, TopicMessageQueueChangeListener> topicMessageQueueChangeListenerMap = new HashMap<String, TopicMessageQueueChangeListener>();

    private Map<String, Set<MessageQueue>> messageQueuesForTopic = new HashMap<String, Set<MessageQueue>>();

    private long consumeRequestFlowControlTimes = 0L;

    private long queueFlowControlTimes = 0L;

    private long queueMaxSpanFlowControlTimes = 0L;

    private long nextAutoCommitDeadline = -1L;

    private final MessageQueueLock messageQueueLock = new MessageQueueLock();

    private final ArrayList<ConsumeMessageHook> consumeMessageHookList = new ArrayList<ConsumeMessageHook>();

    // only for test purpose, will be modified by reflection in unit test.
    @SuppressWarnings("FieldMayBeFinal") private static boolean doNotUpdateTopicSubscribeInfoWhenSubscriptionChanged = false;

    public DefaultLitePullConsumerImpl(final DefaultLitePullConsumer defaultLitePullConsumer, final RPCHook rpcHook) {
        this.defaultLitePullConsumer = defaultLitePullConsumer;
        this.rpcHook = rpcHook;
        this.scheduledThreadPoolExecutor = new ScheduledThreadPoolExecutor(
            this.defaultLitePullConsumer.getPullThreadNums(),
            new ThreadFactoryImpl("PullMsgThread-" + this.defaultLitePullConsumer.getConsumerGroup())
        );
        this.scheduledExecutorService = Executors.newSingleThreadScheduledExecutor(new ThreadFactory() {
            @Override
            public Thread newThread(Runnable r) {
                return new Thread(r, "MonitorMessageQueueChangeThread");
            }
        });
        this.pullTimeDelayMillsWhenException = defaultLitePullConsumer.getPullTimeDelayMillsWhenException();
    }

    public void registerConsumeMessageHook(final ConsumeMessageHook hook) {
        this.consumeMessageHookList.add(hook);
        log.info("register consumeMessageHook Hook, {}", hook.hookName());
    }

    public void executeHookBefore(final ConsumeMessageContext context) {
        if (!this.consumeMessageHookList.isEmpty()) {
            for (ConsumeMessageHook hook : this.consumeMessageHookList) {
                try {
                    hook.consumeMessageBefore(context);
                } catch (Throwable e) {
                    log.error("consumeMessageHook {} executeHookBefore exception", hook.hookName(), e);
                }
            }
        }
    }

    public void executeHookAfter(final ConsumeMessageContext context) {
        if (!this.consumeMessageHookList.isEmpty()) {
            for (ConsumeMessageHook hook : this.consumeMessageHookList) {
                try {
                    hook.consumeMessageAfter(context);
                } catch (Throwable e) {
                    log.error("consumeMessageHook {} executeHookAfter exception", hook.hookName(), e);
                }
            }
        }
    }

    private void checkServiceState() {
        if (this.serviceState != ServiceState.RUNNING) {
            throw new IllegalStateException(NOT_RUNNING_EXCEPTION_MESSAGE);
        }
    }

    public void updateNameServerAddr(String newAddresses) {
        this.mQClientFactory.getMQClientAPIImpl().updateNameServerAddressList(newAddresses);
    }

    private synchronized void setSubscriptionType(SubscriptionType type) {
        if (this.subscriptionType == SubscriptionType.NONE) {
            this.subscriptionType = type;
        } else if (this.subscriptionType != type) {
            throw new IllegalStateException(SUBSCRIPTION_CONFLICT_EXCEPTION_MESSAGE);
        }
    }

    private void updateAssignedMessageQueue(String topic, Set<MessageQueue> assignedMessageQueue) {
        this.assignedMessageQueue.updateAssignedMessageQueue(topic, assignedMessageQueue);
    }

    private void updatePullTask(String topic, Set<MessageQueue> mqNewSet) {
        Iterator<Map.Entry<MessageQueue, PullTaskImpl>> it = this.taskTable.entrySet().iterator();
        while (it.hasNext()) {
            Map.Entry<MessageQueue, PullTaskImpl> next = it.next();
            if (next.getKey().getTopic().equals(topic)) {
                if (!mqNewSet.contains(next.getKey())) {
                    next.getValue().setCancelled(true);
                    it.remove();
                }
            }
        }
        startPullTask(mqNewSet);
    }

    class MessageQueueListenerImpl implements MessageQueueListener {
        @Override
        public void messageQueueChanged(String topic, Set<MessageQueue> mqAll, Set<MessageQueue> mqDivided) {
            updateAssignQueueAndStartPullTask(topic, mqAll, mqDivided);
        }
    }

    public void updateAssignQueueAndStartPullTask(String topic, Set<MessageQueue> mqAll, Set<MessageQueue> mqDivided) {
        MessageModel messageModel = defaultLitePullConsumer.getMessageModel();
        switch (messageModel) {
            case BROADCASTING:
                updateAssignedMessageQueue(topic, mqAll);
                updatePullTask(topic, mqAll);
                break;
            case CLUSTERING:
                updateAssignedMessageQueue(topic, mqDivided);
                updatePullTask(topic, mqDivided);
                break;
            default:
                break;
        }
    }

    public synchronized void shutdown() {
        switch (this.serviceState) {
            case CREATE_JUST:
                break;
            case RUNNING:
                persistConsumerOffset();
                this.mQClientFactory.unregisterConsumer(this.defaultLitePullConsumer.getConsumerGroup());
                scheduledThreadPoolExecutor.shutdown();
                scheduledExecutorService.shutdown();
                this.mQClientFactory.shutdown();
                this.serviceState = ServiceState.SHUTDOWN_ALREADY;
                log.info("the consumer [{}] shutdown OK", this.defaultLitePullConsumer.getConsumerGroup());
                break;
            default:
                break;
        }
    }

    public synchronized boolean isRunning() {
        return this.serviceState == ServiceState.RUNNING;
    }

    public synchronized void start() throws MQClientException {
        switch (this.serviceState) {
            case CREATE_JUST:
                this.serviceState = ServiceState.START_FAILED;

                this.checkConfig();

                if (this.defaultLitePullConsumer.getMessageModel() == MessageModel.CLUSTERING) {
                    this.defaultLitePullConsumer.changeInstanceNameToPID();
                }

                initMQClientFactory();

                initRebalanceImpl();

                initPullAPIWrapper();

                initOffsetStore();

                mQClientFactory.start();

                startScheduleTask();

                this.serviceState = ServiceState.RUNNING;

                log.info("the consumer [{}] start OK", this.defaultLitePullConsumer.getConsumerGroup());

                operateAfterRunning();

                break;
            case RUNNING:
            case START_FAILED:
            case SHUTDOWN_ALREADY:
                throw new MQClientException("The PullConsumer service state not OK, maybe started once, "
                    + this.serviceState
                    + FAQUrl.suggestTodo(FAQUrl.CLIENT_SERVICE_NOT_OK),
                    null);
            default:
                break;
        }
    }

    private void initMQClientFactory() throws MQClientException {
        this.mQClientFactory = MQClientManager.getInstance().getOrCreateMQClientInstance(this.defaultLitePullConsumer, this.rpcHook);
        boolean registerOK = mQClientFactory.registerConsumer(this.defaultLitePullConsumer.getConsumerGroup(), this);
        if (!registerOK) {
            this.serviceState = ServiceState.CREATE_JUST;

            throw new MQClientException("The consumer group[" + this.defaultLitePullConsumer.getConsumerGroup()
                + "] has been created before, specify another name please." + FAQUrl.suggestTodo(FAQUrl.GROUP_NAME_DUPLICATE_URL),
                null);
        }
    }

    private void initRebalanceImpl() {
        this.rebalanceImpl.setConsumerGroup(this.defaultLitePullConsumer.getConsumerGroup());
        this.rebalanceImpl.setMessageModel(this.defaultLitePullConsumer.getMessageModel());
        this.rebalanceImpl.setAllocateMessageQueueStrategy(this.defaultLitePullConsumer.getAllocateMessageQueueStrategy());
        this.rebalanceImpl.setmQClientFactory(this.mQClientFactory);
    }

    private void initPullAPIWrapper() {
        this.pullAPIWrapper = new PullAPIWrapper(
            mQClientFactory,
            this.defaultLitePullConsumer.getConsumerGroup(), isUnitMode());
        this.pullAPIWrapper.registerFilterMessageHook(filterMessageHookList);
    }

    private void initOffsetStore() throws MQClientException {
        if (this.defaultLitePullConsumer.getOffsetStore() != null) {
            this.offsetStore = this.defaultLitePullConsumer.getOffsetStore();
        } else {
            switch (this.defaultLitePullConsumer.getMessageModel()) {
                case BROADCASTING:
                    this.offsetStore = new LocalFileOffsetStore(this.mQClientFactory, this.defaultLitePullConsumer.getConsumerGroup());
                    break;
                case CLUSTERING:
                    this.offsetStore = new RemoteBrokerOffsetStore(this.mQClientFactory, this.defaultLitePullConsumer.getConsumerGroup());
                    break;
                default:
                    break;
            }
            this.defaultLitePullConsumer.setOffsetStore(this.offsetStore);
        }
        this.offsetStore.load();
    }

    private void startScheduleTask() {
        scheduledExecutorService.scheduleAtFixedRate(
            new Runnable() {
                @Override
                public void run() {
                    try {
                        fetchTopicMessageQueuesAndCompare();
                    } catch (Exception e) {
                        log.error("ScheduledTask fetchMessageQueuesAndCompare exception", e);
                    }
                }
            }, 1000 * 10, this.getDefaultLitePullConsumer().getTopicMetadataCheckIntervalMillis(), TimeUnit.MILLISECONDS);
    }

    private void operateAfterRunning() throws MQClientException {
        // If subscribe function invoke before start function, then update topic subscribe info after initialization.
        if (subscriptionType == SubscriptionType.SUBSCRIBE) {
            updateTopicSubscribeInfoWhenSubscriptionChanged();
        }
        // If assign function invoke before start function, then update pull task after initialization.
        if (subscriptionType == SubscriptionType.ASSIGN) {
            updateAssignPullTask(assignedMessageQueue.messageQueues());
        }

        for (String topic : topicMessageQueueChangeListenerMap.keySet()) {
            Set<MessageQueue> messageQueues = fetchMessageQueues(topic);
            messageQueuesForTopic.put(topic, messageQueues);
        }
        this.mQClientFactory.checkClientInBroker();
    }

    private void checkConfig() throws MQClientException {
        // Check consumerGroup
        Validators.checkGroup(this.defaultLitePullConsumer.getConsumerGroup());

        // Check consumerGroup name is not equal default consumer group name.
        if (this.defaultLitePullConsumer.getConsumerGroup().equals(MixAll.DEFAULT_CONSUMER_GROUP)) {
            throw new MQClientException(
                "consumerGroup can not equal "
                    + MixAll.DEFAULT_CONSUMER_GROUP
                    + ", please specify another one."
                    + FAQUrl.suggestTodo(FAQUrl.CLIENT_PARAMETER_CHECK_URL),
                null);
        }

        // Check messageModel is not null.
        if (null == this.defaultLitePullConsumer.getMessageModel()) {
            throw new MQClientException(
                "messageModel is null"
                    + FAQUrl.suggestTodo(FAQUrl.CLIENT_PARAMETER_CHECK_URL),
                null);
        }

        // Check allocateMessageQueueStrategy is not null
        if (null == this.defaultLitePullConsumer.getAllocateMessageQueueStrategy()) {
            throw new MQClientException(
                "allocateMessageQueueStrategy is null"
                    + FAQUrl.suggestTodo(FAQUrl.CLIENT_PARAMETER_CHECK_URL),
                null);
        }

        if (this.defaultLitePullConsumer.getConsumerTimeoutMillisWhenSuspend() < this.defaultLitePullConsumer.getBrokerSuspendMaxTimeMillis()) {
            throw new MQClientException(
                "Long polling mode, the consumer consumerTimeoutMillisWhenSuspend must greater than brokerSuspendMaxTimeMillis"
                    + FAQUrl.suggestTodo(FAQUrl.CLIENT_PARAMETER_CHECK_URL),
                null);
        }
    }

    public PullAPIWrapper getPullAPIWrapper() {
        return pullAPIWrapper;
    }

    private void startPullTask(Collection<MessageQueue> mqSet) {
        for (MessageQueue messageQueue : mqSet) {
            if (!this.taskTable.containsKey(messageQueue)) {
                PullTaskImpl pullTask = new PullTaskImpl(messageQueue);
                this.taskTable.put(messageQueue, pullTask);
                this.scheduledThreadPoolExecutor.schedule(pullTask, 0, TimeUnit.MILLISECONDS);
            }
        }
    }

    private void updateAssignPullTask(Collection<MessageQueue> mqNewSet) {
        Iterator<Map.Entry<MessageQueue, PullTaskImpl>> it = this.taskTable.entrySet().iterator();
        while (it.hasNext()) {
            Map.Entry<MessageQueue, PullTaskImpl> next = it.next();
            if (!mqNewSet.contains(next.getKey())) {
                next.getValue().setCancelled(true);
                it.remove();
            }
        }

        startPullTask(mqNewSet);
    }

    private void updateTopicSubscribeInfoWhenSubscriptionChanged() {
        if (doNotUpdateTopicSubscribeInfoWhenSubscriptionChanged) {
            return;
        }
        Map<String, SubscriptionData> subTable = rebalanceImpl.getSubscriptionInner();
        if (subTable != null) {
            for (final Map.Entry<String, SubscriptionData> entry : subTable.entrySet()) {
                final String topic = entry.getKey();
                this.mQClientFactory.updateTopicRouteInfoFromNameServer(topic);
            }
        }
    }

    /**
     * subscribe data by customizing messageQueueListener
     * @param topic
     * @param subExpression
     * @param messageQueueListener
     * @throws MQClientException
     */
    public synchronized void subscribe(String topic, String subExpression, MessageQueueListener messageQueueListener) throws MQClientException {
        try {
            if (topic == null || "".equals(topic)) {
                throw new IllegalArgumentException("Topic can not be null or empty.");
            }
            setSubscriptionType(SubscriptionType.SUBSCRIBE);
            SubscriptionData subscriptionData = FilterAPI.buildSubscriptionData(topic, subExpression);
            this.rebalanceImpl.getSubscriptionInner().put(topic, subscriptionData);
            this.defaultLitePullConsumer.setMessageQueueListener(new MessageQueueListener() {
                @Override
                public void messageQueueChanged(String topic, Set<MessageQueue> mqAll, Set<MessageQueue> mqDivided) {
                    // First, update the assign queue
                    updateAssignQueueAndStartPullTask(topic, mqAll, mqDivided);
                    // run custom listener
                    messageQueueListener.messageQueueChanged(topic, mqAll, mqDivided);
                }
            });
            assignedMessageQueue.setRebalanceImpl(this.rebalanceImpl);
            if (serviceState == ServiceState.RUNNING) {
                this.mQClientFactory.sendHeartbeatToAllBrokerWithLock();
                updateTopicSubscribeInfoWhenSubscriptionChanged();
            }
        } catch (Exception e) {
            throw new MQClientException("subscribe exception", e);
        }
    }


    public synchronized void subscribe(String topic, String subExpression) throws MQClientException {
        try {
            if (topic == null || "".equals(topic)) {
                throw new IllegalArgumentException("Topic can not be null or empty.");
            }
            setSubscriptionType(SubscriptionType.SUBSCRIBE);
            SubscriptionData subscriptionData = FilterAPI.buildSubscriptionData(topic, subExpression);
            this.rebalanceImpl.getSubscriptionInner().put(topic, subscriptionData);
            this.defaultLitePullConsumer.setMessageQueueListener(new MessageQueueListenerImpl());
            assignedMessageQueue.setRebalanceImpl(this.rebalanceImpl);
            if (serviceState == ServiceState.RUNNING) {
                this.mQClientFactory.sendHeartbeatToAllBrokerWithLock();
                updateTopicSubscribeInfoWhenSubscriptionChanged();
            }
        } catch (Exception e) {
            throw new MQClientException("subscribe exception", e);
        }
    }

    public synchronized void subscribe(String topic, MessageSelector messageSelector) throws MQClientException {
        try {
            if (topic == null || "".equals(topic)) {
                throw new IllegalArgumentException("Topic can not be null or empty.");
            }
            setSubscriptionType(SubscriptionType.SUBSCRIBE);
            if (messageSelector == null) {
                subscribe(topic, SubscriptionData.SUB_ALL);
                return;
            }
            SubscriptionData subscriptionData = FilterAPI.build(topic,
                messageSelector.getExpression(), messageSelector.getExpressionType());
            this.rebalanceImpl.getSubscriptionInner().put(topic, subscriptionData);
            this.defaultLitePullConsumer.setMessageQueueListener(new MessageQueueListenerImpl());
            assignedMessageQueue.setRebalanceImpl(this.rebalanceImpl);
            if (serviceState == ServiceState.RUNNING) {
                this.mQClientFactory.sendHeartbeatToAllBrokerWithLock();
                updateTopicSubscribeInfoWhenSubscriptionChanged();
            }
        } catch (Exception e) {
            throw new MQClientException("subscribe exception", e);
        }
    }

    public synchronized void unsubscribe(final String topic) {
        this.rebalanceImpl.getSubscriptionInner().remove(topic);
        removePullTaskCallback(topic);
        assignedMessageQueue.removeAssignedMessageQueue(topic);
    }

    public synchronized void assign(Collection<MessageQueue> messageQueues) {
        if (messageQueues == null || messageQueues.isEmpty()) {
            throw new IllegalArgumentException("Message queues can not be null or empty.");
        }
        setSubscriptionType(SubscriptionType.ASSIGN);
        assignedMessageQueue.updateAssignedMessageQueue(messageQueues);
        if (serviceState == ServiceState.RUNNING) {
            updateAssignPullTask(messageQueues);
        }
    }
<<<<<<< HEAD
=======

    public synchronized void setSubExpressionForAssign(final String topic, final String subExpression) {
        if (StringUtils.isBlank(subExpression)) {
            throw new IllegalArgumentException("subExpression can not be null or empty.");
        }
        if (serviceState != ServiceState.CREATE_JUST) {
            throw new IllegalStateException("setAssignTag only can be called before start.");
        }
        setSubscriptionType(SubscriptionType.ASSIGN);
        topicToSubExpression.put(topic, subExpression);
    }

>>>>>>> c5f80713
    private void maybeAutoCommit() {
        long now = System.currentTimeMillis();
        if (now >= nextAutoCommitDeadline) {
            commitAll();
            nextAutoCommitDeadline = now + defaultLitePullConsumer.getAutoCommitIntervalMillis();
        }
    }

    public synchronized List<MessageExt> poll(long timeout) {
        try {
            checkServiceState();
            if (timeout < 0) {
                throw new IllegalArgumentException("Timeout must not be negative");
            }

            if (defaultLitePullConsumer.isAutoCommit()) {
                maybeAutoCommit();
            }
            long endTime = System.currentTimeMillis() + timeout;

            ConsumeRequest consumeRequest = consumeRequestCache.poll(endTime - System.currentTimeMillis(), TimeUnit.MILLISECONDS);

            if (endTime - System.currentTimeMillis() > 0) {
                while (consumeRequest != null && consumeRequest.getProcessQueue().isDropped()) {
                    consumeRequest = consumeRequestCache.poll(endTime - System.currentTimeMillis(), TimeUnit.MILLISECONDS);
                    if (endTime - System.currentTimeMillis() <= 0) {
                        break;
                    }
                }
            }

            if (consumeRequest != null && !consumeRequest.getProcessQueue().isDropped()) {
                List<MessageExt> messages = consumeRequest.getMessageExts();
                long offset = consumeRequest.getProcessQueue().removeMessage(messages);
                assignedMessageQueue.updateConsumeOffset(consumeRequest.getMessageQueue(), offset);
                //If namespace not null , reset Topic without namespace.
                this.resetTopic(messages);
                if (!this.consumeMessageHookList.isEmpty()) {
                    ConsumeMessageContext consumeMessageContext = new ConsumeMessageContext();
                    consumeMessageContext.setNamespace(defaultLitePullConsumer.getNamespace());
                    consumeMessageContext.setConsumerGroup(this.groupName());
                    consumeMessageContext.setMq(consumeRequest.getMessageQueue());
                    consumeMessageContext.setMsgList(messages);
                    consumeMessageContext.setSuccess(false);
                    this.executeHookBefore(consumeMessageContext);
                    consumeMessageContext.setStatus(ConsumeConcurrentlyStatus.CONSUME_SUCCESS.toString());
                    consumeMessageContext.setSuccess(true);
                    this.executeHookAfter(consumeMessageContext);
                }
                return messages;
            }
        } catch (InterruptedException ignore) {

        }

        return Collections.emptyList();
    }

    public void pause(Collection<MessageQueue> messageQueues) {
        assignedMessageQueue.pause(messageQueues);
    }

    public void resume(Collection<MessageQueue> messageQueues) {
        assignedMessageQueue.resume(messageQueues);
    }

    public synchronized void seek(MessageQueue messageQueue, long offset) throws MQClientException {
        if (!assignedMessageQueue.messageQueues().contains(messageQueue)) {
            if (subscriptionType == SubscriptionType.SUBSCRIBE) {
                throw new MQClientException("The message queue is not in assigned list, may be rebalancing, message queue: " + messageQueue, null);
            } else {
                throw new MQClientException("The message queue is not in assigned list, message queue: " + messageQueue, null);
            }
        }
        long minOffset = minOffset(messageQueue);
        long maxOffset = maxOffset(messageQueue);
        if (offset < minOffset || offset > maxOffset) {
            throw new MQClientException("Seek offset illegal, seek offset = " + offset + ", min offset = " + minOffset + ", max offset = " + maxOffset, null);
        }
        final Object objLock = messageQueueLock.fetchLockObject(messageQueue);
        synchronized (objLock) {
            clearMessageQueueInCache(messageQueue);

            PullTaskImpl oldPullTaskImpl = this.taskTable.get(messageQueue);
            if (oldPullTaskImpl != null) {
                oldPullTaskImpl.tryInterrupt();
                this.taskTable.remove(messageQueue);
            }
            assignedMessageQueue.setSeekOffset(messageQueue, offset);
            if (!this.taskTable.containsKey(messageQueue)) {
                PullTaskImpl pullTask = new PullTaskImpl(messageQueue);
                this.taskTable.put(messageQueue, pullTask);
                this.scheduledThreadPoolExecutor.schedule(pullTask, 0, TimeUnit.MILLISECONDS);
            }
        }
    }

    public void seekToBegin(MessageQueue messageQueue) throws MQClientException {
        long begin = minOffset(messageQueue);
        this.seek(messageQueue, begin);
    }

    public void seekToEnd(MessageQueue messageQueue) throws MQClientException {
        long end = maxOffset(messageQueue);
        this.seek(messageQueue, end);
    }

    private long maxOffset(MessageQueue messageQueue) throws MQClientException {
        checkServiceState();
        return this.mQClientFactory.getMQAdminImpl().maxOffset(messageQueue);
    }

    private long minOffset(MessageQueue messageQueue) throws MQClientException {
        checkServiceState();
        return this.mQClientFactory.getMQAdminImpl().minOffset(messageQueue);
    }

    private void removePullTaskCallback(final String topic) {
        removePullTask(topic);
    }

    private void removePullTask(final String topic) {
        Iterator<Map.Entry<MessageQueue, PullTaskImpl>> it = this.taskTable.entrySet().iterator();
        while (it.hasNext()) {
            Map.Entry<MessageQueue, PullTaskImpl> next = it.next();
            if (next.getKey().getTopic().equals(topic)) {
                next.getValue().setCancelled(true);
                it.remove();
            }
        }
    }

    public synchronized void commitAll() {
        for (MessageQueue messageQueue : assignedMessageQueue.messageQueues()) {
            try {
                commit(messageQueue);
            } catch (Exception e) {
                log.error("An error occurred when update consume offset Automatically.");
            }
        }
    }

    /**
     * Specify offset commit
     * @param messageQueues
     * @param persist
     */
    public synchronized void commit(final Map<MessageQueue, Long> messageQueues, boolean persist) {
        if (messageQueues == null || messageQueues.size() == 0) {
            log.warn("MessageQueues is empty, Ignore this commit ");
            return;
        }
        for (Map.Entry<MessageQueue, Long> messageQueueEntry : messageQueues.entrySet()) {
            MessageQueue messageQueue = messageQueueEntry.getKey();
            long offset = messageQueueEntry.getValue();
            if (offset != -1) {
                ProcessQueue processQueue = assignedMessageQueue.getProcessQueue(messageQueue);
                if (processQueue != null && !processQueue.isDropped()) {
                    updateConsumeOffset(messageQueue, offset);
                }
            } else {
                log.error("consumerOffset is -1 in messageQueue [" + messageQueue + "].");
            }
        }

        if (persist) {
            this.offsetStore.persistAll(messageQueues.keySet());
        }
    }

    /**
     * Get the queue assigned in subscribe mode
     * @return
     */
    public synchronized Set<MessageQueue> assignment() {
        return assignedMessageQueue.getAssignedMessageQueues();
    }

    public synchronized void commit(final Set<MessageQueue> messageQueues, boolean persist) {
        if (messageQueues == null || messageQueues.size() == 0) {
            return;
        }

        for (MessageQueue messageQueue : messageQueues) {
            commit(messageQueue);
        }

        if (persist) {
            this.offsetStore.persistAll(messageQueues);
        }
    }

    private synchronized void commit(MessageQueue messageQueue) {
        long consumerOffset = assignedMessageQueue.getConsumerOffset(messageQueue);

        if (consumerOffset != -1) {
            ProcessQueue processQueue = assignedMessageQueue.getProcessQueue(messageQueue);
            if (processQueue != null && !processQueue.isDropped()) {
                updateConsumeOffset(messageQueue, consumerOffset);
            }
        } else {
            log.error("consumerOffset is -1 in messageQueue [" + messageQueue + "].");
        }
    }

    private void updatePullOffset(MessageQueue messageQueue, long nextPullOffset, ProcessQueue processQueue) {
        if (assignedMessageQueue.getSeekOffset(messageQueue) == -1) {
            assignedMessageQueue.updatePullOffset(messageQueue, nextPullOffset, processQueue);
        }
    }

    private void submitConsumeRequest(ConsumeRequest consumeRequest) {
        try {
            consumeRequestCache.put(consumeRequest);
        } catch (InterruptedException e) {
            log.error("Submit consumeRequest error", e);
        }
    }

    private long fetchConsumeOffset(MessageQueue messageQueue) throws MQClientException {
        checkServiceState();
        long offset = this.rebalanceImpl.computePullFromWhereWithException(messageQueue);
        return offset;
    }

    public long committed(MessageQueue messageQueue) throws MQClientException {
        checkServiceState();
        long offset = this.offsetStore.readOffset(messageQueue, ReadOffsetType.MEMORY_FIRST_THEN_STORE);
        if (offset == -2) {
            throw new MQClientException("Fetch consume offset from broker exception", null);
        }
        return offset;
    }

    private void clearMessageQueueInCache(MessageQueue messageQueue) {
        ProcessQueue processQueue = assignedMessageQueue.getProcessQueue(messageQueue);
        if (processQueue != null) {
            processQueue.clear();
        }
        Iterator<ConsumeRequest> iter = consumeRequestCache.iterator();
        while (iter.hasNext()) {
            if (iter.next().getMessageQueue().equals(messageQueue)) {
                iter.remove();
            }
        }
    }

    private long nextPullOffset(MessageQueue messageQueue) throws MQClientException {
        long offset = -1;
        long seekOffset = assignedMessageQueue.getSeekOffset(messageQueue);
        if (seekOffset != -1) {
            offset = seekOffset;
            assignedMessageQueue.updateConsumeOffset(messageQueue, offset);
            assignedMessageQueue.setSeekOffset(messageQueue, -1);
        } else {
            offset = assignedMessageQueue.getPullOffset(messageQueue);
            if (offset == -1) {
                offset = fetchConsumeOffset(messageQueue);
            }
        }
        return offset;
    }

    public long searchOffset(MessageQueue mq, long timestamp) throws MQClientException {
        checkServiceState();
        return this.mQClientFactory.getMQAdminImpl().searchOffset(mq, timestamp);
    }

    public class PullTaskImpl implements Runnable {
        private final MessageQueue messageQueue;
        private volatile boolean cancelled = false;
        private Thread currentThread;

        public PullTaskImpl(final MessageQueue messageQueue) {
            this.messageQueue = messageQueue;
        }

        public void tryInterrupt() {
            setCancelled(true);
            if (currentThread == null) {
                return;
            }
            if (!currentThread.isInterrupted()) {
                currentThread.interrupt();
            }
        }

        @Override
        public void run() {

            if (!this.isCancelled()) {

                this.currentThread = Thread.currentThread();

                if (assignedMessageQueue.isPaused(messageQueue)) {
                    scheduledThreadPoolExecutor.schedule(this, PULL_TIME_DELAY_MILLS_WHEN_PAUSE, TimeUnit.MILLISECONDS);
                    log.debug("Message Queue: {} has been paused!", messageQueue);
                    return;
                }

                ProcessQueue processQueue = assignedMessageQueue.getProcessQueue(messageQueue);

                if (null == processQueue || processQueue.isDropped()) {
                    log.info("The message queue not be able to poll, because it's dropped. group={}, messageQueue={}", defaultLitePullConsumer.getConsumerGroup(), this.messageQueue);
                    return;
                }

                if ((long) consumeRequestCache.size() * defaultLitePullConsumer.getPullBatchSize() > defaultLitePullConsumer.getPullThresholdForAll()) {
                    scheduledThreadPoolExecutor.schedule(this, PULL_TIME_DELAY_MILLS_WHEN_FLOW_CONTROL, TimeUnit.MILLISECONDS);
                    if ((consumeRequestFlowControlTimes++ % 1000) == 0) {
                        log.warn("The consume request count exceeds threshold {}, so do flow control, consume request count={}, flowControlTimes={}", consumeRequestCache.size(), consumeRequestFlowControlTimes);
                    }
                    return;
                }

                long cachedMessageCount = processQueue.getMsgCount().get();
                long cachedMessageSizeInMiB = processQueue.getMsgSize().get() / (1024 * 1024);

                if (cachedMessageCount > defaultLitePullConsumer.getPullThresholdForQueue()) {
                    scheduledThreadPoolExecutor.schedule(this, PULL_TIME_DELAY_MILLS_WHEN_FLOW_CONTROL, TimeUnit.MILLISECONDS);
                    if ((queueFlowControlTimes++ % 1000) == 0) {
                        log.warn(
                            "The cached message count exceeds the threshold {}, so do flow control, minOffset={}, maxOffset={}, count={}, size={} MiB, flowControlTimes={}",
                            defaultLitePullConsumer.getPullThresholdForQueue(), processQueue.getMsgTreeMap().firstKey(), processQueue.getMsgTreeMap().lastKey(), cachedMessageCount, cachedMessageSizeInMiB, queueFlowControlTimes);
                    }
                    return;
                }

                if (cachedMessageSizeInMiB > defaultLitePullConsumer.getPullThresholdSizeForQueue()) {
                    scheduledThreadPoolExecutor.schedule(this, PULL_TIME_DELAY_MILLS_WHEN_FLOW_CONTROL, TimeUnit.MILLISECONDS);
                    if ((queueFlowControlTimes++ % 1000) == 0) {
                        log.warn(
                            "The cached message size exceeds the threshold {} MiB, so do flow control, minOffset={}, maxOffset={}, count={}, size={} MiB, flowControlTimes={}",
                            defaultLitePullConsumer.getPullThresholdSizeForQueue(), processQueue.getMsgTreeMap().firstKey(), processQueue.getMsgTreeMap().lastKey(), cachedMessageCount, cachedMessageSizeInMiB, queueFlowControlTimes);
                    }
                    return;
                }

                if (processQueue.getMaxSpan() > defaultLitePullConsumer.getConsumeMaxSpan()) {
                    scheduledThreadPoolExecutor.schedule(this, PULL_TIME_DELAY_MILLS_WHEN_FLOW_CONTROL, TimeUnit.MILLISECONDS);
                    if ((queueMaxSpanFlowControlTimes++ % 1000) == 0) {
                        log.warn(
                            "The queue's messages, span too long, so do flow control, minOffset={}, maxOffset={}, maxSpan={}, flowControlTimes={}",
                            processQueue.getMsgTreeMap().firstKey(), processQueue.getMsgTreeMap().lastKey(), processQueue.getMaxSpan(), queueMaxSpanFlowControlTimes);
                    }
                    return;
                }

                long offset = 0L;
                try {
                    offset = nextPullOffset(messageQueue);
                } catch (Exception e) {
                    log.error("Failed to get next pull offset", e);
                    scheduledThreadPoolExecutor.schedule(this, PULL_TIME_DELAY_MILLS_ON_EXCEPTION, TimeUnit.MILLISECONDS);
                    return;
                }

                if (this.isCancelled() || processQueue.isDropped()) {
                    return;
                }
                long pullDelayTimeMills = 0;
                try {
                    SubscriptionData subscriptionData;
                    String topic = this.messageQueue.getTopic();
                    if (subscriptionType == SubscriptionType.SUBSCRIBE) {
                        subscriptionData = rebalanceImpl.getSubscriptionInner().get(topic);
                    } else {
                        String subExpression4Assign = topicToSubExpression.get(topic);
                        subExpression4Assign = subExpression4Assign == null ? SubscriptionData.SUB_ALL : subExpression4Assign;
                        subscriptionData = FilterAPI.buildSubscriptionData(topic, subExpression4Assign);
                    }

                    PullResult pullResult = pull(messageQueue, subscriptionData, offset, defaultLitePullConsumer.getPullBatchSize());
                    if (this.isCancelled() || processQueue.isDropped()) {
                        return;
                    }
                    switch (pullResult.getPullStatus()) {
                        case FOUND:
                            final Object objLock = messageQueueLock.fetchLockObject(messageQueue);
                            synchronized (objLock) {
                                if (pullResult.getMsgFoundList() != null && !pullResult.getMsgFoundList().isEmpty() && assignedMessageQueue.getSeekOffset(messageQueue) == -1) {
                                    processQueue.putMessage(pullResult.getMsgFoundList());
                                    submitConsumeRequest(new ConsumeRequest(pullResult.getMsgFoundList(), messageQueue, processQueue));
                                }
                            }
                            break;
                        case OFFSET_ILLEGAL:
                            log.warn("The pull request offset illegal, {}", pullResult.toString());
                            break;
                        default:
                            break;
                    }
                    updatePullOffset(messageQueue, pullResult.getNextBeginOffset(), processQueue);
                } catch (InterruptedException interruptedException) {
                    log.warn("Polling thread was interrupted.", interruptedException);
                } catch (Throwable e) {
                    pullDelayTimeMills = pullTimeDelayMillsWhenException;
                    log.error("An error occurred in pull message process.", e);
                }

                if (!this.isCancelled()) {
                    scheduledThreadPoolExecutor.schedule(this, pullDelayTimeMills, TimeUnit.MILLISECONDS);
                } else {
                    log.warn("The Pull Task is cancelled after doPullTask, {}", messageQueue);
                }
            }
        }

        public boolean isCancelled() {
            return cancelled;
        }

        public void setCancelled(boolean cancelled) {
            this.cancelled = cancelled;
        }

        public MessageQueue getMessageQueue() {
            return messageQueue;
        }
    }

    private PullResult pull(MessageQueue mq, SubscriptionData subscriptionData, long offset, int maxNums)
        throws MQClientException, RemotingException, MQBrokerException, InterruptedException {
        return pull(mq, subscriptionData, offset, maxNums, this.defaultLitePullConsumer.getConsumerPullTimeoutMillis());
    }

    private PullResult pull(MessageQueue mq, SubscriptionData subscriptionData, long offset, int maxNums, long timeout)
        throws MQClientException, RemotingException, MQBrokerException, InterruptedException {
        return this.pullSyncImpl(mq, subscriptionData, offset, maxNums, true, timeout);
    }

    private PullResult pullSyncImpl(MessageQueue mq, SubscriptionData subscriptionData, long offset, int maxNums,
        boolean block,
        long timeout)
        throws MQClientException, RemotingException, MQBrokerException, InterruptedException {

        if (null == mq) {
            throw new MQClientException("mq is null", null);
        }

        if (offset < 0) {
            throw new MQClientException("offset < 0", null);
        }

        if (maxNums <= 0) {
            throw new MQClientException("maxNums <= 0", null);
        }

        int sysFlag = PullSysFlag.buildSysFlag(false, block, true, false, true);

        long timeoutMillis = block ? this.defaultLitePullConsumer.getConsumerTimeoutMillisWhenSuspend() : timeout;

        boolean isTagType = ExpressionType.isTagType(subscriptionData.getExpressionType());
        PullResult pullResult = this.pullAPIWrapper.pullKernelImpl(
            mq,
            subscriptionData.getSubString(),
            subscriptionData.getExpressionType(),
            isTagType ? 0L : subscriptionData.getSubVersion(),
            offset,
            maxNums,
            sysFlag,
            0,
            this.defaultLitePullConsumer.getBrokerSuspendMaxTimeMillis(),
            timeoutMillis,
            CommunicationMode.SYNC,
            null
        );
        this.pullAPIWrapper.processPullResult(mq, pullResult, subscriptionData);
        return pullResult;
    }

    private void resetTopic(List<MessageExt> msgList) {
        if (null == msgList || msgList.size() == 0) {
            return;
        }

        //If namespace not null , reset Topic without namespace.
        for (MessageExt messageExt : msgList) {
            if (null != this.defaultLitePullConsumer.getNamespace()) {
                messageExt.setTopic(NamespaceUtil.withoutNamespace(messageExt.getTopic(), this.defaultLitePullConsumer.getNamespace()));
            }
        }

    }

    public void updateConsumeOffset(MessageQueue mq, long offset) {
        checkServiceState();
        this.offsetStore.updateOffset(mq, offset, false);
    }

    @Override
    public String groupName() {
        return this.defaultLitePullConsumer.getConsumerGroup();
    }

    @Override
    public MessageModel messageModel() {
        return this.defaultLitePullConsumer.getMessageModel();
    }

    @Override
    public ConsumeType consumeType() {
        return ConsumeType.CONSUME_ACTIVELY;
    }

    @Override
    public ConsumeFromWhere consumeFromWhere() {
        return ConsumeFromWhere.CONSUME_FROM_LAST_OFFSET;
    }

    @Override
    public Set<SubscriptionData> subscriptions() {
        Set<SubscriptionData> subSet = new HashSet<SubscriptionData>();

        subSet.addAll(this.rebalanceImpl.getSubscriptionInner().values());

        return subSet;
    }

    @Override
    public void doRebalance() {
        if (this.rebalanceImpl != null) {
            this.rebalanceImpl.doRebalance(false);
        }
    }

    @Override
    public void persistConsumerOffset() {
        try {
            checkServiceState();
            Set<MessageQueue> mqs = new HashSet<MessageQueue>();
            if (this.subscriptionType == SubscriptionType.SUBSCRIBE) {
                Set<MessageQueue> allocateMq = this.rebalanceImpl.getProcessQueueTable().keySet();
                mqs.addAll(allocateMq);
            } else if (this.subscriptionType == SubscriptionType.ASSIGN) {
                Set<MessageQueue> assignedMessageQueue = this.assignedMessageQueue.getAssignedMessageQueues();
                mqs.addAll(assignedMessageQueue);
            }
            this.offsetStore.persistAll(mqs);
        } catch (Exception e) {
            log.error("Persist consumer offset error for group: {} ", this.defaultLitePullConsumer.getConsumerGroup(), e);
        }
    }

    @Override
    public void updateTopicSubscribeInfo(String topic, Set<MessageQueue> info) {
        Map<String, SubscriptionData> subTable = this.rebalanceImpl.getSubscriptionInner();
        if (subTable != null) {
            if (subTable.containsKey(topic)) {
                this.rebalanceImpl.getTopicSubscribeInfoTable().put(topic, info);
            }
        }
    }

    @Override
    public boolean isSubscribeTopicNeedUpdate(String topic) {
        Map<String, SubscriptionData> subTable = this.rebalanceImpl.getSubscriptionInner();
        if (subTable != null) {
            if (subTable.containsKey(topic)) {
                return !this.rebalanceImpl.topicSubscribeInfoTable.containsKey(topic);
            }
        }

        return false;
    }

    @Override
    public boolean isUnitMode() {
        return this.defaultLitePullConsumer.isUnitMode();
    }

    @Override
    public ConsumerRunningInfo consumerRunningInfo() {
        ConsumerRunningInfo info = new ConsumerRunningInfo();

        Properties prop = MixAll.object2Properties(this.defaultLitePullConsumer);
        prop.put(ConsumerRunningInfo.PROP_CONSUMER_START_TIMESTAMP, String.valueOf(this.consumerStartTimestamp));
        info.setProperties(prop);

        info.getSubscriptionSet().addAll(this.subscriptions());
        return info;
    }

    private void updateConsumeOffsetToBroker(MessageQueue mq, long offset, boolean isOneway) throws RemotingException,
        MQBrokerException, InterruptedException, MQClientException {
        this.offsetStore.updateConsumeOffsetToBroker(mq, offset, isOneway);
    }

    public OffsetStore getOffsetStore() {
        return offsetStore;
    }

    public DefaultLitePullConsumer getDefaultLitePullConsumer() {
        return defaultLitePullConsumer;
    }

    public Set<MessageQueue> fetchMessageQueues(String topic) throws MQClientException {
        checkServiceState();
        Set<MessageQueue> result = this.mQClientFactory.getMQAdminImpl().fetchSubscribeMessageQueues(topic);
        return parseMessageQueues(result);
    }

    private synchronized void fetchTopicMessageQueuesAndCompare() throws MQClientException {
        for (Map.Entry<String, TopicMessageQueueChangeListener> entry : topicMessageQueueChangeListenerMap.entrySet()) {
            String topic = entry.getKey();
            TopicMessageQueueChangeListener topicMessageQueueChangeListener = entry.getValue();
            Set<MessageQueue> oldMessageQueues = messageQueuesForTopic.get(topic);
            Set<MessageQueue> newMessageQueues = fetchMessageQueues(topic);
            boolean isChanged = !isSetEqual(newMessageQueues, oldMessageQueues);
            if (isChanged) {
                messageQueuesForTopic.put(topic, newMessageQueues);
                if (topicMessageQueueChangeListener != null) {
                    topicMessageQueueChangeListener.onChanged(topic, newMessageQueues);
                }
            }
        }
    }

    private boolean isSetEqual(Set<MessageQueue> set1, Set<MessageQueue> set2) {
        if (set1 == null && set2 == null) {
            return true;
        }

        if (set1 == null || set2 == null || set1.size() != set2.size()
            || set1.size() == 0 || set2.size() == 0) {
            return false;
        }

        Iterator iter = set2.iterator();
        boolean isEqual = true;
        while (iter.hasNext()) {
            if (!set1.contains(iter.next())) {
                isEqual = false;
            }
        }
        return isEqual;
    }

    public AssignedMessageQueue getAssignedMessageQueue() {
        return assignedMessageQueue;
    }

    public synchronized void registerTopicMessageQueueChangeListener(String topic,
                                                                     TopicMessageQueueChangeListener listener) throws MQClientException {
        if (topic == null || listener == null) {
            throw new MQClientException("Topic or listener is null", null);
        }
        if (topicMessageQueueChangeListenerMap.containsKey(topic)) {
            log.warn("Topic {} had been registered, new listener will overwrite the old one", topic);
        }
        topicMessageQueueChangeListenerMap.put(topic, listener);
        if (this.serviceState == ServiceState.RUNNING) {
            Set<MessageQueue> messageQueues = fetchMessageQueues(topic);
            messageQueuesForTopic.put(topic, messageQueues);
        }
    }

    private Set<MessageQueue> parseMessageQueues(Set<MessageQueue> queueSet) {
        Set<MessageQueue> resultQueues = new HashSet<MessageQueue>();
        for (MessageQueue messageQueue : queueSet) {
            String userTopic = NamespaceUtil.withoutNamespace(messageQueue.getTopic(),
                this.defaultLitePullConsumer.getNamespace());
            resultQueues.add(new MessageQueue(userTopic, messageQueue.getBrokerName(), messageQueue.getQueueId()));
        }
        return resultQueues;
    }

    public class ConsumeRequest {
        private final List<MessageExt> messageExts;
        private final MessageQueue messageQueue;
        private final ProcessQueue processQueue;

        public ConsumeRequest(final List<MessageExt> messageExts, final MessageQueue messageQueue,
            final ProcessQueue processQueue) {
            this.messageExts = messageExts;
            this.messageQueue = messageQueue;
            this.processQueue = processQueue;
        }

        public List<MessageExt> getMessageExts() {
            return messageExts;
        }

        public MessageQueue getMessageQueue() {
            return messageQueue;
        }

        public ProcessQueue getProcessQueue() {
            return processQueue;
        }

    }

    public void setPullTimeDelayMillsWhenException(long pullTimeDelayMillsWhenException) {
        this.pullTimeDelayMillsWhenException = pullTimeDelayMillsWhenException;
    }
}<|MERGE_RESOLUTION|>--- conflicted
+++ resolved
@@ -572,8 +572,6 @@
             updateAssignPullTask(messageQueues);
         }
     }
-<<<<<<< HEAD
-=======
 
     public synchronized void setSubExpressionForAssign(final String topic, final String subExpression) {
         if (StringUtils.isBlank(subExpression)) {
@@ -586,7 +584,6 @@
         topicToSubExpression.put(topic, subExpression);
     }
 
->>>>>>> c5f80713
     private void maybeAutoCommit() {
         long now = System.currentTimeMillis();
         if (now >= nextAutoCommitDeadline) {
