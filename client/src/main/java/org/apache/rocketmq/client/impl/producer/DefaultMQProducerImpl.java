/*
 * Licensed to the Apache Software Foundation (ASF) under one or more
 * contributor license agreements.  See the NOTICE file distributed with
 * this work for additional information regarding copyright ownership.
 * The ASF licenses this file to You under the Apache License, Version 2.0
 * (the "License"); you may not use this file except in compliance with
 * the License.  You may obtain a copy of the License at
 *
 *     http://www.apache.org/licenses/LICENSE-2.0
 *
 * Unless required by applicable law or agreed to in writing, software
 * distributed under the License is distributed on an "AS IS" BASIS,
 * WITHOUT WARRANTIES OR CONDITIONS OF ANY KIND, either express or implied.
 * See the License for the specific language governing permissions and
 * limitations under the License.
 */
package org.apache.rocketmq.client.impl.producer;

import java.io.IOException;
import java.net.UnknownHostException;
import java.util.ArrayList;
import java.util.Arrays;
import java.util.HashSet;
import java.util.List;
import java.util.Random;
import java.util.Set;
import java.util.Timer;
import java.util.TimerTask;
import java.util.concurrent.BlockingQueue;
import java.util.concurrent.ConcurrentHashMap;
import java.util.concurrent.ConcurrentMap;
import java.util.concurrent.ExecutorService;
import java.util.concurrent.LinkedBlockingQueue;
import java.util.concurrent.RejectedExecutionException;
import java.util.concurrent.ThreadFactory;
import java.util.concurrent.ThreadPoolExecutor;
import java.util.concurrent.TimeUnit;
import java.util.concurrent.atomic.AtomicInteger;
import org.apache.rocketmq.client.QueryResult;
import org.apache.rocketmq.client.Validators;
import org.apache.rocketmq.client.common.ClientErrorCode;
import org.apache.rocketmq.client.exception.MQBrokerException;
import org.apache.rocketmq.client.exception.MQClientException;
import org.apache.rocketmq.client.exception.RequestTimeoutException;
import org.apache.rocketmq.client.hook.CheckForbiddenContext;
import org.apache.rocketmq.client.hook.CheckForbiddenHook;
import org.apache.rocketmq.client.hook.SendMessageContext;
import org.apache.rocketmq.client.hook.SendMessageHook;
import org.apache.rocketmq.client.impl.CommunicationMode;
import org.apache.rocketmq.client.impl.MQClientManager;
import org.apache.rocketmq.client.impl.factory.MQClientInstance;
import org.apache.rocketmq.client.latency.MQFaultStrategy;
import org.apache.rocketmq.client.log.ClientLogger;
import org.apache.rocketmq.client.producer.DefaultMQProducer;
import org.apache.rocketmq.client.producer.LocalTransactionExecuter;
import org.apache.rocketmq.client.producer.LocalTransactionState;
import org.apache.rocketmq.client.producer.MessageQueueSelector;
import org.apache.rocketmq.client.producer.RequestCallback;
import org.apache.rocketmq.client.producer.RequestFutureTable;
import org.apache.rocketmq.client.producer.RequestResponseFuture;
import org.apache.rocketmq.client.producer.SendCallback;
import org.apache.rocketmq.client.producer.SendResult;
import org.apache.rocketmq.client.producer.SendStatus;
import org.apache.rocketmq.client.producer.TransactionCheckListener;
import org.apache.rocketmq.client.producer.TransactionListener;
import org.apache.rocketmq.client.producer.TransactionMQProducer;
import org.apache.rocketmq.client.producer.TransactionSendResult;
import org.apache.rocketmq.common.MixAll;
import org.apache.rocketmq.common.ServiceState;
import org.apache.rocketmq.common.UtilAll;
import org.apache.rocketmq.common.help.FAQUrl;
import org.apache.rocketmq.common.message.Message;
import org.apache.rocketmq.common.message.MessageAccessor;
import org.apache.rocketmq.common.message.MessageBatch;
import org.apache.rocketmq.common.message.MessageClientIDSetter;
import org.apache.rocketmq.common.message.MessageConst;
import org.apache.rocketmq.common.message.MessageDecoder;
import org.apache.rocketmq.common.message.MessageExt;
import org.apache.rocketmq.common.message.MessageId;
import org.apache.rocketmq.common.message.MessageQueue;
import org.apache.rocketmq.common.message.MessageType;
import org.apache.rocketmq.common.protocol.NamespaceUtil;
import org.apache.rocketmq.common.protocol.ResponseCode;
import org.apache.rocketmq.common.protocol.header.CheckTransactionStateRequestHeader;
import org.apache.rocketmq.common.protocol.header.EndTransactionRequestHeader;
import org.apache.rocketmq.common.protocol.header.SendMessageRequestHeader;
import org.apache.rocketmq.common.sysflag.MessageSysFlag;
import org.apache.rocketmq.common.utils.CorrelationIdUtil;
import org.apache.rocketmq.logging.InternalLogger;
import org.apache.rocketmq.remoting.RPCHook;
import org.apache.rocketmq.remoting.common.RemotingHelper;
import org.apache.rocketmq.remoting.exception.RemotingConnectException;
import org.apache.rocketmq.remoting.exception.RemotingException;
import org.apache.rocketmq.remoting.exception.RemotingTimeoutException;
import org.apache.rocketmq.remoting.exception.RemotingTooMuchRequestException;


//
public class DefaultMQProducerImpl implements MQProducerInner {
    private final InternalLogger log = ClientLogger.getLog();
    private final Random random = new Random();
    private final DefaultMQProducer defaultMQProducer;
    private final ConcurrentMap<String/* topic */, TopicPublishInfo> topicPublishInfoTable =
        new ConcurrentHashMap<String, TopicPublishInfo>();
    private final ArrayList<SendMessageHook> sendMessageHookList = new ArrayList<SendMessageHook>();
    private final RPCHook rpcHook;
    private final BlockingQueue<Runnable> asyncSenderThreadPoolQueue;
    private final ExecutorService defaultAsyncSenderExecutor;
    private final Timer timer = new Timer("RequestHouseKeepingService", true);
    protected BlockingQueue<Runnable> checkRequestQueue;
    protected ExecutorService checkExecutor;
    private ServiceState serviceState = ServiceState.CREATE_JUST;
    private MQClientInstance mQClientFactory;
    private ArrayList<CheckForbiddenHook> checkForbiddenHookList = new ArrayList<CheckForbiddenHook>();
    private int zipCompressLevel = Integer.parseInt(System.getProperty(MixAll.MESSAGE_COMPRESS_LEVEL, "5"));
    private MQFaultStrategy mqFaultStrategy = new MQFaultStrategy();
    private ExecutorService asyncSenderExecutor;

    public DefaultMQProducerImpl(final DefaultMQProducer defaultMQProducer) {
        this(defaultMQProducer, null);
    }

    public DefaultMQProducerImpl(final DefaultMQProducer defaultMQProducer, RPCHook rpcHook) {
        this.defaultMQProducer = defaultMQProducer;
        this.rpcHook = rpcHook;

        this.asyncSenderThreadPoolQueue = new LinkedBlockingQueue<Runnable>(50000);
        this.defaultAsyncSenderExecutor = new ThreadPoolExecutor(
            Runtime.getRuntime().availableProcessors(),
            Runtime.getRuntime().availableProcessors(),
            1000 * 60,
            TimeUnit.MILLISECONDS,
            this.asyncSenderThreadPoolQueue,
            new ThreadFactory() {
                private AtomicInteger threadIndex = new AtomicInteger(0);

                @Override
                public Thread newThread(Runnable r) {
                    return new Thread(r, "AsyncSenderExecutor_" + this.threadIndex.incrementAndGet());
                }
            });
    }

    public void registerCheckForbiddenHook(CheckForbiddenHook checkForbiddenHook) {
        this.checkForbiddenHookList.add(checkForbiddenHook);
        log.info("register a new checkForbiddenHook. hookName={}, allHookSize={}", checkForbiddenHook.hookName(),
            checkForbiddenHookList.size());
    }

    public void initTransactionEnv() {
        TransactionMQProducer producer = (TransactionMQProducer) this.defaultMQProducer;
        if (producer.getExecutorService() != null) {
            this.checkExecutor = producer.getExecutorService();
        } else {
            this.checkRequestQueue = new LinkedBlockingQueue<Runnable>(producer.getCheckRequestHoldMax());
            this.checkExecutor = new ThreadPoolExecutor(
                producer.getCheckThreadPoolMinSize(),
                producer.getCheckThreadPoolMaxSize(),
                1000 * 60,
                TimeUnit.MILLISECONDS,
                this.checkRequestQueue);
        }
    }

    public void destroyTransactionEnv() {
        if (this.checkExecutor != null) {
            this.checkExecutor.shutdown();
        }
    }

    public void registerSendMessageHook(final SendMessageHook hook) {
        this.sendMessageHookList.add(hook);
        log.info("register sendMessage Hook, {}", hook.hookName());
    }

    public void start() throws MQClientException {
        this.start(true);
    }

    public void start(final boolean startFactory) throws MQClientException {
        switch (this.serviceState) {
            case CREATE_JUST:
                this.serviceState = ServiceState.START_FAILED;

                this.checkConfig();

                // 检查 produceGroup是否符合要求，改变生产者的instanceName为进程ID
                if (!this.defaultMQProducer.getProducerGroup().equals(MixAll.CLIENT_INNER_PRODUCER_GROUP)) {
                    this.defaultMQProducer.changeInstanceNameToPID();
                }

                this.mQClientFactory = MQClientManager.getInstance().getOrCreateMQClientInstance(this.defaultMQProducer, rpcHook);

                boolean registerOK = mQClientFactory.registerProducer(this.defaultMQProducer.getProducerGroup(), this);
                if (!registerOK) {
                    this.serviceState = ServiceState.CREATE_JUST;
                    throw new MQClientException("The producer group[" + this.defaultMQProducer.getProducerGroup()
                        + "] has been created before, specify another name please." + FAQUrl.suggestTodo(FAQUrl.GROUP_NAME_DUPLICATE_URL),
                        null);
                }

                this.topicPublishInfoTable.put(this.defaultMQProducer.getCreateTopicKey(), new TopicPublishInfo());

                if (startFactory) {
                    mQClientFactory.start();
                }

                log.info("the producer [{}] start OK. sendMessageWithVIPChannel={}", this.defaultMQProducer.getProducerGroup(),
                    this.defaultMQProducer.isSendMessageWithVIPChannel());
                this.serviceState = ServiceState.RUNNING;
                break;
            case RUNNING:
            case START_FAILED:
            case SHUTDOWN_ALREADY:
                throw new MQClientException("The producer service state not OK, maybe started once, "
                    + this.serviceState
                    + FAQUrl.suggestTodo(FAQUrl.CLIENT_SERVICE_NOT_OK),
                    null);
            default:
                break;
        }

        this.mQClientFactory.sendHeartbeatToAllBrokerWithLock();

        this.timer.scheduleAtFixedRate(new TimerTask() {
            @Override
            public void run() {
                try {
                    RequestFutureTable.scanExpiredRequest();
                } catch (Throwable e) {
                    log.error("scan RequestFutureTable exception", e);
                }
            }
        }, 1000 * 3, 1000);
    }

    private void checkConfig() throws MQClientException {
        Validators.checkGroup(this.defaultMQProducer.getProducerGroup());

        if (null == this.defaultMQProducer.getProducerGroup()) {
            throw new MQClientException("producerGroup is null", null);
        }

        if (this.defaultMQProducer.getProducerGroup().equals(MixAll.DEFAULT_PRODUCER_GROUP)) {
            throw new MQClientException("producerGroup can not equal " + MixAll.DEFAULT_PRODUCER_GROUP + ", please specify another one.",
                null);
        }
    }

    public void shutdown() {
        this.shutdown(true);
    }

    public void shutdown(final boolean shutdownFactory) {
        switch (this.serviceState) {
            case CREATE_JUST:
                break;
            case RUNNING:
                this.mQClientFactory.unregisterProducer(this.defaultMQProducer.getProducerGroup());
                this.defaultAsyncSenderExecutor.shutdown();
                if (shutdownFactory) {
                    this.mQClientFactory.shutdown();
                }
                this.timer.cancel();
                log.info("the producer [{}] shutdown OK", this.defaultMQProducer.getProducerGroup());
                this.serviceState = ServiceState.SHUTDOWN_ALREADY;
                break;
            case SHUTDOWN_ALREADY:
                break;
            default:
                break;
        }
    }

    @Override
    public Set<String> getPublishTopicList() {
        Set<String> topicList = new HashSet<String>();
        for (String key : this.topicPublishInfoTable.keySet()) {
            topicList.add(key);
        }

        return topicList;
    }

    @Override
    public boolean isPublishTopicNeedUpdate(String topic) {
        TopicPublishInfo prev = this.topicPublishInfoTable.get(topic);

        return null == prev || !prev.ok();
    }

    /**
     * This method will be removed in the version 5.0.0 and <code>getCheckListener</code> is recommended.
     *
     * @return
     */
    @Override
    @Deprecated
    public TransactionCheckListener checkListener() {
        if (this.defaultMQProducer instanceof TransactionMQProducer) {
            TransactionMQProducer producer = (TransactionMQProducer) defaultMQProducer;
            return producer.getTransactionCheckListener();
        }

        return null;
    }

    @Override
    public TransactionListener getCheckListener() {
        if (this.defaultMQProducer instanceof TransactionMQProducer) {
            TransactionMQProducer producer = (TransactionMQProducer) defaultMQProducer;
            return producer.getTransactionListener();
        }
        return null;
    }

    @Override
    public void checkTransactionState(final String addr, final MessageExt msg,
        final CheckTransactionStateRequestHeader header) {
        Runnable request = new Runnable() {
            private final String brokerAddr = addr;
            private final MessageExt message = msg;
            private final CheckTransactionStateRequestHeader checkRequestHeader = header;
            private final String group = DefaultMQProducerImpl.this.defaultMQProducer.getProducerGroup();

            @Override
            public void run() {
                TransactionCheckListener transactionCheckListener = DefaultMQProducerImpl.this.checkListener();
                TransactionListener transactionListener = getCheckListener();
                if (transactionCheckListener != null || transactionListener != null) {
                    LocalTransactionState localTransactionState = LocalTransactionState.UNKNOW;
                    Throwable exception = null;
                    try {
                        if (transactionCheckListener != null) {
                            localTransactionState = transactionCheckListener.checkLocalTransactionState(message);
                        } else if (transactionListener != null) {
                            log.debug("Used new check API in transaction message");
                            localTransactionState = transactionListener.checkLocalTransaction(message);
                        } else {
                            log.warn("CheckTransactionState, pick transactionListener by group[{}] failed", group);
                        }
                    } catch (Throwable e) {
                        log.error("Broker call checkTransactionState, but checkLocalTransactionState exception", e);
                        exception = e;
                    }

                    this.processTransactionState(
                        localTransactionState,
                        group,
                        exception);
                } else {
                    log.warn("CheckTransactionState, pick transactionCheckListener by group[{}] failed", group);
                }
            }

            private void processTransactionState(
                final LocalTransactionState localTransactionState,
                final String producerGroup,
                final Throwable exception) {
                final EndTransactionRequestHeader thisHeader = new EndTransactionRequestHeader();
                thisHeader.setCommitLogOffset(checkRequestHeader.getCommitLogOffset());
                thisHeader.setProducerGroup(producerGroup);
                thisHeader.setTranStateTableOffset(checkRequestHeader.getTranStateTableOffset());
                thisHeader.setFromTransactionCheck(true);

                String uniqueKey = message.getProperties().get(MessageConst.PROPERTY_UNIQ_CLIENT_MESSAGE_ID_KEYIDX);
                if (uniqueKey == null) {
                    uniqueKey = message.getMsgId();
                }
                thisHeader.setMsgId(uniqueKey);
                thisHeader.setTransactionId(checkRequestHeader.getTransactionId());
                switch (localTransactionState) {
                    case COMMIT_MESSAGE:
                        thisHeader.setCommitOrRollback(MessageSysFlag.TRANSACTION_COMMIT_TYPE);
                        break;
                    case ROLLBACK_MESSAGE:
                        thisHeader.setCommitOrRollback(MessageSysFlag.TRANSACTION_ROLLBACK_TYPE);
                        log.warn("when broker check, client rollback this transaction, {}", thisHeader);
                        break;
                    case UNKNOW:
                        thisHeader.setCommitOrRollback(MessageSysFlag.TRANSACTION_NOT_TYPE);
                        log.warn("when broker check, client does not know this transaction state, {}", thisHeader);
                        break;
                    default:
                        break;
                }

                String remark = null;
                if (exception != null) {
                    remark = "checkLocalTransactionState Exception: " + RemotingHelper.exceptionSimpleDesc(exception);
                }

                try {
                    DefaultMQProducerImpl.this.mQClientFactory.getMQClientAPIImpl().endTransactionOneway(brokerAddr, thisHeader, remark,
                        3000);
                } catch (Exception e) {
                    log.error("endTransactionOneway exception", e);
                }
            }
        };

        this.checkExecutor.submit(request);
    }

    @Override
    public void updateTopicPublishInfo(final String topic, final TopicPublishInfo info) {
        if (info != null && topic != null) {
            TopicPublishInfo prev = this.topicPublishInfoTable.put(topic, info);
            if (prev != null) {
                log.info("updateTopicPublishInfo prev is not null, " + prev.toString());
            }
        }
    }

    @Override
    public boolean isUnitMode() {
        return this.defaultMQProducer.isUnitMode();
    }

    public void createTopic(String key, String newTopic, int queueNum) throws MQClientException {
        createTopic(key, newTopic, queueNum, 0);
    }

    public void createTopic(String key, String newTopic, int queueNum, int topicSysFlag) throws MQClientException {
        this.makeSureStateOK();
        Validators.checkTopic(newTopic);
        Validators.isSystemTopic(newTopic);

        this.mQClientFactory.getMQAdminImpl().createTopic(key, newTopic, queueNum, topicSysFlag);
    }

    // 确保生产者处于运行状态
    private void makeSureStateOK() throws MQClientException {
        if (this.serviceState != ServiceState.RUNNING) {
            throw new MQClientException("The producer service state not OK, "
                + this.serviceState
                + FAQUrl.suggestTodo(FAQUrl.CLIENT_SERVICE_NOT_OK),
                null);
        }
    }

    public List<MessageQueue> fetchPublishMessageQueues(String topic) throws MQClientException {
        this.makeSureStateOK();
        return this.mQClientFactory.getMQAdminImpl().fetchPublishMessageQueues(topic);
    }

    public long searchOffset(MessageQueue mq, long timestamp) throws MQClientException {
        this.makeSureStateOK();
        return this.mQClientFactory.getMQAdminImpl().searchOffset(mq, timestamp);
    }

    public long maxOffset(MessageQueue mq) throws MQClientException {
        this.makeSureStateOK();
        return this.mQClientFactory.getMQAdminImpl().maxOffset(mq);
    }

    public long minOffset(MessageQueue mq) throws MQClientException {
        this.makeSureStateOK();
        return this.mQClientFactory.getMQAdminImpl().minOffset(mq);
    }

    public long earliestMsgStoreTime(MessageQueue mq) throws MQClientException {
        this.makeSureStateOK();
        return this.mQClientFactory.getMQAdminImpl().earliestMsgStoreTime(mq);
    }

    public MessageExt viewMessage(
        String msgId) throws RemotingException, MQBrokerException, InterruptedException, MQClientException {
        this.makeSureStateOK();

        return this.mQClientFactory.getMQAdminImpl().viewMessage(msgId);
    }

    public QueryResult queryMessage(String topic, String key, int maxNum, long begin, long end)
        throws MQClientException, InterruptedException {
        this.makeSureStateOK();
        return this.mQClientFactory.getMQAdminImpl().queryMessage(topic, key, maxNum, begin, end);
    }

    public MessageExt queryMessageByUniqKey(String topic, String uniqKey)
        throws MQClientException, InterruptedException {
        this.makeSureStateOK();
        return this.mQClientFactory.getMQAdminImpl().queryMessageByUniqKey(topic, uniqKey);
    }

    /**
     * DEFAULT ASYNC -------------------------------------------------------
     */
    public void send(Message msg,
        SendCallback sendCallback) throws MQClientException, RemotingException, InterruptedException {
        send(msg, sendCallback, this.defaultMQProducer.getSendMsgTimeout());
    }

    /**
     * It will be removed at 4.4.0 cause for exception handling and the wrong Semantics of timeout. A new one will be
     * provided in next version
     *
     * @param msg
     * @param sendCallback
     * @param timeout the <code>sendCallback</code> will be invoked at most time
     * @throws RejectedExecutionException
     */
    @Deprecated
    public void send(final Message msg, final SendCallback sendCallback, final long timeout)
        throws MQClientException, RemotingException, InterruptedException {
        final long beginStartTime = System.currentTimeMillis();
        ExecutorService executor = this.getAsyncSenderExecutor();
        try {
            executor.submit(new Runnable() {
                @Override
                public void run() {
                    long costTime = System.currentTimeMillis() - beginStartTime;
                    if (timeout > costTime) {
                        try {
                            sendDefaultImpl(msg, CommunicationMode.ASYNC, sendCallback, timeout - costTime);
                        } catch (Exception e) {
                            sendCallback.onException(e);
                        }
                    } else {
                        sendCallback.onException(
                            new RemotingTooMuchRequestException("DEFAULT ASYNC send call timeout"));
                    }
                }

            });
        } catch (RejectedExecutionException e) {
            throw new MQClientException("executor rejected ", e);
        }

    }

    public MessageQueue selectOneMessageQueue(final TopicPublishInfo tpInfo, final String lastBrokerName) {
        return this.mqFaultStrategy.selectOneMessageQueue(tpInfo, lastBrokerName);
    }

    public void updateFaultItem(final String brokerName, final long currentLatency, boolean isolation) {
        this.mqFaultStrategy.updateFaultItem(brokerName, currentLatency, isolation);
    }

<<<<<<< HEAD
    // 验证消息，查找路由，消息发送；
=======
    private void validateNameServerSetting() throws MQClientException {
        List<String> nsList = this.getmQClientFactory().getMQClientAPIImpl().getNameServerAddressList();
        if (null == nsList || nsList.isEmpty()) {
            throw new MQClientException(
                "No name server address, please set it." + FAQUrl.suggestTodo(FAQUrl.NAME_SERVER_ADDR_NOT_EXIST_URL), null).setResponseCode(ClientErrorCode.NO_NAME_SERVER_EXCEPTION);
        }

    }

>>>>>>> b4240d5c
    private SendResult sendDefaultImpl(
        Message msg,
        final CommunicationMode communicationMode,
        final SendCallback sendCallback,
        final long timeout
    ) throws MQClientException, RemotingException, MQBrokerException, InterruptedException {


        this.makeSureStateOK();
        Validators.checkMessage(msg, this.defaultMQProducer);
        final long invokeID = random.nextLong();
        long beginTimestampFirst = System.currentTimeMillis();
        long beginTimestampPrev = beginTimestampFirst;
        long endTimestamp = beginTimestampFirst;
        // 查找主题路由信息；
        TopicPublishInfo topicPublishInfo = this.tryToFindTopicPublishInfo(msg.getTopic());
        if (topicPublishInfo != null && topicPublishInfo.ok()) {
            boolean callTimeout = false;
            MessageQueue mq = null;
            Exception exception = null;
            SendResult sendResult = null;
            int timesTotal = communicationMode == CommunicationMode.SYNC ? 1 + this.defaultMQProducer.getRetryTimesWhenSendFailed() : 1;
            int times = 0;
            String[] brokersSent = new String[timesTotal];
            for (; times < timesTotal; times++) {
                String lastBrokerName = null == mq ? null : mq.getBrokerName();
                MessageQueue mqSelected = this.selectOneMessageQueue(topicPublishInfo, lastBrokerName);
                if (mqSelected != null) {
                    mq = mqSelected;
                    brokersSent[times] = mq.getBrokerName();
                    try {
                        beginTimestampPrev = System.currentTimeMillis();
                        if (times > 0) {
                            //Reset topic with namespace during resend.
                            msg.setTopic(this.defaultMQProducer.withNamespace(msg.getTopic()));
                        }
                        long costTime = beginTimestampPrev - beginTimestampFirst;
                        if (timeout < costTime) {
                            callTimeout = true;
                            break;
                        }

                        sendResult = this.sendKernelImpl(msg, mq, communicationMode, sendCallback, topicPublishInfo, timeout - costTime);
                        endTimestamp = System.currentTimeMillis();
                        this.updateFaultItem(mq.getBrokerName(), endTimestamp - beginTimestampPrev, false);
                        switch (communicationMode) {
                            case ASYNC:
                                return null;
                            case ONEWAY:
                                return null;
                            case SYNC:
                                if (sendResult.getSendStatus() != SendStatus.SEND_OK) {
                                    if (this.defaultMQProducer.isRetryAnotherBrokerWhenNotStoreOK()) {
                                        continue;
                                    }
                                }

                                return sendResult;
                            default:
                                break;
                        }
                    } catch (RemotingException e) {
                        endTimestamp = System.currentTimeMillis();
                        this.updateFaultItem(mq.getBrokerName(), endTimestamp - beginTimestampPrev, true);
                        log.warn(String.format("sendKernelImpl exception, resend at once, InvokeID: %s, RT: %sms, Broker: %s", invokeID, endTimestamp - beginTimestampPrev, mq), e);
                        log.warn(msg.toString());
                        exception = e;
                        continue;
                    } catch (MQClientException e) {
                        endTimestamp = System.currentTimeMillis();
                        this.updateFaultItem(mq.getBrokerName(), endTimestamp - beginTimestampPrev, true);
                        log.warn(String.format("sendKernelImpl exception, resend at once, InvokeID: %s, RT: %sms, Broker: %s", invokeID, endTimestamp - beginTimestampPrev, mq), e);
                        log.warn(msg.toString());
                        exception = e;
                        continue;
                    } catch (MQBrokerException e) {
                        endTimestamp = System.currentTimeMillis();
                        this.updateFaultItem(mq.getBrokerName(), endTimestamp - beginTimestampPrev, true);
                        log.warn(String.format("sendKernelImpl exception, resend at once, InvokeID: %s, RT: %sms, Broker: %s", invokeID, endTimestamp - beginTimestampPrev, mq), e);
                        log.warn(msg.toString());
                        exception = e;
                        switch (e.getResponseCode()) {
                            case ResponseCode.TOPIC_NOT_EXIST:
                            case ResponseCode.SERVICE_NOT_AVAILABLE:
                            case ResponseCode.SYSTEM_ERROR:
                            case ResponseCode.NO_PERMISSION:
                            case ResponseCode.NO_BUYER_ID:
                            case ResponseCode.NOT_IN_CURRENT_UNIT:
                                continue;
                            default:
                                if (sendResult != null) {
                                    return sendResult;
                                }

                                throw e;
                        }
                    } catch (InterruptedException e) {
                        endTimestamp = System.currentTimeMillis();
                        this.updateFaultItem(mq.getBrokerName(), endTimestamp - beginTimestampPrev, false);
                        log.warn(String.format("sendKernelImpl exception, throw exception, InvokeID: %s, RT: %sms, Broker: %s", invokeID, endTimestamp - beginTimestampPrev, mq), e);
                        log.warn(msg.toString());

                        log.warn("sendKernelImpl exception", e);
                        log.warn(msg.toString());
                        throw e;
                    }
                } else {
                    break;
                }
            }

            if (sendResult != null) {
                return sendResult;
            }

            String info = String.format("Send [%d] times, still failed, cost [%d]ms, Topic: %s, BrokersSent: %s",
                times,
                System.currentTimeMillis() - beginTimestampFirst,
                msg.getTopic(),
                Arrays.toString(brokersSent));

            info += FAQUrl.suggestTodo(FAQUrl.SEND_MSG_FAILED);

            MQClientException mqClientException = new MQClientException(info, exception);
            if (callTimeout) {
                throw new RemotingTooMuchRequestException("sendDefaultImpl call timeout");
            }

            if (exception instanceof MQBrokerException) {
                mqClientException.setResponseCode(((MQBrokerException) exception).getResponseCode());
            } else if (exception instanceof RemotingConnectException) {
                mqClientException.setResponseCode(ClientErrorCode.CONNECT_BROKER_EXCEPTION);
            } else if (exception instanceof RemotingTimeoutException) {
                mqClientException.setResponseCode(ClientErrorCode.ACCESS_BROKER_TIMEOUT);
            } else if (exception instanceof MQClientException) {
                mqClientException.setResponseCode(ClientErrorCode.BROKER_NOT_EXIST_EXCEPTION);
            }

            throw mqClientException;
        }

        validateNameServerSetting();

        throw new MQClientException("No route info of this topic: " + msg.getTopic() + FAQUrl.suggestTodo(FAQUrl.NO_TOPIC_ROUTE_INFO),
            null).setResponseCode(ClientErrorCode.NOT_FOUND_TOPIC_EXCEPTION);
    }

    // 查找主题路由信息；根据这些
    private TopicPublishInfo tryToFindTopicPublishInfo(final String topic) {
        TopicPublishInfo topicPublishInfo = this.topicPublishInfoTable.get(topic);
        if (null == topicPublishInfo || !topicPublishInfo.ok()) {
            this.topicPublishInfoTable.putIfAbsent(topic, new TopicPublishInfo());
            this.mQClientFactory.updateTopicRouteInfoFromNameServer(topic);
            topicPublishInfo = this.topicPublishInfoTable.get(topic);
        }

        if (topicPublishInfo.isHaveTopicRouterInfo() || topicPublishInfo.ok()) {
            return topicPublishInfo;
        } else {
            this.mQClientFactory.updateTopicRouteInfoFromNameServer(topic, true, this.defaultMQProducer);
            topicPublishInfo = this.topicPublishInfoTable.get(topic);
            return topicPublishInfo;
        }
    }

<<<<<<< HEAD
    // 消息发送 API 核心入口：
    private SendResult sendKernelImpl(final Message msg, // 待发送消息
                                      final MessageQueue mq, // 消息将发送到该消息队列中。
                                      final CommunicationMode communicationMode, // 消息发送模式
                                      final SendCallback sendCallback,// 异步消息回调函数
                                      final TopicPublishInfo topicPublishInfo, // 主题路由信息
                                      final long timeout // 消息发送超时时间
    ) throws MQClientException, RemotingException, MQBrokerException, InterruptedException {
=======
    private SendResult sendKernelImpl(final Message msg,
        final MessageQueue mq,
        final CommunicationMode communicationMode,
        final SendCallback sendCallback,
        final TopicPublishInfo topicPublishInfo,
        final long timeout) throws MQClientException, RemotingException, MQBrokerException, InterruptedException {
>>>>>>> b4240d5c
        long beginStartTime = System.currentTimeMillis();
        // 根据 MessageQueue获取Broker的网络地址。
        String brokerAddr = this.mQClientFactory.findBrokerAddressInPublish(mq.getBrokerName());
        // 如果MQClientInstance 的brokerAddrTable 未缓存该Broker的信息，则从NameServer主动更新一下topic的路由信息。
        // 如果路由更新后还是找不到Broker 信息，则抛出MQClientException，提示Broker 不存在。
        if (null == brokerAddr) {
            tryToFindTopicPublishInfo(mq.getTopic());
            brokerAddr = this.mQClientFactory.findBrokerAddressInPublish(mq.getBrokerName());
        }

        SendMessageContext context = null;
        if (brokerAddr != null) {
            brokerAddr = MixAll.brokerVIPChannel(this.defaultMQProducer.isSendMessageWithVIPChannel(), brokerAddr);

            byte[] prevBody = msg.getBody();
            try {
                //for MessageBatch,ID has been set in the generating process
                if (!(msg instanceof MessageBatch)) {
                    MessageClientIDSetter.setUniqID(msg);
                }

                boolean topicWithNamespace = false;
                if (null != this.mQClientFactory.getClientConfig().getNamespace()) {
                    msg.setInstanceId(this.mQClientFactory.getClientConfig().getNamespace());
                    topicWithNamespace = true;
                }

                int sysFlag = 0;
                boolean msgBodyCompressed = false;
                if (this.tryToCompressMessage(msg)) {
                    sysFlag |= MessageSysFlag.COMPRESSED_FLAG;
                    msgBodyCompressed = true;
                }

                final String tranMsg = msg.getProperty(MessageConst.PROPERTY_TRANSACTION_PREPARED);
                if (tranMsg != null && Boolean.parseBoolean(tranMsg)) {
                    sysFlag |= MessageSysFlag.TRANSACTION_PREPARED_TYPE;
                }

                if (hasCheckForbiddenHook()) {
                    CheckForbiddenContext checkForbiddenContext = new CheckForbiddenContext();
                    checkForbiddenContext.setNameSrvAddr(this.defaultMQProducer.getNamesrvAddr());
                    checkForbiddenContext.setGroup(this.defaultMQProducer.getProducerGroup());
                    checkForbiddenContext.setCommunicationMode(communicationMode);
                    checkForbiddenContext.setBrokerAddr(brokerAddr);
                    checkForbiddenContext.setMessage(msg);
                    checkForbiddenContext.setMq(mq);
                    checkForbiddenContext.setUnitMode(this.isUnitMode());
                    this.executeCheckForbiddenHook(checkForbiddenContext);
                }

                if (this.hasSendMessageHook()) {
                    context = new SendMessageContext();
                    context.setProducer(this);
                    context.setProducerGroup(this.defaultMQProducer.getProducerGroup());
                    context.setCommunicationMode(communicationMode);
                    context.setBornHost(this.defaultMQProducer.getClientIP());
                    context.setBrokerAddr(brokerAddr);
                    context.setMessage(msg);
                    context.setMq(mq);
                    context.setNamespace(this.defaultMQProducer.getNamespace());
                    String isTrans = msg.getProperty(MessageConst.PROPERTY_TRANSACTION_PREPARED);
                    if (isTrans != null && isTrans.equals("true")) {
                        context.setMsgType(MessageType.Trans_Msg_Half);
                    }

                    if (msg.getProperty("__STARTDELIVERTIME") != null || msg.getProperty(MessageConst.PROPERTY_DELAY_TIME_LEVEL) != null) {
                        context.setMsgType(MessageType.Delay_Msg);
                    }
                    this.executeSendMessageHookBefore(context);
                }

                SendMessageRequestHeader requestHeader = new SendMessageRequestHeader();
                requestHeader.setProducerGroup(this.defaultMQProducer.getProducerGroup());
                requestHeader.setTopic(msg.getTopic());
                requestHeader.setDefaultTopic(this.defaultMQProducer.getCreateTopicKey());
                requestHeader.setDefaultTopicQueueNums(this.defaultMQProducer.getDefaultTopicQueueNums());
                requestHeader.setQueueId(mq.getQueueId());
                requestHeader.setSysFlag(sysFlag);
                requestHeader.setBornTimestamp(System.currentTimeMillis());
                requestHeader.setFlag(msg.getFlag());
                requestHeader.setProperties(MessageDecoder.messageProperties2String(msg.getProperties()));
                requestHeader.setReconsumeTimes(0);
                requestHeader.setUnitMode(this.isUnitMode());
                requestHeader.setBatch(msg instanceof MessageBatch);
                if (requestHeader.getTopic().startsWith(MixAll.RETRY_GROUP_TOPIC_PREFIX)) {
                    String reconsumeTimes = MessageAccessor.getReconsumeTime(msg);
                    if (reconsumeTimes != null) {
                        requestHeader.setReconsumeTimes(Integer.valueOf(reconsumeTimes));
                        MessageAccessor.clearProperty(msg, MessageConst.PROPERTY_RECONSUME_TIME);
                    }

                    String maxReconsumeTimes = MessageAccessor.getMaxReconsumeTimes(msg);
                    if (maxReconsumeTimes != null) {
                        requestHeader.setMaxReconsumeTimes(Integer.valueOf(maxReconsumeTimes));
                        MessageAccessor.clearProperty(msg, MessageConst.PROPERTY_MAX_RECONSUME_TIMES);
                    }
                }

                SendResult sendResult = null;
                switch (communicationMode) {
                    case ASYNC:
                        Message tmpMessage = msg;
                        boolean messageCloned = false;
                        if (msgBodyCompressed) {
                            //If msg body was compressed, msgbody should be reset using prevBody.
                            //Clone new message using commpressed message body and recover origin massage.
                            //Fix bug:https://github.com/apache/rocketmq-externals/issues/66
                            tmpMessage = MessageAccessor.cloneMessage(msg);
                            messageCloned = true;
                            msg.setBody(prevBody);
                        }

                        if (topicWithNamespace) {
                            if (!messageCloned) {
                                tmpMessage = MessageAccessor.cloneMessage(msg);
                                messageCloned = true;
                            }
                            msg.setTopic(NamespaceUtil.withoutNamespace(msg.getTopic(), this.defaultMQProducer.getNamespace()));
                        }

                        long costTimeAsync = System.currentTimeMillis() - beginStartTime;
                        if (timeout < costTimeAsync) {
                            throw new RemotingTooMuchRequestException("sendKernelImpl call timeout");
                        }
                        sendResult = this.mQClientFactory.getMQClientAPIImpl().sendMessage(
                            brokerAddr,
                            mq.getBrokerName(),
                            tmpMessage,
                            requestHeader,
                            timeout - costTimeAsync,
                            communicationMode,
                            sendCallback,
                            topicPublishInfo,
                            this.mQClientFactory,
                            this.defaultMQProducer.getRetryTimesWhenSendAsyncFailed(),
                            context,
                            this);
                        break;
                    case ONEWAY:
                    case SYNC:
                        long costTimeSync = System.currentTimeMillis() - beginStartTime;
                        if (timeout < costTimeSync) {
                            throw new RemotingTooMuchRequestException("sendKernelImpl call timeout");
                        }
                        sendResult = this.mQClientFactory.getMQClientAPIImpl().sendMessage(
                            brokerAddr,
                            mq.getBrokerName(),
                            msg,
                            requestHeader,
                            timeout - costTimeSync,
                            communicationMode,
                            context,
                            this);
                        break;
                    default:
                        assert false;
                        break;
                }

                if (this.hasSendMessageHook()) {
                    context.setSendResult(sendResult);
                    this.executeSendMessageHookAfter(context);
                }

                return sendResult;
            } catch (RemotingException e) {
                if (this.hasSendMessageHook()) {
                    context.setException(e);
                    this.executeSendMessageHookAfter(context);
                }
                throw e;
            } catch (MQBrokerException e) {
                if (this.hasSendMessageHook()) {
                    context.setException(e);
                    this.executeSendMessageHookAfter(context);
                }
                throw e;
            } catch (InterruptedException e) {
                if (this.hasSendMessageHook()) {
                    context.setException(e);
                    this.executeSendMessageHookAfter(context);
                }
                throw e;
            } finally {
                msg.setBody(prevBody);
                msg.setTopic(NamespaceUtil.withoutNamespace(msg.getTopic(), this.defaultMQProducer.getNamespace()));
            }
        }

        throw new MQClientException("The broker[" + mq.getBrokerName() + "] not exist", null);
    }

    public MQClientInstance getmQClientFactory() {
        return mQClientFactory;
    }

    private boolean tryToCompressMessage(final Message msg) {
        if (msg instanceof MessageBatch) {
            //batch dose not support compressing right now
            return false;
        }
        byte[] body = msg.getBody();
        if (body != null) {
            if (body.length >= this.defaultMQProducer.getCompressMsgBodyOverHowmuch()) {
                try {
                    byte[] data = UtilAll.compress(body, zipCompressLevel);
                    if (data != null) {
                        msg.setBody(data);
                        return true;
                    }
                } catch (IOException e) {
                    log.error("tryToCompressMessage exception", e);
                    log.warn(msg.toString());
                }
            }
        }

        return false;
    }

    public boolean hasCheckForbiddenHook() {
        return !checkForbiddenHookList.isEmpty();
    }

    public void executeCheckForbiddenHook(final CheckForbiddenContext context) throws MQClientException {
        if (hasCheckForbiddenHook()) {
            for (CheckForbiddenHook hook : checkForbiddenHookList) {
                hook.checkForbidden(context);
            }
        }
    }

    public boolean hasSendMessageHook() {
        return !this.sendMessageHookList.isEmpty();
    }

    public void executeSendMessageHookBefore(final SendMessageContext context) {
        if (!this.sendMessageHookList.isEmpty()) {
            for (SendMessageHook hook : this.sendMessageHookList) {
                try {
                    hook.sendMessageBefore(context);
                } catch (Throwable e) {
                    log.warn("failed to executeSendMessageHookBefore", e);
                }
            }
        }
    }

    public void executeSendMessageHookAfter(final SendMessageContext context) {
        if (!this.sendMessageHookList.isEmpty()) {
            for (SendMessageHook hook : this.sendMessageHookList) {
                try {
                    hook.sendMessageAfter(context);
                } catch (Throwable e) {
                    log.warn("failed to executeSendMessageHookAfter", e);
                }
            }
        }
    }

    /**
     * DEFAULT ONEWAY -------------------------------------------------------
     */
    public void sendOneway(Message msg) throws MQClientException, RemotingException, InterruptedException {
        try {
            this.sendDefaultImpl(msg, CommunicationMode.ONEWAY, null, this.defaultMQProducer.getSendMsgTimeout());
        } catch (MQBrokerException e) {
            throw new MQClientException("unknown exception", e);
        }
    }

    /**
     * KERNEL SYNC -------------------------------------------------------
     */
    public SendResult send(Message msg, MessageQueue mq)
        throws MQClientException, RemotingException, MQBrokerException, InterruptedException {
        return send(msg, mq, this.defaultMQProducer.getSendMsgTimeout());
    }

    public SendResult send(Message msg, MessageQueue mq, long timeout)
        throws MQClientException, RemotingException, MQBrokerException, InterruptedException {
        long beginStartTime = System.currentTimeMillis();
        this.makeSureStateOK();
        Validators.checkMessage(msg, this.defaultMQProducer);

        if (!msg.getTopic().equals(mq.getTopic())) {
            throw new MQClientException("message's topic not equal mq's topic", null);
        }

        long costTime = System.currentTimeMillis() - beginStartTime;
        if (timeout < costTime) {
            throw new RemotingTooMuchRequestException("call timeout");
        }

        return this.sendKernelImpl(msg, mq, CommunicationMode.SYNC, null, null, timeout);
    }

    /**
     * KERNEL ASYNC -------------------------------------------------------
     */
    public void send(Message msg, MessageQueue mq, SendCallback sendCallback)
        throws MQClientException, RemotingException, InterruptedException {
        send(msg, mq, sendCallback, this.defaultMQProducer.getSendMsgTimeout());
    }

    /**
     * It will be removed at 4.4.0 cause for exception handling and the wrong Semantics of timeout. A new one will be
     * provided in next version
     *
     * @param msg
     * @param mq
     * @param sendCallback
     * @param timeout the <code>sendCallback</code> will be invoked at most time
     * @throws MQClientException
     * @throws RemotingException
     * @throws InterruptedException
     */
    @Deprecated
    public void send(final Message msg, final MessageQueue mq, final SendCallback sendCallback, final long timeout)
        throws MQClientException, RemotingException, InterruptedException {
        final long beginStartTime = System.currentTimeMillis();
        ExecutorService executor = this.getAsyncSenderExecutor();
        try {
            executor.submit(new Runnable() {
                @Override
                public void run() {
                    try {
                        makeSureStateOK();
                        Validators.checkMessage(msg, defaultMQProducer);

                        if (!msg.getTopic().equals(mq.getTopic())) {
                            throw new MQClientException("message's topic not equal mq's topic", null);
                        }
                        long costTime = System.currentTimeMillis() - beginStartTime;
                        if (timeout > costTime) {
                            try {
                                sendKernelImpl(msg, mq, CommunicationMode.ASYNC, sendCallback, null,
                                    timeout - costTime);
                            } catch (MQBrokerException e) {
                                throw new MQClientException("unknown exception", e);
                            }
                        } else {
                            sendCallback.onException(new RemotingTooMuchRequestException("call timeout"));
                        }
                    } catch (Exception e) {
                        sendCallback.onException(e);
                    }

                }

            });
        } catch (RejectedExecutionException e) {
            throw new MQClientException("executor rejected ", e);
        }

    }

    /**
     * KERNEL ONEWAY -------------------------------------------------------
     */
    public void sendOneway(Message msg,
        MessageQueue mq) throws MQClientException, RemotingException, InterruptedException {
        this.makeSureStateOK();
        Validators.checkMessage(msg, this.defaultMQProducer);

        try {
            this.sendKernelImpl(msg, mq, CommunicationMode.ONEWAY, null, null, this.defaultMQProducer.getSendMsgTimeout());
        } catch (MQBrokerException e) {
            throw new MQClientException("unknown exception", e);
        }
    }

    /**
     * SELECT SYNC -------------------------------------------------------
     */
    public SendResult send(Message msg, MessageQueueSelector selector, Object arg)
        throws MQClientException, RemotingException, MQBrokerException, InterruptedException {
        return send(msg, selector, arg, this.defaultMQProducer.getSendMsgTimeout());
    }

    public SendResult send(Message msg, MessageQueueSelector selector, Object arg, long timeout)
        throws MQClientException, RemotingException, MQBrokerException, InterruptedException {
        return this.sendSelectImpl(msg, selector, arg, CommunicationMode.SYNC, null, timeout);
    }

    private SendResult sendSelectImpl(
        Message msg,
        MessageQueueSelector selector,
        Object arg,
        final CommunicationMode communicationMode,
        final SendCallback sendCallback, final long timeout
    ) throws MQClientException, RemotingException, MQBrokerException, InterruptedException {
        long beginStartTime = System.currentTimeMillis();
        this.makeSureStateOK();
        Validators.checkMessage(msg, this.defaultMQProducer);

        TopicPublishInfo topicPublishInfo = this.tryToFindTopicPublishInfo(msg.getTopic());
        if (topicPublishInfo != null && topicPublishInfo.ok()) {
            MessageQueue mq = null;
            try {
                List<MessageQueue> messageQueueList =
                    mQClientFactory.getMQAdminImpl().parsePublishMessageQueues(topicPublishInfo.getMessageQueueList());
                Message userMessage = MessageAccessor.cloneMessage(msg);
                String userTopic = NamespaceUtil.withoutNamespace(userMessage.getTopic(), mQClientFactory.getClientConfig().getNamespace());
                userMessage.setTopic(userTopic);

                mq = mQClientFactory.getClientConfig().queueWithNamespace(selector.select(messageQueueList, userMessage, arg));
            } catch (Throwable e) {
                throw new MQClientException("select message queue threw exception.", e);
            }

            long costTime = System.currentTimeMillis() - beginStartTime;
            if (timeout < costTime) {
                throw new RemotingTooMuchRequestException("sendSelectImpl call timeout");
            }
            if (mq != null) {
                return this.sendKernelImpl(msg, mq, communicationMode, sendCallback, null, timeout - costTime);
            } else {
                throw new MQClientException("select message queue return null.", null);
            }
        }

        validateNameServerSetting();
        throw new MQClientException("No route info for this topic, " + msg.getTopic(), null);
    }

    /**
     * SELECT ASYNC -------------------------------------------------------
     */
    public void send(Message msg, MessageQueueSelector selector, Object arg, SendCallback sendCallback)
        throws MQClientException, RemotingException, InterruptedException {
        send(msg, selector, arg, sendCallback, this.defaultMQProducer.getSendMsgTimeout());
    }

    /**
     * It will be removed at 4.4.0 cause for exception handling and the wrong Semantics of timeout. A new one will be
     * provided in next version
     *
     * @param msg
     * @param selector
     * @param arg
     * @param sendCallback
     * @param timeout the <code>sendCallback</code> will be invoked at most time
     * @throws MQClientException
     * @throws RemotingException
     * @throws InterruptedException
     */
    @Deprecated
    public void send(final Message msg, final MessageQueueSelector selector, final Object arg,
        final SendCallback sendCallback, final long timeout)
        throws MQClientException, RemotingException, InterruptedException {
        final long beginStartTime = System.currentTimeMillis();
        ExecutorService executor = this.getAsyncSenderExecutor();
        try {
            executor.submit(new Runnable() {
                @Override
                public void run() {
                    long costTime = System.currentTimeMillis() - beginStartTime;
                    if (timeout > costTime) {
                        try {
                            try {
                                sendSelectImpl(msg, selector, arg, CommunicationMode.ASYNC, sendCallback,
                                    timeout - costTime);
                            } catch (MQBrokerException e) {
                                throw new MQClientException("unknownn exception", e);
                            }
                        } catch (Exception e) {
                            sendCallback.onException(e);
                        }
                    } else {
                        sendCallback.onException(new RemotingTooMuchRequestException("call timeout"));
                    }
                }

            });
        } catch (RejectedExecutionException e) {
            throw new MQClientException("exector rejected ", e);
        }
    }

    /**
     * SELECT ONEWAY -------------------------------------------------------
     */
    public void sendOneway(Message msg, MessageQueueSelector selector, Object arg)
        throws MQClientException, RemotingException, InterruptedException {
        try {
            this.sendSelectImpl(msg, selector, arg, CommunicationMode.ONEWAY, null, this.defaultMQProducer.getSendMsgTimeout());
        } catch (MQBrokerException e) {
            throw new MQClientException("unknown exception", e);
        }
    }

    public TransactionSendResult sendMessageInTransaction(final Message msg,
        final LocalTransactionExecuter localTransactionExecuter, final Object arg)
        throws MQClientException {
        TransactionListener transactionListener = getCheckListener();
        if (null == localTransactionExecuter && null == transactionListener) {
            throw new MQClientException("tranExecutor is null", null);
        }

        // ignore DelayTimeLevel parameter
        if (msg.getDelayTimeLevel() != 0) {
            MessageAccessor.clearProperty(msg, MessageConst.PROPERTY_DELAY_TIME_LEVEL);
        }

        Validators.checkMessage(msg, this.defaultMQProducer);

        SendResult sendResult = null;
        MessageAccessor.putProperty(msg, MessageConst.PROPERTY_TRANSACTION_PREPARED, "true");
        MessageAccessor.putProperty(msg, MessageConst.PROPERTY_PRODUCER_GROUP, this.defaultMQProducer.getProducerGroup());
        try {
            sendResult = this.send(msg);
        } catch (Exception e) {
            throw new MQClientException("send message Exception", e);
        }

        LocalTransactionState localTransactionState = LocalTransactionState.UNKNOW;
        Throwable localException = null;
        switch (sendResult.getSendStatus()) {
            case SEND_OK: {
                try {
                    if (sendResult.getTransactionId() != null) {
                        msg.putUserProperty("__transactionId__", sendResult.getTransactionId());
                    }
                    String transactionId = msg.getProperty(MessageConst.PROPERTY_UNIQ_CLIENT_MESSAGE_ID_KEYIDX);
                    if (null != transactionId && !"".equals(transactionId)) {
                        msg.setTransactionId(transactionId);
                    }
                    if (null != localTransactionExecuter) {
                        localTransactionState = localTransactionExecuter.executeLocalTransactionBranch(msg, arg);
                    } else if (transactionListener != null) {
                        log.debug("Used new transaction API");
                        localTransactionState = transactionListener.executeLocalTransaction(msg, arg);
                    }
                    if (null == localTransactionState) {
                        localTransactionState = LocalTransactionState.UNKNOW;
                    }

                    if (localTransactionState != LocalTransactionState.COMMIT_MESSAGE) {
                        log.info("executeLocalTransactionBranch return {}", localTransactionState);
                        log.info(msg.toString());
                    }
                } catch (Throwable e) {
                    log.info("executeLocalTransactionBranch exception", e);
                    log.info(msg.toString());
                    localException = e;
                }
            }
            break;
            case FLUSH_DISK_TIMEOUT:
            case FLUSH_SLAVE_TIMEOUT:
            case SLAVE_NOT_AVAILABLE:
                localTransactionState = LocalTransactionState.ROLLBACK_MESSAGE;
                break;
            default:
                break;
        }

        try {
            this.endTransaction(sendResult, localTransactionState, localException);
        } catch (Exception e) {
            log.warn("local transaction execute " + localTransactionState + ", but end broker transaction failed", e);
        }

        TransactionSendResult transactionSendResult = new TransactionSendResult();
        transactionSendResult.setSendStatus(sendResult.getSendStatus());
        transactionSendResult.setMessageQueue(sendResult.getMessageQueue());
        transactionSendResult.setMsgId(sendResult.getMsgId());
        transactionSendResult.setQueueOffset(sendResult.getQueueOffset());
        transactionSendResult.setTransactionId(sendResult.getTransactionId());
        transactionSendResult.setLocalTransactionState(localTransactionState);
        return transactionSendResult;
    }

    /**
     * DEFAULT SYNC -------------------------------------------------------
     */
    public SendResult send(
        Message msg) throws MQClientException, RemotingException, MQBrokerException, InterruptedException {
        return send(msg, this.defaultMQProducer.getSendMsgTimeout());
    }

    public void endTransaction(
        final SendResult sendResult,
        final LocalTransactionState localTransactionState,
        final Throwable localException) throws RemotingException, MQBrokerException, InterruptedException, UnknownHostException {
        final MessageId id;
        if (sendResult.getOffsetMsgId() != null) {
            id = MessageDecoder.decodeMessageId(sendResult.getOffsetMsgId());
        } else {
            id = MessageDecoder.decodeMessageId(sendResult.getMsgId());
        }
        String transactionId = sendResult.getTransactionId();
        final String brokerAddr = this.mQClientFactory.findBrokerAddressInPublish(sendResult.getMessageQueue().getBrokerName());
        EndTransactionRequestHeader requestHeader = new EndTransactionRequestHeader();
        requestHeader.setTransactionId(transactionId);
        requestHeader.setCommitLogOffset(id.getOffset());
        switch (localTransactionState) {
            case COMMIT_MESSAGE:
                requestHeader.setCommitOrRollback(MessageSysFlag.TRANSACTION_COMMIT_TYPE);
                break;
            case ROLLBACK_MESSAGE:
                requestHeader.setCommitOrRollback(MessageSysFlag.TRANSACTION_ROLLBACK_TYPE);
                break;
            case UNKNOW:
                requestHeader.setCommitOrRollback(MessageSysFlag.TRANSACTION_NOT_TYPE);
                break;
            default:
                break;
        }

        requestHeader.setProducerGroup(this.defaultMQProducer.getProducerGroup());
        requestHeader.setTranStateTableOffset(sendResult.getQueueOffset());
        requestHeader.setMsgId(sendResult.getMsgId());
        String remark = localException != null ? ("executeLocalTransactionBranch exception: " + localException.toString()) : null;
        this.mQClientFactory.getMQClientAPIImpl().endTransactionOneway(brokerAddr, requestHeader, remark,
            this.defaultMQProducer.getSendMsgTimeout());
    }

    public void setCallbackExecutor(final ExecutorService callbackExecutor) {
        this.mQClientFactory.getMQClientAPIImpl().getRemotingClient().setCallbackExecutor(callbackExecutor);
    }

    public ExecutorService getAsyncSenderExecutor() {
        return null == asyncSenderExecutor ? defaultAsyncSenderExecutor : asyncSenderExecutor;
    }

    public void setAsyncSenderExecutor(ExecutorService asyncSenderExecutor) {
        this.asyncSenderExecutor = asyncSenderExecutor;
    }

    public SendResult send(Message msg,
        long timeout) throws MQClientException, RemotingException, MQBrokerException, InterruptedException {
        return this.sendDefaultImpl(msg, CommunicationMode.SYNC, null, timeout);
    }

    public Message request(Message msg,
        long timeout) throws RequestTimeoutException, MQClientException, RemotingException, MQBrokerException, InterruptedException {
        long beginTimestamp = System.currentTimeMillis();
        prepareSendRequest(msg, timeout);
        final String correlationId = msg.getProperty(MessageConst.PROPERTY_CORRELATION_ID);

        try {
            final RequestResponseFuture requestResponseFuture = new RequestResponseFuture(correlationId, timeout, null);
            RequestFutureTable.getRequestFutureTable().put(correlationId, requestResponseFuture);

            long cost = System.currentTimeMillis() - beginTimestamp;
            this.sendDefaultImpl(msg, CommunicationMode.ASYNC, new SendCallback() {
                @Override
                public void onSuccess(SendResult sendResult) {
                    requestResponseFuture.setSendRequestOk(true);
                }

                @Override
                public void onException(Throwable e) {
                    requestResponseFuture.setSendRequestOk(false);
                    requestResponseFuture.putResponseMessage(null);
                    requestResponseFuture.setCause(e);
                }
            }, timeout - cost);

            return waitResponse(msg, timeout, requestResponseFuture, cost);
        } finally {
            RequestFutureTable.getRequestFutureTable().remove(correlationId);
        }
    }

    public void request(Message msg, final RequestCallback requestCallback, long timeout)
        throws RemotingException, InterruptedException, MQClientException, MQBrokerException {
        long beginTimestamp = System.currentTimeMillis();
        prepareSendRequest(msg, timeout);
        final String correlationId = msg.getProperty(MessageConst.PROPERTY_CORRELATION_ID);

        final RequestResponseFuture requestResponseFuture = new RequestResponseFuture(correlationId, timeout, requestCallback);
        RequestFutureTable.getRequestFutureTable().put(correlationId, requestResponseFuture);

        long cost = System.currentTimeMillis() - beginTimestamp;
        this.sendDefaultImpl(msg, CommunicationMode.ASYNC, new SendCallback() {
            @Override
            public void onSuccess(SendResult sendResult) {
                requestResponseFuture.setSendRequestOk(true);
            }

            @Override
            public void onException(Throwable e) {
                requestResponseFuture.setCause(e);
                requestFail(correlationId);
            }
        }, timeout - cost);
    }

    public Message request(final Message msg, final MessageQueueSelector selector, final Object arg,
        final long timeout) throws MQClientException, RemotingException, MQBrokerException,
        InterruptedException, RequestTimeoutException {
        long beginTimestamp = System.currentTimeMillis();
        prepareSendRequest(msg, timeout);
        final String correlationId = msg.getProperty(MessageConst.PROPERTY_CORRELATION_ID);

        try {
            final RequestResponseFuture requestResponseFuture = new RequestResponseFuture(correlationId, timeout, null);
            RequestFutureTable.getRequestFutureTable().put(correlationId, requestResponseFuture);

            long cost = System.currentTimeMillis() - beginTimestamp;
            this.sendSelectImpl(msg, selector, arg, CommunicationMode.ASYNC, new SendCallback() {
                @Override
                public void onSuccess(SendResult sendResult) {
                    requestResponseFuture.setSendRequestOk(true);
                }

                @Override
                public void onException(Throwable e) {
                    requestResponseFuture.setSendRequestOk(false);
                    requestResponseFuture.putResponseMessage(null);
                    requestResponseFuture.setCause(e);
                }
            }, timeout - cost);

            return waitResponse(msg, timeout, requestResponseFuture, cost);
        } finally {
            RequestFutureTable.getRequestFutureTable().remove(correlationId);
        }
    }

    public void request(final Message msg, final MessageQueueSelector selector, final Object arg,
        final RequestCallback requestCallback, final long timeout)
        throws RemotingException, InterruptedException, MQClientException, MQBrokerException {
        long beginTimestamp = System.currentTimeMillis();
        prepareSendRequest(msg, timeout);
        final String correlationId = msg.getProperty(MessageConst.PROPERTY_CORRELATION_ID);

        final RequestResponseFuture requestResponseFuture = new RequestResponseFuture(correlationId, timeout, requestCallback);
        RequestFutureTable.getRequestFutureTable().put(correlationId, requestResponseFuture);

        long cost = System.currentTimeMillis() - beginTimestamp;
        this.sendSelectImpl(msg, selector, arg, CommunicationMode.ASYNC, new SendCallback() {
            @Override
            public void onSuccess(SendResult sendResult) {
                requestResponseFuture.setSendRequestOk(true);
            }

            @Override
            public void onException(Throwable e) {
                requestResponseFuture.setCause(e);
                requestFail(correlationId);
            }
        }, timeout - cost);

    }

    public Message request(final Message msg, final MessageQueue mq, final long timeout)
        throws MQClientException, RemotingException, MQBrokerException, InterruptedException, RequestTimeoutException {
        long beginTimestamp = System.currentTimeMillis();
        prepareSendRequest(msg, timeout);
        final String correlationId = msg.getProperty(MessageConst.PROPERTY_CORRELATION_ID);

        try {
            final RequestResponseFuture requestResponseFuture = new RequestResponseFuture(correlationId, timeout, null);
            RequestFutureTable.getRequestFutureTable().put(correlationId, requestResponseFuture);

            long cost = System.currentTimeMillis() - beginTimestamp;
            this.sendKernelImpl(msg, mq, CommunicationMode.ASYNC, new SendCallback() {
                @Override
                public void onSuccess(SendResult sendResult) {
                    requestResponseFuture.setSendRequestOk(true);
                }

                @Override
                public void onException(Throwable e) {
                    requestResponseFuture.setSendRequestOk(false);
                    requestResponseFuture.putResponseMessage(null);
                    requestResponseFuture.setCause(e);
                }
            }, null, timeout - cost);

            return waitResponse(msg, timeout, requestResponseFuture, cost);
        } finally {
            RequestFutureTable.getRequestFutureTable().remove(correlationId);
        }
    }

    private Message waitResponse(Message msg, long timeout, RequestResponseFuture requestResponseFuture, long cost) throws InterruptedException, RequestTimeoutException, MQClientException {
        Message responseMessage = requestResponseFuture.waitResponseMessage(timeout - cost);
        if (responseMessage == null) {
            if (requestResponseFuture.isSendRequestOk()) {
                throw new RequestTimeoutException(ClientErrorCode.REQUEST_TIMEOUT_EXCEPTION,
                    "send request message to <" + msg.getTopic() + "> OK, but wait reply message timeout, " + timeout + " ms.");
            } else {
                throw new MQClientException("send request message to <" + msg.getTopic() + "> fail", requestResponseFuture.getCause());
            }
        }
        return responseMessage;
    }

    public void request(final Message msg, final MessageQueue mq, final RequestCallback requestCallback, long timeout)
        throws RemotingException, InterruptedException, MQClientException, MQBrokerException {
        long beginTimestamp = System.currentTimeMillis();
        prepareSendRequest(msg, timeout);
        final String correlationId = msg.getProperty(MessageConst.PROPERTY_CORRELATION_ID);

        final RequestResponseFuture requestResponseFuture = new RequestResponseFuture(correlationId, timeout, requestCallback);
        RequestFutureTable.getRequestFutureTable().put(correlationId, requestResponseFuture);

        long cost = System.currentTimeMillis() - beginTimestamp;
        this.sendKernelImpl(msg, mq, CommunicationMode.ASYNC, new SendCallback() {
            @Override
            public void onSuccess(SendResult sendResult) {
                requestResponseFuture.setSendRequestOk(true);
            }

            @Override
            public void onException(Throwable e) {
                requestResponseFuture.setCause(e);
                requestFail(correlationId);
            }
        }, null, timeout - cost);
    }

    private void requestFail(final String correlationId) {
        RequestResponseFuture responseFuture = RequestFutureTable.getRequestFutureTable().remove(correlationId);
        if (responseFuture != null) {
            responseFuture.setSendRequestOk(false);
            responseFuture.putResponseMessage(null);
            try {
                responseFuture.executeRequestCallback();
            } catch (Exception e) {
                log.warn("execute requestCallback in requestFail, and callback throw", e);
            }
        }
    }

    private void prepareSendRequest(final Message msg, long timeout) {
        String correlationId = CorrelationIdUtil.createCorrelationId();
        String requestClientId = this.getmQClientFactory().getClientId();
        MessageAccessor.putProperty(msg, MessageConst.PROPERTY_CORRELATION_ID, correlationId);
        MessageAccessor.putProperty(msg, MessageConst.PROPERTY_MESSAGE_REPLY_TO_CLIENT, requestClientId);
        MessageAccessor.putProperty(msg, MessageConst.PROPERTY_MESSAGE_TTL, String.valueOf(timeout));

        boolean hasRouteData = this.getmQClientFactory().getTopicRouteTable().containsKey(msg.getTopic());
        if (!hasRouteData) {
            long beginTimestamp = System.currentTimeMillis();
            this.tryToFindTopicPublishInfo(msg.getTopic());
            this.getmQClientFactory().sendHeartbeatToAllBrokerWithLock();
            long cost = System.currentTimeMillis() - beginTimestamp;
            if (cost > 500) {
                log.warn("prepare send request for <{}> cost {} ms", msg.getTopic(), cost);
            }
        }
    }

    public ConcurrentMap<String, TopicPublishInfo> getTopicPublishInfoTable() {
        return topicPublishInfoTable;
    }

    public int getZipCompressLevel() {
        return zipCompressLevel;
    }

    public void setZipCompressLevel(int zipCompressLevel) {
        this.zipCompressLevel = zipCompressLevel;
    }

    public ServiceState getServiceState() {
        return serviceState;
    }

    public void setServiceState(ServiceState serviceState) {
        this.serviceState = serviceState;
    }

    public long[] getNotAvailableDuration() {
        return this.mqFaultStrategy.getNotAvailableDuration();
    }

    public void setNotAvailableDuration(final long[] notAvailableDuration) {
        this.mqFaultStrategy.setNotAvailableDuration(notAvailableDuration);
    }

    public long[] getLatencyMax() {
        return this.mqFaultStrategy.getLatencyMax();
    }

    public void setLatencyMax(final long[] latencyMax) {
        this.mqFaultStrategy.setLatencyMax(latencyMax);
    }

    public boolean isSendLatencyFaultEnable() {
        return this.mqFaultStrategy.isSendLatencyFaultEnable();
    }

    public void setSendLatencyFaultEnable(final boolean sendLatencyFaultEnable) {
        this.mqFaultStrategy.setSendLatencyFaultEnable(sendLatencyFaultEnable);
    }

    public DefaultMQProducer getDefaultMQProducer() {
        return defaultMQProducer;
    }
}<|MERGE_RESOLUTION|>--- conflicted
+++ resolved
@@ -537,9 +537,6 @@
         this.mqFaultStrategy.updateFaultItem(brokerName, currentLatency, isolation);
     }
 
-<<<<<<< HEAD
-    // 验证消息，查找路由，消息发送；
-=======
     private void validateNameServerSetting() throws MQClientException {
         List<String> nsList = this.getmQClientFactory().getMQClientAPIImpl().getNameServerAddressList();
         if (null == nsList || nsList.isEmpty()) {
@@ -549,7 +546,6 @@
 
     }
 
->>>>>>> b4240d5c
     private SendResult sendDefaultImpl(
         Message msg,
         final CommunicationMode communicationMode,
@@ -715,23 +711,12 @@
         }
     }
 
-<<<<<<< HEAD
-    // 消息发送 API 核心入口：
-    private SendResult sendKernelImpl(final Message msg, // 待发送消息
-                                      final MessageQueue mq, // 消息将发送到该消息队列中。
-                                      final CommunicationMode communicationMode, // 消息发送模式
-                                      final SendCallback sendCallback,// 异步消息回调函数
-                                      final TopicPublishInfo topicPublishInfo, // 主题路由信息
-                                      final long timeout // 消息发送超时时间
-    ) throws MQClientException, RemotingException, MQBrokerException, InterruptedException {
-=======
     private SendResult sendKernelImpl(final Message msg,
         final MessageQueue mq,
         final CommunicationMode communicationMode,
         final SendCallback sendCallback,
         final TopicPublishInfo topicPublishInfo,
         final long timeout) throws MQClientException, RemotingException, MQBrokerException, InterruptedException {
->>>>>>> b4240d5c
         long beginStartTime = System.currentTimeMillis();
         // 根据 MessageQueue获取Broker的网络地址。
         String brokerAddr = this.mQClientFactory.findBrokerAddressInPublish(mq.getBrokerName());
