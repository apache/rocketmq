--- conflicted
+++ resolved
@@ -1114,7 +1114,7 @@
     @Deprecated
     public void send(final Message msg, final MessageQueue mq, final SendCallback sendCallback, final long timeout)
         throws MQClientException, RemotingException, InterruptedException {
-<<<<<<< HEAD
+
         final long beginStartTime = System.currentTimeMillis();
         Runnable runnable = new Runnable() {
             @Override
@@ -1131,23 +1131,6 @@
                         try {
                             sendKernelImpl(msg, mq, CommunicationMode.ASYNC, sendCallback, null,
                                 timeout - costTime);
-=======
-        ExecutorService executor = this.getAsyncSenderExecutor();
-        try {
-            executor.submit(new Runnable() {
-                @Override
-                public void run() {
-                    try {
-                        makeSureStateOK();
-                        Validators.checkMessage(msg, defaultMQProducer);
-
-                        if (!msg.getTopic().equals(mq.getTopic())) {
-                            throw new MQClientException("Topic of the message does not match its target message queue", null);
-                        }
-                        try {
-                            sendKernelImpl(msg, mq, CommunicationMode.ASYNC, sendCallback, null,
-                                    timeout);
->>>>>>> 4f0636a2
                         } catch (MQBrokerException e) {
                             throw new MQClientException("unknown exception", e);
                         }
@@ -1258,7 +1241,7 @@
     public void send(final Message msg, final MessageQueueSelector selector, final Object arg,
         final SendCallback sendCallback, final long timeout)
         throws MQClientException, RemotingException, InterruptedException {
-<<<<<<< HEAD
+
         final long beginStartTime = System.currentTimeMillis();
         Runnable runnable = new Runnable() {
             @Override
@@ -1269,17 +1252,6 @@
                         try {
                             sendSelectImpl(msg, selector, arg, CommunicationMode.ASYNC, sendCallback,
                                     timeout - costTime);
-=======
-        ExecutorService executor = this.getAsyncSenderExecutor();
-        try {
-            executor.submit(new Runnable() {
-                @Override
-                public void run() {
-                    try {
-                        try {
-                            sendSelectImpl(msg, selector, arg, CommunicationMode.ASYNC, sendCallback,
-                                    timeout);
->>>>>>> 4f0636a2
                         } catch (MQBrokerException e) {
                             throw new MQClientException("unknown exception", e);
                         }
