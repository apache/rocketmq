--- conflicted
+++ resolved
@@ -320,39 +320,6 @@
             this.regionId = regionId;
         }
 
-<<<<<<< HEAD
-        public void sendTraceData(List<TraceContext> contextList) {
-            Map<String, List<TraceTransferBean>> transBeanMap = new HashMap<String, List<TraceTransferBean>>(contextList.size(), 1);
-            for (TraceContext context : contextList) {
-                if (context.getTraceBeans().isEmpty()) {
-                    continue;
-                }
-                // Topic value corresponding to original message entity content
-                String topic = context.getTraceBeans().get(0).getTopic();
-                String regionId = context.getRegionId();
-                // Use  original message entity's topic as key
-                String key = topic;
-                if (!StringUtils.isBlank(regionId)) {
-                    key = key + TraceConstants.CONTENT_SPLITOR + regionId;
-                }
-                List<TraceTransferBean> transBeanList = transBeanMap.get(key);
-                if (transBeanList == null) {
-                    transBeanList = new ArrayList<TraceTransferBean>();
-                    transBeanMap.put(key, transBeanList);
-                }
-                TraceTransferBean traceData = TraceDataEncoder.encoderFromContextBean(context);
-                transBeanList.add(traceData);
-            }
-            for (Map.Entry<String, List<TraceTransferBean>> entry : transBeanMap.entrySet()) {
-                String[] key = entry.getKey().split(String.valueOf(TraceConstants.CONTENT_SPLITOR));
-                String dataTopic = entry.getKey();
-                String regionId = null;
-                if (key.length > 1) {
-                    dataTopic = key[0];
-                    regionId = key[1];
-                }
-                flushData(entry.getValue(), dataTopic, regionId);
-=======
         public void addTraceTransferBean(TraceTransferBean traceTransferBean) {
             initFirstBeanAddTime();
             this.traceTransferBeanList.add(traceTransferBean);
@@ -363,7 +330,7 @@
                 traceExecutor.submit(asyncDataSendTask);
 
                 this.clear();
->>>>>>> 9a97b7a3
+
             }
         }
 
