/*
 * Licensed to the Apache Software Foundation (ASF) under one or more
 * contributor license agreements.  See the NOTICE file distributed with
 * this work for additional information regarding copyright ownership.
 * The ASF licenses this file to You under the Apache License, Version 2.0
 * (the "License"); you may not use this file except in compliance with
 * the License.  You may obtain a copy of the License at
 *
 *     http://www.apache.org/licenses/LICENSE-2.0
 *
 * Unless required by applicable law or agreed to in writing, software
 * distributed under the License is distributed on an "AS IS" BASIS,
 * WITHOUT WARRANTIES OR CONDITIONS OF ANY KIND, either express or implied.
 * See the License for the specific language governing permissions and
 * limitations under the License.
 */
package org.apache.rocketmq.client.impl.consumer;

import java.util.ArrayList;
import java.util.Date;
import java.util.HashMap;
import java.util.HashSet;
import java.util.Iterator;
import java.util.List;
import java.util.Map;
import java.util.Map.Entry;
import java.util.Properties;
import java.util.Set;
import java.util.concurrent.ConcurrentMap;

import org.apache.commons.lang3.StringUtils;
import org.apache.rocketmq.client.QueryResult;
import org.apache.rocketmq.client.Validators;
import org.apache.rocketmq.client.consumer.DefaultMQPushConsumer;
import org.apache.rocketmq.client.consumer.MessageSelector;
import org.apache.rocketmq.client.consumer.PullCallback;
import org.apache.rocketmq.client.consumer.PullResult;
import org.apache.rocketmq.client.consumer.listener.MessageListener;
import org.apache.rocketmq.client.consumer.listener.MessageListenerConcurrently;
import org.apache.rocketmq.client.consumer.listener.MessageListenerOrderly;
import org.apache.rocketmq.client.consumer.store.LocalFileOffsetStore;
import org.apache.rocketmq.client.consumer.store.OffsetStore;
import org.apache.rocketmq.client.consumer.store.ReadOffsetType;
import org.apache.rocketmq.client.consumer.store.RemoteBrokerOffsetStore;
import org.apache.rocketmq.client.exception.MQBrokerException;
import org.apache.rocketmq.client.exception.MQClientException;
import org.apache.rocketmq.client.hook.ConsumeMessageContext;
import org.apache.rocketmq.client.hook.ConsumeMessageHook;
import org.apache.rocketmq.client.hook.FilterMessageHook;
import org.apache.rocketmq.client.impl.CommunicationMode;
import org.apache.rocketmq.client.impl.MQClientManager;
import org.apache.rocketmq.client.impl.factory.MQClientInstance;
import org.apache.rocketmq.client.log.ClientLogger;
import org.apache.rocketmq.client.stat.ConsumerStatsManager;
import org.apache.rocketmq.common.MixAll;
import org.apache.rocketmq.common.ServiceState;
import org.apache.rocketmq.common.UtilAll;
import org.apache.rocketmq.common.consumer.ConsumeFromWhere;
import org.apache.rocketmq.common.filter.FilterAPI;
import org.apache.rocketmq.common.help.FAQUrl;
import org.apache.rocketmq.common.protocol.NamespaceUtil;
import org.apache.rocketmq.logging.InternalLogger;
import org.apache.rocketmq.common.message.Message;
import org.apache.rocketmq.common.message.MessageAccessor;
import org.apache.rocketmq.common.message.MessageConst;
import org.apache.rocketmq.common.message.MessageExt;
import org.apache.rocketmq.common.message.MessageQueue;
import org.apache.rocketmq.common.protocol.body.ConsumeStatus;
import org.apache.rocketmq.common.protocol.body.ConsumerRunningInfo;
import org.apache.rocketmq.common.protocol.body.ProcessQueueInfo;
import org.apache.rocketmq.common.protocol.body.QueueTimeSpan;
import org.apache.rocketmq.common.protocol.heartbeat.ConsumeType;
import org.apache.rocketmq.common.protocol.heartbeat.MessageModel;
import org.apache.rocketmq.common.protocol.heartbeat.SubscriptionData;
import org.apache.rocketmq.common.protocol.route.BrokerData;
import org.apache.rocketmq.common.protocol.route.TopicRouteData;
import org.apache.rocketmq.common.sysflag.PullSysFlag;
import org.apache.rocketmq.remoting.RPCHook;
import org.apache.rocketmq.remoting.common.RemotingHelper;
import org.apache.rocketmq.remoting.exception.RemotingException;

public class DefaultMQPushConsumerImpl implements MQConsumerInner {
    /**
     * Delay some time when exception occur
     */
    private long pullTimeDelayMillsWhenException = 3000;
    /**
     * Flow control interval
     */
    private static final long PULL_TIME_DELAY_MILLS_WHEN_FLOW_CONTROL = 50;
    /**
     * Delay some time when suspend pull service
     */
    private static final long PULL_TIME_DELAY_MILLS_WHEN_SUSPEND = 1000;
    private static final long BROKER_SUSPEND_MAX_TIME_MILLIS = 1000 * 15;
    private static final long CONSUMER_TIMEOUT_MILLIS_WHEN_SUSPEND = 1000 * 30;
    private final InternalLogger log = ClientLogger.getLog();
    private final DefaultMQPushConsumer defaultMQPushConsumer;
    private final RebalanceImpl rebalanceImpl = new RebalancePushImpl(this);
    private final ArrayList<FilterMessageHook> filterMessageHookList = new ArrayList<FilterMessageHook>();
    private final long consumerStartTimestamp = System.currentTimeMillis();
    private final ArrayList<ConsumeMessageHook> consumeMessageHookList = new ArrayList<ConsumeMessageHook>();
    private final RPCHook rpcHook;
    private volatile ServiceState serviceState = ServiceState.CREATE_JUST;
    private MQClientInstance mQClientFactory;
    private PullAPIWrapper pullAPIWrapper;
    private volatile boolean pause = false;
    private boolean consumeOrderly = false;
    private MessageListener messageListenerInner;
    private OffsetStore offsetStore;
    private ConsumeMessageService consumeMessageService;
    private long queueFlowControlTimes = 0;
    private long queueMaxSpanFlowControlTimes = 0;

    public DefaultMQPushConsumerImpl(DefaultMQPushConsumer defaultMQPushConsumer, RPCHook rpcHook) {
        this.defaultMQPushConsumer = defaultMQPushConsumer;
        this.rpcHook = rpcHook;
        this.pullTimeDelayMillsWhenException = defaultMQPushConsumer.getPullTimeDelayMillsWhenException();
    }

    public void registerFilterMessageHook(final FilterMessageHook hook) {
        this.filterMessageHookList.add(hook);
        log.info("register FilterMessageHook Hook, {}", hook.hookName());
    }

    public boolean hasHook() {
        return !this.consumeMessageHookList.isEmpty();
    }

    public void registerConsumeMessageHook(final ConsumeMessageHook hook) {
        this.consumeMessageHookList.add(hook);
        log.info("register consumeMessageHook Hook, {}", hook.hookName());
    }

    public void executeHookBefore(final ConsumeMessageContext context) {
        if (!this.consumeMessageHookList.isEmpty()) {
            for (ConsumeMessageHook hook : this.consumeMessageHookList) {
                try {
                    hook.consumeMessageBefore(context);
                } catch (Throwable e) {
                }
            }
        }
    }

    public void executeHookAfter(final ConsumeMessageContext context) {
        if (!this.consumeMessageHookList.isEmpty()) {
            for (ConsumeMessageHook hook : this.consumeMessageHookList) {
                try {
                    hook.consumeMessageAfter(context);
                } catch (Throwable e) {
                }
            }
        }
    }

    public void createTopic(String key, String newTopic, int queueNum) throws MQClientException {
        createTopic(key, newTopic, queueNum, 0);
    }

    public void createTopic(String key, String newTopic, int queueNum, int topicSysFlag) throws MQClientException {
        this.mQClientFactory.getMQAdminImpl().createTopic(key, newTopic, queueNum, topicSysFlag);
    }

    public Set<MessageQueue> fetchSubscribeMessageQueues(String topic) throws MQClientException {
        Set<MessageQueue> result = this.rebalanceImpl.getTopicSubscribeInfoTable().get(topic);
        if (null == result) {
            this.mQClientFactory.updateTopicRouteInfoFromNameServer(topic);
            result = this.rebalanceImpl.getTopicSubscribeInfoTable().get(topic);
        }

        if (null == result) {
            throw new MQClientException("The topic[" + topic + "] not exist", null);
        }

        return parseSubscribeMessageQueues(result);
    }

    public Set<MessageQueue> parseSubscribeMessageQueues(Set<MessageQueue> messageQueueList) {
        Set<MessageQueue> resultQueues = new HashSet<MessageQueue>();
        for (MessageQueue queue : messageQueueList) {
            String userTopic = NamespaceUtil.withoutNamespace(queue.getTopic(), this.defaultMQPushConsumer.getNamespace());
            resultQueues.add(new MessageQueue(userTopic, queue.getBrokerName(), queue.getQueueId()));
        }

        return resultQueues;
    }

    public DefaultMQPushConsumer getDefaultMQPushConsumer() {
        return defaultMQPushConsumer;
    }

    public long earliestMsgStoreTime(MessageQueue mq) throws MQClientException {
        return this.mQClientFactory.getMQAdminImpl().earliestMsgStoreTime(mq);
    }

    public long maxOffset(MessageQueue mq) throws MQClientException {
        return this.mQClientFactory.getMQAdminImpl().maxOffset(mq);
    }

    public long minOffset(MessageQueue mq) throws MQClientException {
        return this.mQClientFactory.getMQAdminImpl().minOffset(mq);
    }

    public OffsetStore getOffsetStore() {
        return offsetStore;
    }

    public void setOffsetStore(OffsetStore offsetStore) {
        this.offsetStore = offsetStore;
    }

    //
    // 获取消息的逻辑,
    //
    public void pullMessage(final PullRequest pullRequest) {
        final ProcessQueue processQueue = pullRequest.getProcessQueue();
        if (processQueue.isDropped()) {
            log.info("the pull request[{}] is dropped.", pullRequest.toString());
            return;
        }

        pullRequest.getProcessQueue().setLastPullTimestamp(System.currentTimeMillis());

        try {
            this.makeSureStateOK();
        } catch (MQClientException e) {
            log.warn("pullMessage exception, consumer state not ok", e);
            this.executePullRequestLater(pullRequest, pullTimeDelayMillsWhenException);
            return;
        }

        if (this.isPause()) {
            log.warn("consumer was paused, execute pull request later. instanceName={}, group={}", this.defaultMQPushConsumer.getInstanceName(), this.defaultMQPushConsumer.getConsumerGroup());
            this.executePullRequestLater(pullRequest, PULL_TIME_DELAY_MILLS_WHEN_SUSPEND);
            return;
        }

        long cachedMessageCount = processQueue.getMsgCount().get();
        long cachedMessageSizeInMiB = processQueue.getMsgSize().get() / (1024 * 1024);

        // 判断未处理消息的个数和总大小来控制时候继续请求消息。
        if (cachedMessageCount > this.defaultMQPushConsumer.getPullThresholdForQueue()) {
            this.executePullRequestLater(pullRequest, PULL_TIME_DELAY_MILLS_WHEN_FLOW_CONTROL);
            if ((queueFlowControlTimes++ % 1000) == 0) {
                log.warn(
                    "the cached message count exceeds the threshold {}, so do flow control, minOffset={}, maxOffset={}, count={}, size={} MiB, pullRequest={}, flowControlTimes={}",
                    this.defaultMQPushConsumer.getPullThresholdForQueue(), processQueue.getMsgTreeMap().firstKey(), processQueue.getMsgTreeMap().lastKey(), cachedMessageCount, cachedMessageSizeInMiB, pullRequest, queueFlowControlTimes);
            }
            return;
        }

        if (cachedMessageSizeInMiB > this.defaultMQPushConsumer.getPullThresholdSizeForQueue()) {
            this.executePullRequestLater(pullRequest, PULL_TIME_DELAY_MILLS_WHEN_FLOW_CONTROL);
            if ((queueFlowControlTimes++ % 1000) == 0) {
                log.warn(
                    "the cached message size exceeds the threshold {} MiB, so do flow control, minOffset={}, maxOffset={}, count={}, size={} MiB, pullRequest={}, flowControlTimes={}",
                    this.defaultMQPushConsumer.getPullThresholdSizeForQueue(), processQueue.getMsgTreeMap().firstKey(), processQueue.getMsgTreeMap().lastKey(), cachedMessageCount, cachedMessageSizeInMiB, pullRequest, queueFlowControlTimes);
            }
            return;
        }

        if (!this.consumeOrderly) {
            if (processQueue.getMaxSpan() > this.defaultMQPushConsumer.getConsumeConcurrentlyMaxSpan()) {
                this.executePullRequestLater(pullRequest, PULL_TIME_DELAY_MILLS_WHEN_FLOW_CONTROL);
                if ((queueMaxSpanFlowControlTimes++ % 1000) == 0) {
                    log.warn(
                        "the queue's messages, span too long, so do flow control, minOffset={}, maxOffset={}, maxSpan={}, pullRequest={}, flowControlTimes={}",
                        processQueue.getMsgTreeMap().firstKey(), processQueue.getMsgTreeMap().lastKey(), processQueue.getMaxSpan(),
                        pullRequest, queueMaxSpanFlowControlTimes);
                }
                return;
            }
        } else {
            if (processQueue.isLocked()) {
                if (!pullRequest.isLockedFirst()) {
                    final long offset = this.rebalanceImpl.computePullFromWhere(pullRequest.getMessageQueue());
                    boolean brokerBusy = offset < pullRequest.getNextOffset();
                    log.info("the first time to pull message, so fix offset from broker. pullRequest: {} NewOffset: {} brokerBusy: {}",
                        pullRequest, offset, brokerBusy);
                    if (brokerBusy) {
                        log.info("[NOTIFYME]the first time to pull message, but pull request offset larger than broker consume offset. pullRequest: {} NewOffset: {}",
                            pullRequest, offset);
                    }

                    pullRequest.setLockedFirst(true);
                    pullRequest.setNextOffset(offset);
                }
            } else {
                this.executePullRequestLater(pullRequest, pullTimeDelayMillsWhenException);
                log.info("pull message later because not locked in broker, {}", pullRequest);
                return;
            }
        }

        final SubscriptionData subscriptionData = this.rebalanceImpl.getSubscriptionInner().get(pullRequest.getMessageQueue().getTopic());
        if (null == subscriptionData) {
            this.executePullRequestLater(pullRequest, pullTimeDelayMillsWhenException);
            log.warn("find the consumer's subscription failed, {}", pullRequest);
            return;
        }

        final long beginTimestamp = System.currentTimeMillis();

        // 构建 pullCallback
        PullCallback pullCallback = new PullCallback() {
            @Override
            public void onSuccess(PullResult pullResult) {
                if (pullResult != null) {
                    // 调用pullAPIWrapper 的processPullResult 将消息字节数组解码成消息列表填充
                    // msgFoundList ，井对消息进行消息过滤（ TAG ）模式
                    pullResult = DefaultMQPushConsumerImpl.this.pullAPIWrapper.processPullResult(pullRequest.getMessageQueue(), pullResult,
                        subscriptionData);

                    // 对返回消息结果做处理
                    switch (pullResult.getPullStatus()) {
                        case FOUND:
                            // 本
                            long prevRequestOffset = pullRequest.getNextOffset();
                            pullRequest.setNextOffset(pullResult.getNextBeginOffset());
                            long pullRT = System.currentTimeMillis() - beginTimestamp;
                            DefaultMQPushConsumerImpl.this.getConsumerStatsManager().incPullRT(pullRequest.getConsumerGroup(),
                                pullRequest.getMessageQueue().getTopic(), pullRT);

                            long firstMsgOffset = Long.MAX_VALUE;

                            // 更新PullRequest 的下一次拉取偏移量，如果msgFou ndList 为空， 则立即将
                            // PullReqeuest 放入到PullMessageService 的pullRequestQu巳U巳，以便PullMessag巳Serivce 能
                            // 及时唤醒并再次执行消息拉取。
                            if (pullResult.getMsgFoundList() == null || pullResult.getMsgFoundList().isEmpty()) {
                                DefaultMQPushConsumerImpl.this.executePullRequestImmediately(pullRequest);
                            } else {
                                firstMsgOffset = pullResult.getMsgFoundList().get(0).getQueueOffset();

                                DefaultMQPushConsumerImpl.this.getConsumerStatsManager().incPullTPS(pullRequest.getConsumerGroup(),
                                    pullRequest.getMessageQueue().getTopic(), pullResult.getMsgFoundList().size());

                                boolean dispatchToConsume = processQueue.putMessage(pullResult.getMsgFoundList());
                                // 将拉取到的消息交给consumeMessageService代表的消费消息线程池处理
                                DefaultMQPushConsumerImpl.this.consumeMessageService.submitConsumeRequest(
                                    pullResult.getMsgFoundList(),
                                    processQueue,
                                    pullRequest.getMessageQueue(),
                                    dispatchToConsume);

                                // 将消息提交给消费者线程之后 PullCallBack将立即返回，可以说本次消息拉取
                                // 顺利完成，然后根据pullInterval参数，如果pullInterval>O ，则等待pullInterval 毫秒后将
                                // PullRequest 对象放入到PullMessageService的pullRequestQueue 中，该消息队列的下次拉
                                // 取即将被激活，达到持续消息拉取,实现准实时拉取消息的效果。
                                if (DefaultMQPushConsumerImpl.this.defaultMQPushConsumer.getPullInterval() > 0) {
                                    DefaultMQPushConsumerImpl.this.executePullRequestLater(pullRequest,
                                        DefaultMQPushConsumerImpl.this.defaultMQPushConsumer.getPullInterval());
                                } else {
                                    DefaultMQPushConsumerImpl.this.executePullRequestImmediately(pullRequest);
                                }
                            }

                            if (pullResult.getNextBeginOffset() < prevRequestOffset
                                || firstMsgOffset < prevRequestOffset) {
                                log.warn(
                                    "[BUG] pull message result maybe data wrong, nextBeginOffset: {} firstMsgOffset: {} prevRequestOffset: {}",
                                    pullResult.getNextBeginOffset(),
                                    firstMsgOffset,
                                    prevRequestOffset);
                            }

                            break;
                            // 没有新消息
                        case NO_NEW_MSG:
<<<<<<< HEAD
                            // 直接使用服务器端校正的偏移量进行下一次消息的拉取
                            pullRequest.setNextOffset(pullResult.getNextBeginOffset());

                            DefaultMQPushConsumerImpl.this.correctTagsOffset(pullRequest);

                            DefaultMQPushConsumerImpl.this.executePullRequestImmediately(pullRequest);
                            break;
                            // 没有匹配的消息
=======
>>>>>>> b4240d5c
                        case NO_MATCHED_MSG:
                            pullRequest.setNextOffset(pullResult.getNextBeginOffset());

                            DefaultMQPushConsumerImpl.this.correctTagsOffset(pullRequest);

                            DefaultMQPushConsumerImpl.this.executePullRequestImmediately(pullRequest);
                            break;
                            // 直接使用服务器端校正的偏移量进行下一次消息的拉取
                        // 偏移量非法
                        case OFFSET_ILLEGAL:
                            log.warn("the pull request offset illegal, {} {}",
                                pullRequest.toString(), pullResult.toString());
                            pullRequest.setNextOffset(pullResult.getNextBeginOffset());

                            pullRequest.getProcessQueue().setDropped(true);
                            DefaultMQPushConsumerImpl.this.executeTaskLater(new Runnable() {

                                @Override
                                public void run() {
                                    try {
                                        DefaultMQPushConsumerImpl.this.offsetStore.updateOffset(pullRequest.getMessageQueue(),
                                            pullRequest.getNextOffset(), false);

                                        DefaultMQPushConsumerImpl.this.offsetStore.persist(pullRequest.getMessageQueue());

                                        DefaultMQPushConsumerImpl.this.rebalanceImpl.removeProcessQueue(pullRequest.getMessageQueue());

                                        log.warn("fix the pull request offset, {}", pullRequest);
                                    } catch (Throwable e) {
                                        log.error("executeTaskLater Exception", e);
                                    }
                                }
                            }, 10000);
                            break;
                        default:
                            break;
                    }
                }
            }

            @Override
            public void onException(Throwable e) {
                if (!pullRequest.getMessageQueue().getTopic().startsWith(MixAll.RETRY_GROUP_TOPIC_PREFIX)) {
                    log.warn("execute the pull request exception", e);
                }

                DefaultMQPushConsumerImpl.this.executePullRequestLater(pullRequest, pullTimeDelayMillsWhenException);
            }
        };

        boolean commitOffsetEnable = false;
        long commitOffsetValue = 0L;
        if (MessageModel.CLUSTERING == this.defaultMQPushConsumer.getMessageModel()) {
            commitOffsetValue = this.offsetStore.readOffset(pullRequest.getMessageQueue(), ReadOffsetType.READ_FROM_MEMORY);
            if (commitOffsetValue > 0) {
                commitOffsetEnable = true;
            }
        }

        String subExpression = null;
        boolean classFilter = false;
        SubscriptionData sd = this.rebalanceImpl.getSubscriptionInner().get(pullRequest.getMessageQueue().getTopic());
        if (sd != null) {
            if (this.defaultMQPushConsumer.isPostSubscriptionWhenPull() && !sd.isClassFilterMode()) {
                subExpression = sd.getSubString();
            }

            classFilter = sd.isClassFilterMode();
        }

        int sysFlag = PullSysFlag.buildSysFlag(
            commitOffsetEnable, // commitOffset
            true, // suspend
            subExpression != null, // subscription
            classFilter // class filter
        );
        try {
            this.pullAPIWrapper.pullKernelImpl(
                pullRequest.getMessageQueue(),
                subExpression,
                subscriptionData.getExpressionType(),
                subscriptionData.getSubVersion(),
                pullRequest.getNextOffset(),
                this.defaultMQPushConsumer.getPullBatchSize(),
                sysFlag,
                commitOffsetValue,
                BROKER_SUSPEND_MAX_TIME_MILLIS,
                CONSUMER_TIMEOUT_MILLIS_WHEN_SUSPEND,
                CommunicationMode.ASYNC,
                pullCallback
            );
        } catch (Exception e) {
            log.error("pullKernelImpl exception", e);
            this.executePullRequestLater(pullRequest, pullTimeDelayMillsWhenException);
        }
    }

    private void makeSureStateOK() throws MQClientException {
        if (this.serviceState != ServiceState.RUNNING) {
            throw new MQClientException("The consumer service state not OK, "
                + this.serviceState
                + FAQUrl.suggestTodo(FAQUrl.CLIENT_SERVICE_NOT_OK),
                null);
        }
    }

    private void executePullRequestLater(final PullRequest pullRequest, final long timeDelay) {
        this.mQClientFactory.getPullMessageService().executePullRequestLater(pullRequest, timeDelay);
    }

    public boolean isPause() {
        return pause;
    }

    public void setPause(boolean pause) {
        this.pause = pause;
    }

    public ConsumerStatsManager getConsumerStatsManager() {
        return this.mQClientFactory.getConsumerStatsManager();
    }

    public void executePullRequestImmediately(final PullRequest pullRequest) {
        this.mQClientFactory.getPullMessageService().executePullRequestImmediately(pullRequest);
    }

    private void correctTagsOffset(final PullRequest pullRequest) {
        if (0L == pullRequest.getProcessQueue().getMsgCount().get()) {
            this.offsetStore.updateOffset(pullRequest.getMessageQueue(), pullRequest.getNextOffset(), true);
        }
    }

    public void executeTaskLater(final Runnable r, final long timeDelay) {
        this.mQClientFactory.getPullMessageService().executeTaskLater(r, timeDelay);
    }

    public QueryResult queryMessage(String topic, String key, int maxNum, long begin, long end)
        throws MQClientException, InterruptedException {
        return this.mQClientFactory.getMQAdminImpl().queryMessage(topic, key, maxNum, begin, end);
    }

    public MessageExt queryMessageByUniqKey(String topic, String uniqKey) throws MQClientException,
        InterruptedException {
        return this.mQClientFactory.getMQAdminImpl().queryMessageByUniqKey(topic, uniqKey);
    }

    public void registerMessageListener(MessageListener messageListener) {
        this.messageListenerInner = messageListener;
    }

    public void resume() {
        this.pause = false;
        doRebalance();
        log.info("resume this consumer, {}", this.defaultMQPushConsumer.getConsumerGroup());
    }

    public void sendMessageBack(MessageExt msg, int delayLevel, final String brokerName)
        throws RemotingException, MQBrokerException, InterruptedException, MQClientException {
        try {
            String brokerAddr = (null != brokerName) ? this.mQClientFactory.findBrokerAddressInPublish(brokerName)
                : RemotingHelper.parseSocketAddressAddr(msg.getStoreHost());
            this.mQClientFactory.getMQClientAPIImpl().consumerSendMessageBack(brokerAddr, msg,
                this.defaultMQPushConsumer.getConsumerGroup(), delayLevel, 5000, getMaxReconsumeTimes());
        } catch (Exception e) {
            log.error("sendMessageBack Exception, " + this.defaultMQPushConsumer.getConsumerGroup(), e);

            Message newMsg = new Message(MixAll.getRetryTopic(this.defaultMQPushConsumer.getConsumerGroup()), msg.getBody());

            String originMsgId = MessageAccessor.getOriginMessageId(msg);
            MessageAccessor.setOriginMessageId(newMsg, UtilAll.isBlank(originMsgId) ? msg.getMsgId() : originMsgId);

            newMsg.setFlag(msg.getFlag());
            MessageAccessor.setProperties(newMsg, msg.getProperties());
            MessageAccessor.putProperty(newMsg, MessageConst.PROPERTY_RETRY_TOPIC, msg.getTopic());
            MessageAccessor.setReconsumeTime(newMsg, String.valueOf(msg.getReconsumeTimes() + 1));
            MessageAccessor.setMaxReconsumeTimes(newMsg, String.valueOf(getMaxReconsumeTimes()));
            MessageAccessor.clearProperty(newMsg, MessageConst.PROPERTY_TRANSACTION_PREPARED);
            newMsg.setDelayTimeLevel(3 + msg.getReconsumeTimes());

            this.mQClientFactory.getDefaultMQProducer().send(newMsg);
        } finally {
            msg.setTopic(NamespaceUtil.withoutNamespace(msg.getTopic(), this.defaultMQPushConsumer.getNamespace()));
        }
    }

    private int getMaxReconsumeTimes() {
        // default reconsume times: 16
        if (this.defaultMQPushConsumer.getMaxReconsumeTimes() == -1) {
            return 16;
        } else {
            return this.defaultMQPushConsumer.getMaxReconsumeTimes();
        }
    }

    public void shutdown() {
        shutdown(0);
    }

    public synchronized void shutdown(long awaitTerminateMillis) {
        switch (this.serviceState) {
            case CREATE_JUST:
                break;
            case RUNNING:
                this.consumeMessageService.shutdown(awaitTerminateMillis);
                this.persistConsumerOffset();
                this.mQClientFactory.unregisterConsumer(this.defaultMQPushConsumer.getConsumerGroup());
                this.mQClientFactory.shutdown();
                log.info("the consumer [{}] shutdown OK", this.defaultMQPushConsumer.getConsumerGroup());
                this.rebalanceImpl.destroy();
                this.serviceState = ServiceState.SHUTDOWN_ALREADY;
                break;
            case SHUTDOWN_ALREADY:
                break;
            default:
                break;
        }
    }

    public synchronized void start() throws MQClientException {
        switch (this.serviceState) {
            case CREATE_JUST:
                log.info("the consumer [{}] start beginning. messageModel={}, isUnitMode={}", this.defaultMQPushConsumer.getConsumerGroup(),
                    this.defaultMQPushConsumer.getMessageModel(), this.defaultMQPushConsumer.isUnitMode());
                this.serviceState = ServiceState.START_FAILED;

                this.checkConfig();

                this.copySubscription();

                if (this.defaultMQPushConsumer.getMessageModel() == MessageModel.CLUSTERING) {
                    this.defaultMQPushConsumer.changeInstanceNameToPID();
                }

                this.mQClientFactory = MQClientManager.getInstance().getOrCreateMQClientInstance(this.defaultMQPushConsumer, this.rpcHook);

                this.rebalanceImpl.setConsumerGroup(this.defaultMQPushConsumer.getConsumerGroup());
                this.rebalanceImpl.setMessageModel(this.defaultMQPushConsumer.getMessageModel());
                this.rebalanceImpl.setAllocateMessageQueueStrategy(this.defaultMQPushConsumer.getAllocateMessageQueueStrategy());
                this.rebalanceImpl.setmQClientFactory(this.mQClientFactory);

                this.pullAPIWrapper = new PullAPIWrapper(
                    mQClientFactory,
                    this.defaultMQPushConsumer.getConsumerGroup(), isUnitMode());
                this.pullAPIWrapper.registerFilterMessageHook(filterMessageHookList);

                if (this.defaultMQPushConsumer.getOffsetStore() != null) {
                    this.offsetStore = this.defaultMQPushConsumer.getOffsetStore();
                } else {
                    switch (this.defaultMQPushConsumer.getMessageModel()) {
                        case BROADCASTING:
                            this.offsetStore = new LocalFileOffsetStore(this.mQClientFactory, this.defaultMQPushConsumer.getConsumerGroup());
                            break;
                        case CLUSTERING:
                            this.offsetStore = new RemoteBrokerOffsetStore(this.mQClientFactory, this.defaultMQPushConsumer.getConsumerGroup());
                            break;
                        default:
                            break;
                    }
                    this.defaultMQPushConsumer.setOffsetStore(this.offsetStore);
                }
                this.offsetStore.load();

                if (this.getMessageListenerInner() instanceof MessageListenerOrderly) {
                    this.consumeOrderly = true;
                    this.consumeMessageService =
                        new ConsumeMessageOrderlyService(this, (MessageListenerOrderly) this.getMessageListenerInner());
                } else if (this.getMessageListenerInner() instanceof MessageListenerConcurrently) {
                    this.consumeOrderly = false;
                    this.consumeMessageService =
                        new ConsumeMessageConcurrentlyService(this, (MessageListenerConcurrently) this.getMessageListenerInner());
                }

                this.consumeMessageService.start();

                boolean registerOK = mQClientFactory.registerConsumer(this.defaultMQPushConsumer.getConsumerGroup(), this);
                if (!registerOK) {
                    this.serviceState = ServiceState.CREATE_JUST;
                    this.consumeMessageService.shutdown(defaultMQPushConsumer.getAwaitTerminationMillisWhenShutdown());
                    throw new MQClientException("The consumer group[" + this.defaultMQPushConsumer.getConsumerGroup()
                        + "] has been created before, specify another name please." + FAQUrl.suggestTodo(FAQUrl.GROUP_NAME_DUPLICATE_URL),
                        null);
                }

                mQClientFactory.start();
                log.info("the consumer [{}] start OK.", this.defaultMQPushConsumer.getConsumerGroup());
                this.serviceState = ServiceState.RUNNING;
                break;
            case RUNNING:
            case START_FAILED:
            case SHUTDOWN_ALREADY:
                throw new MQClientException("The PushConsumer service state not OK, maybe started once, "
                    + this.serviceState
                    + FAQUrl.suggestTodo(FAQUrl.CLIENT_SERVICE_NOT_OK),
                    null);
            default:
                break;
        }

        this.updateTopicSubscribeInfoWhenSubscriptionChanged();
        this.mQClientFactory.checkClientInBroker();
        this.mQClientFactory.sendHeartbeatToAllBrokerWithLock();
        this.mQClientFactory.rebalanceImmediately();
    }

    private void checkConfig() throws MQClientException {
        Validators.checkGroup(this.defaultMQPushConsumer.getConsumerGroup());

        if (null == this.defaultMQPushConsumer.getConsumerGroup()) {
            throw new MQClientException(
                "consumerGroup is null"
                    + FAQUrl.suggestTodo(FAQUrl.CLIENT_PARAMETER_CHECK_URL),
                null);
        }

        if (this.defaultMQPushConsumer.getConsumerGroup().equals(MixAll.DEFAULT_CONSUMER_GROUP)) {
            throw new MQClientException(
                "consumerGroup can not equal "
                    + MixAll.DEFAULT_CONSUMER_GROUP
                    + ", please specify another one."
                    + FAQUrl.suggestTodo(FAQUrl.CLIENT_PARAMETER_CHECK_URL),
                null);
        }

        if (null == this.defaultMQPushConsumer.getMessageModel()) {
            throw new MQClientException(
                "messageModel is null"
                    + FAQUrl.suggestTodo(FAQUrl.CLIENT_PARAMETER_CHECK_URL),
                null);
        }

        if (null == this.defaultMQPushConsumer.getConsumeFromWhere()) {
            throw new MQClientException(
                "consumeFromWhere is null"
                    + FAQUrl.suggestTodo(FAQUrl.CLIENT_PARAMETER_CHECK_URL),
                null);
        }

        Date dt = UtilAll.parseDate(this.defaultMQPushConsumer.getConsumeTimestamp(), UtilAll.YYYYMMDDHHMMSS);
        if (null == dt) {
            throw new MQClientException(
                "consumeTimestamp is invalid, the valid format is yyyyMMddHHmmss,but received "
                    + this.defaultMQPushConsumer.getConsumeTimestamp()
                    + " " + FAQUrl.suggestTodo(FAQUrl.CLIENT_PARAMETER_CHECK_URL), null);
        }

        // allocateMessageQueueStrategy
        if (null == this.defaultMQPushConsumer.getAllocateMessageQueueStrategy()) {
            throw new MQClientException(
                "allocateMessageQueueStrategy is null"
                    + FAQUrl.suggestTodo(FAQUrl.CLIENT_PARAMETER_CHECK_URL),
                null);
        }

        // subscription
        if (null == this.defaultMQPushConsumer.getSubscription()) {
            throw new MQClientException(
                "subscription is null"
                    + FAQUrl.suggestTodo(FAQUrl.CLIENT_PARAMETER_CHECK_URL),
                null);
        }

        // messageListener
        if (null == this.defaultMQPushConsumer.getMessageListener()) {
            throw new MQClientException(
                "messageListener is null"
                    + FAQUrl.suggestTodo(FAQUrl.CLIENT_PARAMETER_CHECK_URL),
                null);
        }

        boolean orderly = this.defaultMQPushConsumer.getMessageListener() instanceof MessageListenerOrderly;
        boolean concurrently = this.defaultMQPushConsumer.getMessageListener() instanceof MessageListenerConcurrently;
        if (!orderly && !concurrently) {
            throw new MQClientException(
                "messageListener must be instanceof MessageListenerOrderly or MessageListenerConcurrently"
                    + FAQUrl.suggestTodo(FAQUrl.CLIENT_PARAMETER_CHECK_URL),
                null);
        }

        // consumeThreadMin
        if (this.defaultMQPushConsumer.getConsumeThreadMin() < 1
            || this.defaultMQPushConsumer.getConsumeThreadMin() > 1000) {
            throw new MQClientException(
                "consumeThreadMin Out of range [1, 1000]"
                    + FAQUrl.suggestTodo(FAQUrl.CLIENT_PARAMETER_CHECK_URL),
                null);
        }

        // consumeThreadMax
        if (this.defaultMQPushConsumer.getConsumeThreadMax() < 1 || this.defaultMQPushConsumer.getConsumeThreadMax() > 1000) {
            throw new MQClientException(
                "consumeThreadMax Out of range [1, 1000]"
                    + FAQUrl.suggestTodo(FAQUrl.CLIENT_PARAMETER_CHECK_URL),
                null);
        }

        // consumeThreadMin can't be larger than consumeThreadMax
        if (this.defaultMQPushConsumer.getConsumeThreadMin() > this.defaultMQPushConsumer.getConsumeThreadMax()) {
            throw new MQClientException(
                "consumeThreadMin (" + this.defaultMQPushConsumer.getConsumeThreadMin() + ") "
                    + "is larger than consumeThreadMax (" + this.defaultMQPushConsumer.getConsumeThreadMax() + ")",
                null);
        }

        // consumeConcurrentlyMaxSpan
        if (this.defaultMQPushConsumer.getConsumeConcurrentlyMaxSpan() < 1
            || this.defaultMQPushConsumer.getConsumeConcurrentlyMaxSpan() > 65535) {
            throw new MQClientException(
                "consumeConcurrentlyMaxSpan Out of range [1, 65535]"
                    + FAQUrl.suggestTodo(FAQUrl.CLIENT_PARAMETER_CHECK_URL),
                null);
        }

        // pullThresholdForQueue
        if (this.defaultMQPushConsumer.getPullThresholdForQueue() < 1 || this.defaultMQPushConsumer.getPullThresholdForQueue() > 65535) {
            throw new MQClientException(
                "pullThresholdForQueue Out of range [1, 65535]"
                    + FAQUrl.suggestTodo(FAQUrl.CLIENT_PARAMETER_CHECK_URL),
                null);
        }

        // pullThresholdForTopic
        if (this.defaultMQPushConsumer.getPullThresholdForTopic() != -1) {
            if (this.defaultMQPushConsumer.getPullThresholdForTopic() < 1 || this.defaultMQPushConsumer.getPullThresholdForTopic() > 6553500) {
                throw new MQClientException(
                    "pullThresholdForTopic Out of range [1, 6553500]"
                        + FAQUrl.suggestTodo(FAQUrl.CLIENT_PARAMETER_CHECK_URL),
                    null);
            }
        }

        // pullThresholdSizeForQueue
        if (this.defaultMQPushConsumer.getPullThresholdSizeForQueue() < 1 || this.defaultMQPushConsumer.getPullThresholdSizeForQueue() > 1024) {
            throw new MQClientException(
                "pullThresholdSizeForQueue Out of range [1, 1024]"
                    + FAQUrl.suggestTodo(FAQUrl.CLIENT_PARAMETER_CHECK_URL),
                null);
        }

        if (this.defaultMQPushConsumer.getPullThresholdSizeForTopic() != -1) {
            // pullThresholdSizeForTopic
            if (this.defaultMQPushConsumer.getPullThresholdSizeForTopic() < 1 || this.defaultMQPushConsumer.getPullThresholdSizeForTopic() > 102400) {
                throw new MQClientException(
                    "pullThresholdSizeForTopic Out of range [1, 102400]"
                        + FAQUrl.suggestTodo(FAQUrl.CLIENT_PARAMETER_CHECK_URL),
                    null);
            }
        }

        // pullInterval
        if (this.defaultMQPushConsumer.getPullInterval() < 0 || this.defaultMQPushConsumer.getPullInterval() > 65535) {
            throw new MQClientException(
                "pullInterval Out of range [0, 65535]"
                    + FAQUrl.suggestTodo(FAQUrl.CLIENT_PARAMETER_CHECK_URL),
                null);
        }

        // consumeMessageBatchMaxSize
        if (this.defaultMQPushConsumer.getConsumeMessageBatchMaxSize() < 1
            || this.defaultMQPushConsumer.getConsumeMessageBatchMaxSize() > 1024) {
            throw new MQClientException(
                "consumeMessageBatchMaxSize Out of range [1, 1024]"
                    + FAQUrl.suggestTodo(FAQUrl.CLIENT_PARAMETER_CHECK_URL),
                null);
        }

        // pullBatchSize
        if (this.defaultMQPushConsumer.getPullBatchSize() < 1 || this.defaultMQPushConsumer.getPullBatchSize() > 1024) {
            throw new MQClientException(
                "pullBatchSize Out of range [1, 1024]"
                    + FAQUrl.suggestTodo(FAQUrl.CLIENT_PARAMETER_CHECK_URL),
                null);
        }
    }

    private void copySubscription() throws MQClientException {
        try {
            Map<String, String> sub = this.defaultMQPushConsumer.getSubscription();
            if (sub != null) {
                for (final Map.Entry<String, String> entry : sub.entrySet()) {
                    final String topic = entry.getKey();
                    final String subString = entry.getValue();
                    SubscriptionData subscriptionData = FilterAPI.buildSubscriptionData(this.defaultMQPushConsumer.getConsumerGroup(),
                        topic, subString);
                    this.rebalanceImpl.getSubscriptionInner().put(topic, subscriptionData);
                }
            }

            if (null == this.messageListenerInner) {
                this.messageListenerInner = this.defaultMQPushConsumer.getMessageListener();
            }

            switch (this.defaultMQPushConsumer.getMessageModel()) {
                case BROADCASTING:
                    break;
                case CLUSTERING:
                    final String retryTopic = MixAll.getRetryTopic(this.defaultMQPushConsumer.getConsumerGroup());
                    SubscriptionData subscriptionData = FilterAPI.buildSubscriptionData(this.defaultMQPushConsumer.getConsumerGroup(),
                        retryTopic, SubscriptionData.SUB_ALL);
                    this.rebalanceImpl.getSubscriptionInner().put(retryTopic, subscriptionData);
                    break;
                default:
                    break;
            }
        } catch (Exception e) {
            throw new MQClientException("subscription exception", e);
        }
    }

    public MessageListener getMessageListenerInner() {
        return messageListenerInner;
    }

    private void updateTopicSubscribeInfoWhenSubscriptionChanged() {
        Map<String, SubscriptionData> subTable = this.getSubscriptionInner();
        if (subTable != null) {
            for (final Map.Entry<String, SubscriptionData> entry : subTable.entrySet()) {
                final String topic = entry.getKey();
                this.mQClientFactory.updateTopicRouteInfoFromNameServer(topic);
            }
        }
    }

    public ConcurrentMap<String, SubscriptionData> getSubscriptionInner() {
        return this.rebalanceImpl.getSubscriptionInner();
    }

    public void subscribe(String topic, String subExpression) throws MQClientException {
        try {
            SubscriptionData subscriptionData = FilterAPI.buildSubscriptionData(this.defaultMQPushConsumer.getConsumerGroup(),
                topic, subExpression); // 构建订阅信息
            this.rebalanceImpl.getSubscriptionInner().put(topic, subscriptionData);
            if (this.mQClientFactory != null) {
                this.mQClientFactory.sendHeartbeatToAllBrokerWithLock();
            }
        } catch (Exception e) {
            throw new MQClientException("subscription exception", e);
        }
    }

    public void subscribe(String topic, String fullClassName, String filterClassSource) throws MQClientException {
        try {
            SubscriptionData subscriptionData = FilterAPI.buildSubscriptionData(this.defaultMQPushConsumer.getConsumerGroup(),
                topic, "*");
            subscriptionData.setSubString(fullClassName);
            subscriptionData.setClassFilterMode(true);
            subscriptionData.setFilterClassSource(filterClassSource);
            this.rebalanceImpl.getSubscriptionInner().put(topic, subscriptionData);
            if (this.mQClientFactory != null) {
                this.mQClientFactory.sendHeartbeatToAllBrokerWithLock();
            }

        } catch (Exception e) {
            throw new MQClientException("subscription exception", e);
        }
    }

    public void subscribe(final String topic, final MessageSelector messageSelector) throws MQClientException {
        try {
            if (messageSelector == null) {
                subscribe(topic, SubscriptionData.SUB_ALL);
                return;
            }

            SubscriptionData subscriptionData = FilterAPI.build(topic,
                messageSelector.getExpression(), messageSelector.getExpressionType());

            this.rebalanceImpl.getSubscriptionInner().put(topic, subscriptionData);
            if (this.mQClientFactory != null) {
                this.mQClientFactory.sendHeartbeatToAllBrokerWithLock();
            }
        } catch (Exception e) {
            throw new MQClientException("subscription exception", e);
        }
    }

    public void suspend() {
        this.pause = true;
        log.info("suspend this consumer, {}", this.defaultMQPushConsumer.getConsumerGroup());
    }

    public void unsubscribe(String topic) {
        this.rebalanceImpl.getSubscriptionInner().remove(topic);
    }

    public void updateConsumeOffset(MessageQueue mq, long offset) {
        this.offsetStore.updateOffset(mq, offset, false);
    }

    public void updateCorePoolSize(int corePoolSize) {
        this.consumeMessageService.updateCorePoolSize(corePoolSize);
    }

    public MessageExt viewMessage(String msgId)
        throws RemotingException, MQBrokerException, InterruptedException, MQClientException {
        return this.mQClientFactory.getMQAdminImpl().viewMessage(msgId);
    }

    public RebalanceImpl getRebalanceImpl() {
        return rebalanceImpl;
    }

    public boolean isConsumeOrderly() {
        return consumeOrderly;
    }

    public void setConsumeOrderly(boolean consumeOrderly) {
        this.consumeOrderly = consumeOrderly;
    }

    public void resetOffsetByTimeStamp(long timeStamp)
        throws RemotingException, MQBrokerException, InterruptedException, MQClientException {
        for (String topic : rebalanceImpl.getSubscriptionInner().keySet()) {
            Set<MessageQueue> mqs = rebalanceImpl.getTopicSubscribeInfoTable().get(topic);
            Map<MessageQueue, Long> offsetTable = new HashMap<MessageQueue, Long>();
            if (mqs != null) {
                for (MessageQueue mq : mqs) {
                    long offset = searchOffset(mq, timeStamp);
                    offsetTable.put(mq, offset);
                }
                this.mQClientFactory.resetOffset(topic, groupName(), offsetTable);
            }
        }
    }

    public long searchOffset(MessageQueue mq, long timestamp) throws MQClientException {
        return this.mQClientFactory.getMQAdminImpl().searchOffset(mq, timestamp);
    }

    @Override
    public String groupName() {
        return this.defaultMQPushConsumer.getConsumerGroup();
    }

    @Override
    public MessageModel messageModel() {
        return this.defaultMQPushConsumer.getMessageModel();
    }

    @Override
    public ConsumeType consumeType() {
        return ConsumeType.CONSUME_PASSIVELY;
    }

    @Override
    public ConsumeFromWhere consumeFromWhere() {
        return this.defaultMQPushConsumer.getConsumeFromWhere();
    }

    @Override
    public Set<SubscriptionData> subscriptions() {
        Set<SubscriptionData> subSet = new HashSet<SubscriptionData>();

        subSet.addAll(this.rebalanceImpl.getSubscriptionInner().values());

        return subSet;
    }

    @Override
    public void doRebalance() {
        if (!this.pause) {
            this.rebalanceImpl.doRebalance(this.isConsumeOrderly());
        }
    }

    @Override
    public void persistConsumerOffset() {
        try {
            this.makeSureStateOK();
            Set<MessageQueue> mqs = new HashSet<MessageQueue>();
            Set<MessageQueue> allocateMq = this.rebalanceImpl.getProcessQueueTable().keySet();
            mqs.addAll(allocateMq);

            this.offsetStore.persistAll(mqs);
        } catch (Exception e) {
            log.error("group: " + this.defaultMQPushConsumer.getConsumerGroup() + " persistConsumerOffset exception", e);
        }
    }

    @Override
    public void updateTopicSubscribeInfo(String topic, Set<MessageQueue> info) {
        Map<String, SubscriptionData> subTable = this.getSubscriptionInner();
        if (subTable != null) {
            if (subTable.containsKey(topic)) {
                this.rebalanceImpl.topicSubscribeInfoTable.put(topic, info);
            }
        }
    }

    @Override
    public boolean isSubscribeTopicNeedUpdate(String topic) {
        Map<String, SubscriptionData> subTable = this.getSubscriptionInner();
        if (subTable != null) {
            if (subTable.containsKey(topic)) {
                return !this.rebalanceImpl.topicSubscribeInfoTable.containsKey(topic);
            }
        }

        return false;
    }

    @Override
    public boolean isUnitMode() {
        return this.defaultMQPushConsumer.isUnitMode();
    }

    @Override
    public ConsumerRunningInfo consumerRunningInfo() {
        ConsumerRunningInfo info = new ConsumerRunningInfo();

        Properties prop = MixAll.object2Properties(this.defaultMQPushConsumer);

        prop.put(ConsumerRunningInfo.PROP_CONSUME_ORDERLY, String.valueOf(this.consumeOrderly));
        prop.put(ConsumerRunningInfo.PROP_THREADPOOL_CORE_SIZE, String.valueOf(this.consumeMessageService.getCorePoolSize()));
        prop.put(ConsumerRunningInfo.PROP_CONSUMER_START_TIMESTAMP, String.valueOf(this.consumerStartTimestamp));

        info.setProperties(prop);

        Set<SubscriptionData> subSet = this.subscriptions();
        info.getSubscriptionSet().addAll(subSet);

        Iterator<Entry<MessageQueue, ProcessQueue>> it = this.rebalanceImpl.getProcessQueueTable().entrySet().iterator();
        while (it.hasNext()) {
            Entry<MessageQueue, ProcessQueue> next = it.next();
            MessageQueue mq = next.getKey();
            ProcessQueue pq = next.getValue();

            ProcessQueueInfo pqinfo = new ProcessQueueInfo();
            pqinfo.setCommitOffset(this.offsetStore.readOffset(mq, ReadOffsetType.MEMORY_FIRST_THEN_STORE));
            pq.fillProcessQueueInfo(pqinfo);
            info.getMqTable().put(mq, pqinfo);
        }

        for (SubscriptionData sd : subSet) {
            ConsumeStatus consumeStatus = this.mQClientFactory.getConsumerStatsManager().consumeStatus(this.groupName(), sd.getTopic());
            info.getStatusTable().put(sd.getTopic(), consumeStatus);
        }

        return info;
    }

    public MQClientInstance getmQClientFactory() {
        return mQClientFactory;
    }

    public void setmQClientFactory(MQClientInstance mQClientFactory) {
        this.mQClientFactory = mQClientFactory;
    }

    public ServiceState getServiceState() {
        return serviceState;
    }

    //Don't use this deprecated setter, which will be removed soon.
    @Deprecated
    public synchronized void setServiceState(ServiceState serviceState) {
        this.serviceState = serviceState;
    }

    public void adjustThreadPool() {
        long computeAccTotal = this.computeAccumulationTotal();
        long adjustThreadPoolNumsThreshold = this.defaultMQPushConsumer.getAdjustThreadPoolNumsThreshold();

        long incThreshold = (long) (adjustThreadPoolNumsThreshold * 1.0);

        long decThreshold = (long) (adjustThreadPoolNumsThreshold * 0.8);

        if (computeAccTotal >= incThreshold) {
            this.consumeMessageService.incCorePoolSize();
        }

        if (computeAccTotal < decThreshold) {
            this.consumeMessageService.decCorePoolSize();
        }
    }

    private long computeAccumulationTotal() {
        long msgAccTotal = 0;
        ConcurrentMap<MessageQueue, ProcessQueue> processQueueTable = this.rebalanceImpl.getProcessQueueTable();
        Iterator<Entry<MessageQueue, ProcessQueue>> it = processQueueTable.entrySet().iterator();
        while (it.hasNext()) {
            Entry<MessageQueue, ProcessQueue> next = it.next();
            ProcessQueue value = next.getValue();
            msgAccTotal += value.getMsgAccCnt();
        }

        return msgAccTotal;
    }

    public List<QueueTimeSpan> queryConsumeTimeSpan(final String topic)
        throws RemotingException, MQClientException, InterruptedException, MQBrokerException {
        List<QueueTimeSpan> queueTimeSpan = new ArrayList<QueueTimeSpan>();
        TopicRouteData routeData = this.mQClientFactory.getMQClientAPIImpl().getTopicRouteInfoFromNameServer(topic, 3000);
        for (BrokerData brokerData : routeData.getBrokerDatas()) {
            String addr = brokerData.selectBrokerAddr();
            queueTimeSpan.addAll(this.mQClientFactory.getMQClientAPIImpl().queryConsumeTimeSpan(addr, topic, groupName(), 3000));
        }

        return queueTimeSpan;
    }

    public void resetRetryAndNamespace(final List<MessageExt> msgs, String consumerGroup) {
        final String groupTopic = MixAll.getRetryTopic(consumerGroup);
        for (MessageExt msg : msgs) {
            String retryTopic = msg.getProperty(MessageConst.PROPERTY_RETRY_TOPIC);
            if (retryTopic != null && groupTopic.equals(msg.getTopic())) {
                msg.setTopic(retryTopic);
            }

            if (StringUtils.isNotEmpty(this.defaultMQPushConsumer.getNamespace())) {
                msg.setTopic(NamespaceUtil.withoutNamespace(msg.getTopic(), this.defaultMQPushConsumer.getNamespace()));
            }
        }
    }

    public ConsumeMessageService getConsumeMessageService() {
        return consumeMessageService;
    }

    public void setConsumeMessageService(ConsumeMessageService consumeMessageService) {
        this.consumeMessageService = consumeMessageService;

    }

    public void setPullTimeDelayMillsWhenException(long pullTimeDelayMillsWhenException) {
        this.pullTimeDelayMillsWhenException = pullTimeDelayMillsWhenException;
    }
}<|MERGE_RESOLUTION|>--- conflicted
+++ resolved
@@ -365,9 +365,10 @@
                             }
 
                             break;
-                            // 没有新消息
+                        // 没有新消息
                         case NO_NEW_MSG:
-<<<<<<< HEAD
+                        // 没有匹配的消息
+                        case NO_MATCHED_MSG:
                             // 直接使用服务器端校正的偏移量进行下一次消息的拉取
                             pullRequest.setNextOffset(pullResult.getNextBeginOffset());
 
@@ -376,15 +377,6 @@
                             DefaultMQPushConsumerImpl.this.executePullRequestImmediately(pullRequest);
                             break;
                             // 没有匹配的消息
-=======
->>>>>>> b4240d5c
-                        case NO_MATCHED_MSG:
-                            pullRequest.setNextOffset(pullResult.getNextBeginOffset());
-
-                            DefaultMQPushConsumerImpl.this.correctTagsOffset(pullRequest);
-
-                            DefaultMQPushConsumerImpl.this.executePullRequestImmediately(pullRequest);
-                            break;
                             // 直接使用服务器端校正的偏移量进行下一次消息的拉取
                         // 偏移量非法
                         case OFFSET_ILLEGAL:
