/*
 * Licensed to the Apache Software Foundation (ASF) under one or more
 * contributor license agreements.  See the NOTICE file distributed with
 * this work for additional information regarding copyright ownership.
 * The ASF licenses this file to You under the Apache License, Version 2.0
 * (the "License"); you may not use this file except in compliance with
 * the License.  You may obtain a copy of the License at
 *
 *     http://www.apache.org/licenses/LICENSE-2.0
 *
 * Unless required by applicable law or agreed to in writing, software
 * distributed under the License is distributed on an "AS IS" BASIS,
 * WITHOUT WARRANTIES OR CONDITIONS OF ANY KIND, either express or implied.
 * See the License for the specific language governing permissions and
 * limitations under the License.
 */
package org.apache.rocketmq.client.producer;

import java.util.Arrays;
import java.util.Collection;
import java.util.List;
import java.util.Map;
import java.util.Set;
import java.util.concurrent.CopyOnWriteArraySet;
import java.util.concurrent.ExecutorService;
import org.apache.rocketmq.client.ClientConfig;
import org.apache.rocketmq.client.QueryResult;
import org.apache.rocketmq.client.Validators;
import org.apache.rocketmq.client.exception.MQBrokerException;
import org.apache.rocketmq.client.exception.MQClientException;
import org.apache.rocketmq.client.exception.RequestTimeoutException;
import org.apache.rocketmq.client.impl.MQClientManager;
import org.apache.rocketmq.client.impl.producer.DefaultMQProducerImpl;
import org.apache.rocketmq.client.lock.ReadWriteCASLock;
import org.apache.rocketmq.client.trace.AsyncTraceDispatcher;
import org.apache.rocketmq.client.trace.TraceDispatcher;
import org.apache.rocketmq.client.trace.hook.EndTransactionTraceHookImpl;
import org.apache.rocketmq.client.trace.hook.SendMessageTraceHookImpl;
import org.apache.rocketmq.common.MixAll;
import org.apache.rocketmq.common.compression.CompressionType;
import org.apache.rocketmq.common.compression.Compressor;
import org.apache.rocketmq.common.compression.CompressorFactory;
import org.apache.rocketmq.common.message.Message;
import org.apache.rocketmq.common.message.MessageBatch;
import org.apache.rocketmq.common.message.MessageClientIDSetter;
import org.apache.rocketmq.common.message.MessageConst;
import org.apache.rocketmq.common.message.MessageExt;
import org.apache.rocketmq.common.message.MessageQueue;
import org.apache.rocketmq.common.topic.TopicValidator;
import org.apache.rocketmq.remoting.RPCHook;
import org.apache.rocketmq.remoting.exception.RemotingException;
import org.apache.rocketmq.remoting.protocol.ResponseCode;
import org.apache.rocketmq.logging.org.slf4j.Logger;
import org.apache.rocketmq.logging.org.slf4j.LoggerFactory;

/**
 * This class is the entry point for applications intending to send messages. </p>
 * <p>
 * It's fine to tune fields which exposes getter/setter methods, but keep in mind, all of them should work well out of
 * box for most scenarios. </p>
 * <p>
 * This class aggregates various <code>send</code> methods to deliver messages to broker(s). Each of them has pros and
 * cons; you'd better understand strengths and weakness of them before actually coding. </p>
 *
 * <p> <strong>Thread Safety:</strong> After configuring and starting process, this class can be regarded as thread-safe
 * and used among multiple threads context. </p>
 */
public class DefaultMQProducer extends ClientConfig implements MQProducer {

    /**
     * Wrapping internal implementations for virtually all methods presented in this class.
     */
    protected final transient DefaultMQProducerImpl defaultMQProducerImpl;
    private final Logger logger = LoggerFactory.getLogger(DefaultMQProducer.class);
    private final Set<Integer> retryResponseCodes = new CopyOnWriteArraySet<>(Arrays.asList(
        ResponseCode.TOPIC_NOT_EXIST,
        ResponseCode.SERVICE_NOT_AVAILABLE,
        ResponseCode.SYSTEM_ERROR,
        ResponseCode.SYSTEM_BUSY,
        ResponseCode.NO_PERMISSION,
        ResponseCode.NO_BUYER_ID,
        ResponseCode.NOT_IN_CURRENT_UNIT
    ));

    /**
     * Producer group conceptually aggregates all producer instances of exactly same role, which is particularly
     * important when transactional messages are involved. </p>
     * <p>
     * For non-transactional messages, it does not matter as long as it's unique per process. </p>
     * <p>
     * See <a href="https://rocketmq.apache.org/docs/introduction/02concepts">core concepts</a> for more discussion.
     */
    private String producerGroup;

    /**
     * Topics that need to be initialized for transaction producer
     */
    private List<String> topics;

    /**
     * Just for testing or demo program
     */
    private String createTopicKey = TopicValidator.AUTO_CREATE_TOPIC_KEY_TOPIC;

    /**
     * Number of queues to create per default topic.
     */
    private volatile int defaultTopicQueueNums = 4;

    /**
     * Timeout for sending messages.
     */
    private int sendMsgTimeout = 3000;

    /**
     * Compress message body threshold, namely, message body larger than 4k will be compressed on default.
     */
    private int compressMsgBodyOverHowmuch = 1024 * 4;

    /**
     * Maximum number of retry to perform internally before claiming sending failure in synchronous mode. </p>
     * <p>
     * This may potentially cause message duplication which is up to application developers to resolve.
     */
    private int retryTimesWhenSendFailed = 2;

    /**
     * Maximum number of retry to perform internally before claiming sending failure in asynchronous mode. </p>
     * <p>
     * This may potentially cause message duplication which is up to application developers to resolve.
     */
    private int retryTimesWhenSendAsyncFailed = 2;

    /**
     * Indicate whether to retry another broker on sending failure internally.
     */
    private boolean retryAnotherBrokerWhenNotStoreOK = false;

    /**
     * Maximum allowed message body size in bytes.
     */
    private int maxMessageSize = 1024 * 1024 * 4; // 4M

    /**
     * Interface of asynchronous transfer data
     */
    private TraceDispatcher traceDispatcher = null;

    /**
     * Switch flag instance for automatic batch message
     */
    private boolean autoBatch = false;
    /**
     * Instance for batching message automatically
     */
    private ProduceAccumulator produceAccumulator = null;

    /**
     * Indicate whether to block message when asynchronous sending traffic is too heavy.
     */
    private boolean enableBackpressureForAsyncMode = false;

    /**
     * on BackpressureForAsyncMode, limit maximum number of on-going sending async messages
     * default is 10000
     */
    private int backPressureForAsyncSendNum = 10000;

    /**
     * on BackpressureForAsyncMode, limit maximum message size of on-going sending async messages
     * default is 100M
     */
    private int backPressureForAsyncSendSize = 100 * 1024 * 1024;

    private RPCHook rpcHook = null;

    /**
<<<<<<< HEAD
     *  backPressureForAsyncSendNum is guaranteed to be modified at runtime and no new requests are allowed
     */
    private final ReadWriteCASLock backPressureForAsyncSendNumLock = new ReadWriteCASLock();

    /**
     * backPressureForAsyncSendSize is guaranteed to be modified at runtime and no new requests are allowed
     */
    private final ReadWriteCASLock backPressureForAsyncSendSizeLock = new ReadWriteCASLock();
=======
     * Compress level of compress algorithm.
     */
    private int compressLevel = Integer.parseInt(System.getProperty(MixAll.MESSAGE_COMPRESS_LEVEL, "5"));

    /**
     * Compress type of compress algorithm, default using ZLIB.
     */
    private CompressionType compressType = CompressionType.of(System.getProperty(MixAll.MESSAGE_COMPRESS_TYPE, "ZLIB"));

    /**
     * Compressor of compress algorithm.
     */
    private Compressor compressor = CompressorFactory.getCompressor(compressType);
>>>>>>> 7558850d

    /**
     * Default constructor.
     */
    public DefaultMQProducer() {
        this(MixAll.DEFAULT_PRODUCER_GROUP);
    }

    /**
     * Constructor specifying the RPC hook.
     *
     * @param rpcHook RPC hook to execute per each remoting command execution.
     */
    public DefaultMQProducer(RPCHook rpcHook) {
        this(MixAll.DEFAULT_PRODUCER_GROUP, rpcHook);
    }

    /**
     * Constructor specifying producer group.
     *
     * @param producerGroup Producer group, see the name-sake field.
     */
    public DefaultMQProducer(final String producerGroup) {
        this.producerGroup = producerGroup;
        defaultMQProducerImpl = new DefaultMQProducerImpl(this, null);
        produceAccumulator = MQClientManager.getInstance().getOrCreateProduceAccumulator(this);
    }

    /**
     * Constructor specifying both producer group and RPC hook.
     *
     * @param producerGroup Producer group, see the name-sake field.
     * @param rpcHook       RPC hook to execute per each remoting command execution.
     */
    public DefaultMQProducer(final String producerGroup, RPCHook rpcHook) {
        this.producerGroup = producerGroup;
        this.rpcHook = rpcHook;
        defaultMQProducerImpl = new DefaultMQProducerImpl(this, rpcHook);
        produceAccumulator = MQClientManager.getInstance().getOrCreateProduceAccumulator(this);
    }

    /**
     * Constructor specifying namespace, producer group, topics and RPC hook.
     *
     * @param producerGroup Producer group, see the name-sake field.
     * @param rpcHook       RPC hook to execute per each remoting command execution.
     * @param topics        Topic that needs to be initialized for routing
     */
    public DefaultMQProducer(final String producerGroup, RPCHook rpcHook,
        final List<String> topics) {
        this(producerGroup, rpcHook);
        this.topics = topics;
    }

    /**
     * Constructor specifying producer group, enabled msgTrace flag and customized trace topic name.
     *
     * @param producerGroup        Producer group, see the name-sake field.
     * @param enableMsgTrace       Switch flag instance for message trace.
     * @param customizedTraceTopic The name value of message trace topic.If you don't config,you can use the default
     *                             trace topic name.
     */
    public DefaultMQProducer(final String producerGroup, boolean enableMsgTrace, final String customizedTraceTopic) {
        this(producerGroup, null, enableMsgTrace, customizedTraceTopic);
    }

    /**
     * Constructor specifying producer group.
     *
     * @param producerGroup        Producer group, see the name-sake field.
     * @param rpcHook              RPC hook to execute per each remoting command execution.
     * @param enableMsgTrace       Switch flag instance for message trace.
     * @param customizedTraceTopic The name value of message trace topic.If you don't config,you can use the default
     *                             trace topic name.
     */
    public DefaultMQProducer(final String producerGroup, RPCHook rpcHook, boolean enableMsgTrace,
        final String customizedTraceTopic) {
        this(producerGroup, rpcHook);
        this.enableTrace = enableMsgTrace;
        this.traceTopic = customizedTraceTopic;
    }

    /**
     * Constructor specifying namespace, producer group, topics, RPC hook, enabled msgTrace flag and customized trace topic
     * name.
     *
     * @param producerGroup        Producer group, see the name-sake field.
     * @param rpcHook              RPC hook to execute per each remoting command execution.
     * @param topics               Topic that needs to be initialized for routing
     * @param enableMsgTrace       Switch flag instance for message trace.
     * @param customizedTraceTopic The name value of message trace topic.If you don't config,you can use the default
     *                             trace topic name.
     */
    public DefaultMQProducer(final String producerGroup, RPCHook rpcHook, final List<String> topics,
        boolean enableMsgTrace, final String customizedTraceTopic) {
        this(producerGroup, rpcHook, enableMsgTrace, customizedTraceTopic);
        this.topics = topics;
    }

    /**
     * Constructor specifying producer group.
     *
     * @param namespace     Namespace for this MQ Producer instance.
     * @param producerGroup Producer group, see the name-sake field.
     */
    @Deprecated
    public DefaultMQProducer(final String namespace, final String producerGroup) {
        this(namespace, producerGroup, null);
    }

    /**
     * Constructor specifying namespace, producer group and RPC hook.
     *
     * @param namespace     Namespace for this MQ Producer instance.
     * @param producerGroup Producer group, see the name-sake field.
     * @param rpcHook       RPC hook to execute per each remoting command execution.
     */
    @Deprecated
    public DefaultMQProducer(final String namespace, final String producerGroup, RPCHook rpcHook) {
        this.namespace = namespace;
        this.producerGroup = producerGroup;
        this.rpcHook = rpcHook;
        defaultMQProducerImpl = new DefaultMQProducerImpl(this, rpcHook);
        produceAccumulator = MQClientManager.getInstance().getOrCreateProduceAccumulator(this);
    }

    /**
     * Constructor specifying namespace, producer group, RPC hook, enabled msgTrace flag and customized trace topic
     * name.
     *
     * @param namespace            Namespace for this MQ Producer instance.
     * @param producerGroup        Producer group, see the name-sake field.
     * @param rpcHook              RPC hook to execute per each remoting command execution.
     * @param enableMsgTrace       Switch flag instance for message trace.
     * @param customizedTraceTopic The name value of message trace topic.If you don't config,you can use the default
     *                             trace topic name.
     */
    @Deprecated
    public DefaultMQProducer(final String namespace, final String producerGroup, RPCHook rpcHook,
        boolean enableMsgTrace, final String customizedTraceTopic) {
        this(namespace, producerGroup, rpcHook);
        //if client open the message trace feature
        this.enableTrace = enableMsgTrace;
        this.traceTopic = customizedTraceTopic;
    }

    /**
     * Start this producer instance. </p>
     *
     * <strong> Much internal initializing procedures are carried out to make this instance prepared, thus, it's a must
     * to invoke this method before sending or querying messages. </strong> </p>
     *
     * @throws MQClientException if there is any unexpected error.
     */
    @Override
    public void start() throws MQClientException {
        this.setProducerGroup(withNamespace(this.producerGroup));
        this.defaultMQProducerImpl.start();
        if (this.produceAccumulator != null) {
            this.produceAccumulator.start();
        }
        if (enableTrace) {
            try {
                AsyncTraceDispatcher dispatcher = new AsyncTraceDispatcher(producerGroup, TraceDispatcher.Type.PRODUCE, traceTopic, rpcHook);
                dispatcher.setHostProducer(this.defaultMQProducerImpl);
                dispatcher.setNamespaceV2(this.namespaceV2);
                traceDispatcher = dispatcher;
                this.defaultMQProducerImpl.registerSendMessageHook(
                    new SendMessageTraceHookImpl(traceDispatcher));
                this.defaultMQProducerImpl.registerEndTransactionHook(
                    new EndTransactionTraceHookImpl(traceDispatcher));
            } catch (Throwable e) {
                logger.error("system mqtrace hook init failed ,maybe can't send msg trace data");
            }
        }
        if (null != traceDispatcher) {
            if (traceDispatcher instanceof AsyncTraceDispatcher) {
                ((AsyncTraceDispatcher) traceDispatcher).getTraceProducer().setUseTLS(isUseTLS());
            }
            try {
                traceDispatcher.start(this.getNamesrvAddr(), this.getAccessChannel());
            } catch (MQClientException e) {
                logger.warn("trace dispatcher start failed ", e);
            }
        }
    }

    /**
     * This method shuts down this producer instance and releases related resources.
     */
    @Override
    public void shutdown() {
        this.defaultMQProducerImpl.shutdown();
        if (this.produceAccumulator != null) {
            this.produceAccumulator.shutdown();
        }
        if (null != traceDispatcher) {
            traceDispatcher.shutdown();
        }
    }

    /**
     * Fetch message queues of topic <code>topic</code>, to which we may send/publish messages.
     *
     * @param topic Topic to fetch.
     * @return List of message queues readily to send messages to
     * @throws MQClientException if there is any client error.
     */
    @Override
    public List<MessageQueue> fetchPublishMessageQueues(String topic) throws MQClientException {
        return this.defaultMQProducerImpl.fetchPublishMessageQueues(withNamespace(topic));
    }

    private boolean canBatch(Message msg) {
        // produceAccumulator is full
        if (!produceAccumulator.tryAddMessage(msg)) {
            return false;
        }
        // delay message do not support batch processing
        if (msg.getDelayTimeLevel() > 0 || msg.getDelayTimeMs() > 0 || msg.getDelayTimeSec() > 0 || msg.getDeliverTimeMs() > 0) {
            return false;
        }
        // retry message do not support batch processing
        if (msg.getTopic().startsWith(MixAll.RETRY_GROUP_TOPIC_PREFIX)) {
            return false;
        }
        // message which have been assigned to producer group do not support batch processing
        if (msg.getProperties().containsKey(MessageConst.PROPERTY_PRODUCER_GROUP)) {
            return false;
        }
        return true;
    }

    /**
     * Send message in synchronous mode. This method returns only when the sending procedure totally completes. </p>
     *
     * <strong>Warn:</strong> this method has internal retry-mechanism, that is, internal implementation will retry
     * {@link #retryTimesWhenSendFailed} times before claiming failure. As a result, multiple messages may be potentially
     * delivered to broker(s). It's up to the application developers to resolve potential duplication issue.
     *
     * @param msg Message to send.
     * @return {@link SendResult} instance to inform senders details of the deliverable, say Message ID of the message,
     * {@link SendStatus} indicating broker storage/replication status, message queue sent to, etc.
     * @throws MQClientException    if there is any client error.
     * @throws RemotingException    if there is any network-tier error.
     * @throws MQBrokerException    if there is any error with broker.
     * @throws InterruptedException if the sending thread is interrupted.
     */
    @Override
    public SendResult send(
        Message msg) throws MQClientException, RemotingException, MQBrokerException, InterruptedException {
        msg.setTopic(withNamespace(msg.getTopic()));
        if (this.getAutoBatch() && !(msg instanceof MessageBatch)) {
            return sendByAccumulator(msg, null, null);
        } else {
            return sendDirect(msg, null, null);
        }
    }

    /**
     * Same to {@link #send(Message)} with send timeout specified in addition.
     *
     * @param msg     Message to send.
     * @param timeout send timeout.
     * @return {@link SendResult} instance to inform senders details of the deliverable, say Message ID of the message,
     * {@link SendStatus} indicating broker storage/replication status, message queue sent to, etc.
     * @throws MQClientException    if there is any client error.
     * @throws RemotingException    if there is any network-tier error.
     * @throws MQBrokerException    if there is any error with broker.
     * @throws InterruptedException if the sending thread is interrupted.
     */
    @Override
    public SendResult send(Message msg,
        long timeout) throws MQClientException, RemotingException, MQBrokerException, InterruptedException {
        msg.setTopic(withNamespace(msg.getTopic()));
        return this.defaultMQProducerImpl.send(msg, timeout);
    }

    /**
     * Send message to broker asynchronously. </p>
     * <p>
     * This method returns immediately. On sending completion, <code>sendCallback</code> will be executed. </p>
     * <p>
     * Similar to {@link #send(Message)}, internal implementation would potentially retry up to {@link
     * #retryTimesWhenSendAsyncFailed} times before claiming sending failure, which may yield message duplication and
     * application developers are the one to resolve this potential issue.
     *
     * @param msg          Message to send.
     * @param sendCallback Callback to execute on sending completed, either successful or unsuccessful.
     * @throws MQClientException    if there is any client error.
     * @throws RemotingException    if there is any network-tier error.
     * @throws InterruptedException if the sending thread is interrupted.
     */
    @Override
    public void send(Message msg,
        SendCallback sendCallback) throws MQClientException, RemotingException, InterruptedException {
        msg.setTopic(withNamespace(msg.getTopic()));
        try {
            if (this.getAutoBatch() && !(msg instanceof MessageBatch)) {
                sendByAccumulator(msg, null, sendCallback);
            } else {
                sendDirect(msg, null, sendCallback);
            }
        } catch (Throwable e) {
            sendCallback.onException(e);
        }
    }

    /**
     * Same to {@link #send(Message, SendCallback)} with send timeout specified in addition.
     *
     * @param msg          message to send.
     * @param sendCallback Callback to execute.
     * @param timeout      send timeout.
     * @throws MQClientException    if there is any client error.
     * @throws RemotingException    if there is any network-tier error.
     * @throws InterruptedException if the sending thread is interrupted.
     */
    @Override
    public void send(Message msg, SendCallback sendCallback, long timeout)
        throws MQClientException, RemotingException, InterruptedException {
        msg.setTopic(withNamespace(msg.getTopic()));
        this.defaultMQProducerImpl.send(msg, sendCallback, timeout);
    }

    /**
     * Similar to <a href="https://en.wikipedia.org/wiki/User_Datagram_Protocol">UDP</a>, this method won't wait for
     * acknowledgement from broker before return. Obviously, it has maximums throughput yet potentials of message loss.
     *
     * @param msg Message to send.
     * @throws MQClientException    if there is any client error.
     * @throws RemotingException    if there is any network-tier error.
     * @throws InterruptedException if the sending thread is interrupted.
     */
    @Override
    public void sendOneway(Message msg) throws MQClientException, RemotingException, InterruptedException {
        msg.setTopic(withNamespace(msg.getTopic()));
        this.defaultMQProducerImpl.sendOneway(msg);
    }

    /**
     * Same to {@link #send(Message)} with target message queue specified in addition.
     *
     * @param msg Message to send.
     * @param mq  Target message queue.
     * @return {@link SendResult} instance to inform senders details of the deliverable, say Message ID of the message,
     * {@link SendStatus} indicating broker storage/replication status, message queue sent to, etc.
     * @throws MQClientException    if there is any client error.
     * @throws RemotingException    if there is any network-tier error.
     * @throws MQBrokerException    if there is any error with broker.
     * @throws InterruptedException if the sending thread is interrupted.
     */
    @Override
    public SendResult send(Message msg, MessageQueue mq)
        throws MQClientException, RemotingException, MQBrokerException, InterruptedException {
        msg.setTopic(withNamespace(msg.getTopic()));
        mq = queueWithNamespace(mq);
        if (this.getAutoBatch() && !(msg instanceof MessageBatch)) {
            return sendByAccumulator(msg, mq, null);
        } else {
            return sendDirect(msg, mq, null);
        }
    }

    /**
     * Same to {@link #send(Message)} with target message queue and send timeout specified.
     *
     * @param msg     Message to send.
     * @param mq      Target message queue.
     * @param timeout send timeout.
     * @return {@link SendResult} instance to inform senders details of the deliverable, say Message ID of the message,
     * {@link SendStatus} indicating broker storage/replication status, message queue sent to, etc.
     * @throws MQClientException    if there is any client error.
     * @throws RemotingException    if there is any network-tier error.
     * @throws MQBrokerException    if there is any error with broker.
     * @throws InterruptedException if the sending thread is interrupted.
     */
    @Override
    public SendResult send(Message msg, MessageQueue mq, long timeout)
        throws MQClientException, RemotingException, MQBrokerException, InterruptedException {
        msg.setTopic(withNamespace(msg.getTopic()));
        return this.defaultMQProducerImpl.send(msg, queueWithNamespace(mq), timeout);
    }

    /**
     * Same to {@link #send(Message, SendCallback)} with target message queue specified.
     *
     * @param msg          Message to send.
     * @param mq           Target message queue.
     * @param sendCallback Callback to execute on sending completed, either successful or unsuccessful.
     * @throws MQClientException    if there is any client error.
     * @throws RemotingException    if there is any network-tier error.
     * @throws InterruptedException if the sending thread is interrupted.
     */
    @Override
    public void send(Message msg, MessageQueue mq, SendCallback sendCallback)
        throws MQClientException, RemotingException, InterruptedException {
        msg.setTopic(withNamespace(msg.getTopic()));
        mq = queueWithNamespace(mq);
        try {
            if (this.getAutoBatch() && !(msg instanceof MessageBatch)) {
                sendByAccumulator(msg, mq, sendCallback);
            } else {
                sendDirect(msg, mq, sendCallback);
            }
        } catch (MQBrokerException e) {
            // ignore
        }
    }

    /**
     * Same to {@link #send(Message, SendCallback)} with target message queue and send timeout specified.
     *
     * @param msg          Message to send.
     * @param mq           Target message queue.
     * @param sendCallback Callback to execute on sending completed, either successful or unsuccessful.
     * @param timeout      Send timeout.
     * @throws MQClientException    if there is any client error.
     * @throws RemotingException    if there is any network-tier error.
     * @throws InterruptedException if the sending thread is interrupted.
     */
    @Override
    public void send(Message msg, MessageQueue mq, SendCallback sendCallback, long timeout)
        throws MQClientException, RemotingException, InterruptedException {
        msg.setTopic(withNamespace(msg.getTopic()));
        this.defaultMQProducerImpl.send(msg, queueWithNamespace(mq), sendCallback, timeout);
    }

    /**
     * Same to {@link #sendOneway(Message)} with target message queue specified.
     *
     * @param msg Message to send.
     * @param mq  Target message queue.
     * @throws MQClientException    if there is any client error.
     * @throws RemotingException    if there is any network-tier error.
     * @throws InterruptedException if the sending thread is interrupted.
     */
    @Override
    public void sendOneway(Message msg,
        MessageQueue mq) throws MQClientException, RemotingException, InterruptedException {
        msg.setTopic(withNamespace(msg.getTopic()));
        this.defaultMQProducerImpl.sendOneway(msg, queueWithNamespace(mq));
    }

    /**
     * Same to {@link #send(Message)} with message queue selector specified.
     *
     * @param msg      Message to send.
     * @param selector Message queue selector, through which we get target message queue to deliver message to.
     * @param arg      Argument to work along with message queue selector.
     * @return {@link SendResult} instance to inform senders details of the deliverable, say Message ID of the message,
     * {@link SendStatus} indicating broker storage/replication status, message queue sent to, etc.
     * @throws MQClientException    if there is any client error.
     * @throws RemotingException    if there is any network-tier error.
     * @throws MQBrokerException    if there is any error with broker.
     * @throws InterruptedException if the sending thread is interrupted.
     */
    @Override
    public SendResult send(Message msg, MessageQueueSelector selector, Object arg)
        throws MQClientException, RemotingException, MQBrokerException, InterruptedException {
        msg.setTopic(withNamespace(msg.getTopic()));
        MessageQueue mq = this.defaultMQProducerImpl.invokeMessageQueueSelector(msg, selector, arg, this.getSendMsgTimeout());
        mq = queueWithNamespace(mq);
        if (this.getAutoBatch() && !(msg instanceof MessageBatch)) {
            return sendByAccumulator(msg, mq, null);
        } else {
            return sendDirect(msg, mq, null);
        }
    }

    /**
     * Same to {@link #send(Message, MessageQueueSelector, Object)} with send timeout specified.
     *
     * @param msg      Message to send.
     * @param selector Message queue selector, through which we get target message queue to deliver message to.
     * @param arg      Argument to work along with message queue selector.
     * @param timeout  Send timeout.
     * @return {@link SendResult} instance to inform senders details of the deliverable, say Message ID of the message,
     * {@link SendStatus} indicating broker storage/replication status, message queue sent to, etc.
     * @throws MQClientException    if there is any client error.
     * @throws RemotingException    if there is any network-tier error.
     * @throws MQBrokerException    if there is any error with broker.
     * @throws InterruptedException if the sending thread is interrupted.
     */
    @Override
    public SendResult send(Message msg, MessageQueueSelector selector, Object arg, long timeout)
        throws MQClientException, RemotingException, MQBrokerException, InterruptedException {
        msg.setTopic(withNamespace(msg.getTopic()));
        return this.defaultMQProducerImpl.send(msg, selector, arg, timeout);
    }

    /**
     * Same to {@link #send(Message, SendCallback)} with message queue selector specified.
     *
     * @param msg          Message to send.
     * @param selector     Message selector through which to get target message queue.
     * @param arg          Argument used along with message queue selector.
     * @param sendCallback callback to execute on sending completion.
     * @throws MQClientException    if there is any client error.
     * @throws RemotingException    if there is any network-tier error.
     * @throws InterruptedException if the sending thread is interrupted.
     */
    @Override
    public void send(Message msg, MessageQueueSelector selector, Object arg, SendCallback sendCallback)
        throws MQClientException, RemotingException, InterruptedException {
        msg.setTopic(withNamespace(msg.getTopic()));
        try {
            MessageQueue mq = this.defaultMQProducerImpl.invokeMessageQueueSelector(msg, selector, arg, this.getSendMsgTimeout());
            mq = queueWithNamespace(mq);
            if (this.getAutoBatch() && !(msg instanceof MessageBatch)) {
                sendByAccumulator(msg, mq, sendCallback);
            } else {
                sendDirect(msg, mq, sendCallback);
            }
        } catch (Throwable e) {
            sendCallback.onException(e);
        }
    }

    /**
     * Same to {@link #send(Message, MessageQueueSelector, Object, SendCallback)} with timeout specified.
     *
     * @param msg          Message to send.
     * @param selector     Message selector through which to get target message queue.
     * @param arg          Argument used along with message queue selector.
     * @param sendCallback callback to execute on sending completion.
     * @param timeout      Send timeout.
     * @throws MQClientException    if there is any client error.
     * @throws RemotingException    if there is any network-tier error.
     * @throws InterruptedException if the sending thread is interrupted.
     */
    @Override
    public void send(Message msg, MessageQueueSelector selector, Object arg, SendCallback sendCallback, long timeout)
        throws MQClientException, RemotingException, InterruptedException {
        msg.setTopic(withNamespace(msg.getTopic()));
        this.defaultMQProducerImpl.send(msg, selector, arg, sendCallback, timeout);
    }

    public SendResult sendDirect(Message msg, MessageQueue mq,
        SendCallback sendCallback) throws MQClientException, RemotingException, InterruptedException, MQBrokerException {
        // send in sync mode
        if (sendCallback == null) {
            if (mq == null) {
                return this.defaultMQProducerImpl.send(msg);
            } else {
                return this.defaultMQProducerImpl.send(msg, mq);
            }
        } else {
            if (mq == null) {
                this.defaultMQProducerImpl.send(msg, sendCallback);
            } else {
                this.defaultMQProducerImpl.send(msg, mq, sendCallback);
            }
            return null;
        }
    }

    public SendResult sendByAccumulator(Message msg, MessageQueue mq,
        SendCallback sendCallback) throws MQClientException, RemotingException, InterruptedException, MQBrokerException {
        // check whether it can batch
        if (!canBatch(msg)) {
            return sendDirect(msg, mq, sendCallback);
        } else {
            Validators.checkMessage(msg, this);
            MessageClientIDSetter.setUniqID(msg);
            if (sendCallback == null) {
                return this.produceAccumulator.send(msg, mq, this);
            } else {
                this.produceAccumulator.send(msg, mq, sendCallback, this);
                return null;
            }
        }
    }

    /**
     * Send request message in synchronous mode. This method returns only when the consumer consume the request message and reply a message. </p>
     *
     * <strong>Warn:</strong> this method has internal retry-mechanism, that is, internal implementation will retry
     * {@link #retryTimesWhenSendFailed} times before claiming failure. As a result, multiple messages may be potentially
     * delivered to broker(s). It's up to the application developers to resolve potential duplication issue.
     *
     * @param msg     request message to send
     * @param timeout request timeout
     * @return reply message
     * @throws MQClientException       if there is any client error.
     * @throws RemotingException       if there is any network-tier error.
     * @throws MQBrokerException       if there is any broker error.
     * @throws InterruptedException    if the thread is interrupted.
     * @throws RequestTimeoutException if request timeout.
     */
    @Override
    public Message request(final Message msg, final long timeout) throws RequestTimeoutException, MQClientException,
        RemotingException, MQBrokerException, InterruptedException {
        msg.setTopic(withNamespace(msg.getTopic()));
        return this.defaultMQProducerImpl.request(msg, timeout);
    }

    /**
     * Request asynchronously. </p>
     * This method returns immediately. On receiving reply message, <code>requestCallback</code> will be executed. </p>
     * <p>
     * Similar to {@link #request(Message, long)}, internal implementation would potentially retry up to {@link
     * #retryTimesWhenSendAsyncFailed} times before claiming sending failure, which may yield message duplication and
     * application developers are the one to resolve this potential issue.
     *
     * @param msg             request message to send
     * @param requestCallback callback to execute on request completion.
     * @param timeout         request timeout
     * @throws MQClientException    if there is any client error.
     * @throws RemotingException    if there is any network-tier error.
     * @throws InterruptedException if the thread is interrupted.
     * @throws MQBrokerException    if there is any broker error.
     */
    @Override
    public void request(final Message msg, final RequestCallback requestCallback, final long timeout)
        throws MQClientException, RemotingException, InterruptedException, MQBrokerException {
        msg.setTopic(withNamespace(msg.getTopic()));
        this.defaultMQProducerImpl.request(msg, requestCallback, timeout);
    }

    /**
     * Same to {@link #request(Message, long)}  with message queue selector specified.
     *
     * @param msg      request message to send
     * @param selector message queue selector, through which we get target message queue to deliver message to.
     * @param arg      argument to work along with message queue selector.
     * @param timeout  timeout of request.
     * @return reply message
     * @throws MQClientException       if there is any client error.
     * @throws RemotingException       if there is any network-tier error.
     * @throws MQBrokerException       if there is any broker error.
     * @throws InterruptedException    if the thread is interrupted.
     * @throws RequestTimeoutException if request timeout.
     */
    @Override
    public Message request(final Message msg, final MessageQueueSelector selector, final Object arg,
        final long timeout) throws MQClientException, RemotingException, MQBrokerException,
        InterruptedException, RequestTimeoutException {
        msg.setTopic(withNamespace(msg.getTopic()));
        return this.defaultMQProducerImpl.request(msg, selector, arg, timeout);
    }

    /**
     * Same to {@link #request(Message, RequestCallback, long)} with target message selector specified.
     *
     * @param msg             requst message to send
     * @param selector        message queue selector, through which we get target message queue to deliver message to.
     * @param arg             argument to work along with message queue selector.
     * @param requestCallback callback to execute on request completion.
     * @param timeout         timeout of request.
     * @throws MQClientException    if there is any client error.
     * @throws RemotingException    if there is any network-tier error.
     * @throws InterruptedException if the thread is interrupted.
     * @throws MQBrokerException    if there is any broker error.
     */
    @Override
    public void request(final Message msg, final MessageQueueSelector selector, final Object arg,
        final RequestCallback requestCallback, final long timeout) throws MQClientException, RemotingException,
        InterruptedException, MQBrokerException {
        msg.setTopic(withNamespace(msg.getTopic()));
        this.defaultMQProducerImpl.request(msg, selector, arg, requestCallback, timeout);
    }

    /**
     * Same to {@link #request(Message, long)}  with target message queue specified in addition.
     *
     * @param msg     request message to send
     * @param mq      target message queue.
     * @param timeout request timeout
     * @throws MQClientException       if there is any client error.
     * @throws RemotingException       if there is any network-tier error.
     * @throws MQBrokerException       if there is any broker error.
     * @throws InterruptedException    if the thread is interrupted.
     * @throws RequestTimeoutException if request timeout.
     */
    @Override
    public Message request(final Message msg, final MessageQueue mq, final long timeout)
        throws MQClientException, RemotingException, MQBrokerException, InterruptedException, RequestTimeoutException {
        msg.setTopic(withNamespace(msg.getTopic()));
        return this.defaultMQProducerImpl.request(msg, mq, timeout);
    }

    /**
     * Same to {@link #request(Message, RequestCallback, long)} with target message queue specified.
     *
     * @param msg             request message to send
     * @param mq              target message queue.
     * @param requestCallback callback to execute on request completion.
     * @param timeout         timeout of request.
     * @throws MQClientException    if there is any client error.
     * @throws RemotingException    if there is any network-tier error.
     * @throws InterruptedException if the thread is interrupted.
     * @throws MQBrokerException    if there is any broker error.
     */
    @Override
    public void request(final Message msg, final MessageQueue mq, final RequestCallback requestCallback, long timeout)
        throws MQClientException, RemotingException, InterruptedException, MQBrokerException {
        msg.setTopic(withNamespace(msg.getTopic()));
        this.defaultMQProducerImpl.request(msg, mq, requestCallback, timeout);
    }

    /**
     * Same to {@link #sendOneway(Message)} with message queue selector specified.
     *
     * @param msg      Message to send.
     * @param selector Message queue selector, through which to determine target message queue to deliver message
     * @param arg      Argument used along with message queue selector.
     * @throws MQClientException    if there is any client error.
     * @throws RemotingException    if there is any network-tier error.
     * @throws InterruptedException if the sending thread is interrupted.
     */
    @Override
    public void sendOneway(Message msg, MessageQueueSelector selector, Object arg)
        throws MQClientException, RemotingException, InterruptedException {
        msg.setTopic(withNamespace(msg.getTopic()));
        this.defaultMQProducerImpl.sendOneway(msg, selector, arg);
    }

    /**
     * This method is used to send transactional messages.
     *
     * @param msg Transactional message to send.
     * @param arg Argument used along with local transaction executor.
     * @return Transaction result.
     * @throws MQClientException
     */
    @Override
    public TransactionSendResult sendMessageInTransaction(Message msg,
        Object arg) throws MQClientException {
        throw new RuntimeException("sendMessageInTransaction not implement, please use TransactionMQProducer class");
    }

    /**
     * This method will be removed in a certain version after April 5, 2020, so please do not use this method.
     *
     * @param key        accessKey
     * @param newTopic   topic name
     * @param queueNum   topic's queue number
     * @param attributes
     * @throws MQClientException if there is any client error.
     */
    @Deprecated
    @Override
    public void createTopic(String key, String newTopic, int queueNum,
        Map<String, String> attributes) throws MQClientException {
        createTopic(key, withNamespace(newTopic), queueNum, 0, null);
    }

    /**
     * Create a topic on broker. This method will be removed in a certain version after April 5, 2020, so please do not
     * use this method.
     *
     * @param key          accessKey
     * @param newTopic     topic name
     * @param queueNum     topic's queue number
     * @param topicSysFlag topic system flag
     * @param attributes
     * @throws MQClientException if there is any client error.
     */
    @Deprecated
    @Override
    public void createTopic(String key, String newTopic, int queueNum, int topicSysFlag,
        Map<String, String> attributes) throws MQClientException {
        this.defaultMQProducerImpl.createTopic(key, withNamespace(newTopic), queueNum, topicSysFlag);
    }

    /**
     * Search consume queue offset of the given time stamp.
     *
     * @param mq        Instance of MessageQueue
     * @param timestamp from when in milliseconds.
     * @return Consume queue offset.
     * @throws MQClientException if there is any client error.
     */
    @Override
    public long searchOffset(MessageQueue mq, long timestamp) throws MQClientException {
        return this.defaultMQProducerImpl.searchOffset(queueWithNamespace(mq), timestamp);
    }

    /**
     * Query maximum offset of the given message queue.
     * <p>
     * This method will be removed in a certain version after April 5, 2020, so please do not use this method.
     *
     * @param mq Instance of MessageQueue
     * @return maximum offset of the given consume queue.
     * @throws MQClientException if there is any client error.
     */
    @Deprecated
    @Override
    public long maxOffset(MessageQueue mq) throws MQClientException {
        return this.defaultMQProducerImpl.maxOffset(queueWithNamespace(mq));
    }

    /**
     * Query minimum offset of the given message queue.
     * <p>
     * This method will be removed in a certain version after April 5, 2020, so please do not use this method.
     *
     * @param mq Instance of MessageQueue
     * @return minimum offset of the given message queue.
     * @throws MQClientException if there is any client error.
     */
    @Deprecated
    @Override
    public long minOffset(MessageQueue mq) throws MQClientException {
        return this.defaultMQProducerImpl.minOffset(queueWithNamespace(mq));
    }

    /**
     * Query the earliest message store time.
     * <p>
     * This method will be removed in a certain version after April 5, 2020, so please do not use this method.
     *
     * @param mq Instance of MessageQueue
     * @return earliest message store time.
     * @throws MQClientException if there is any client error.
     */
    @Deprecated
    @Override
    public long earliestMsgStoreTime(MessageQueue mq) throws MQClientException {
        return this.defaultMQProducerImpl.earliestMsgStoreTime(queueWithNamespace(mq));
    }

    /**
     * Query message by key.
     * <p>
     * This method will be removed in a certain version after April 5, 2020, so please do not use this method.
     *
     * @param topic  message topic
     * @param key    message key index word
     * @param maxNum max message number
     * @param begin  from when
     * @param end    to when
     * @return QueryResult instance contains matched messages.
     * @throws MQClientException    if there is any client error.
     * @throws InterruptedException if the thread is interrupted.
     */
    @Deprecated
    @Override
    public QueryResult queryMessage(String topic, String key, int maxNum, long begin, long end)
        throws MQClientException, InterruptedException {
        return this.defaultMQProducerImpl.queryMessage(withNamespace(topic), key, maxNum, begin, end);
    }

    /**
     * Query message of the given message ID.
     * <p>
     * This method will be removed in a certain version after April 5, 2020, so please do not use this method.
     *
     * @param topic Topic
     * @param msgId Message ID
     * @return Message specified.
     * @throws MQBrokerException    if there is any broker error.
     * @throws MQClientException    if there is any client error.
     * @throws RemotingException    if there is any network-tier error.
     * @throws InterruptedException if the sending thread is interrupted.
     */
    @Deprecated
    @Override
    public MessageExt viewMessage(String topic,
        String msgId) throws RemotingException, MQBrokerException, InterruptedException, MQClientException {
        try {
            return this.defaultMQProducerImpl.viewMessage(topic, msgId);
        } catch (Exception ignored) {
        }
        return this.defaultMQProducerImpl.queryMessageByUniqKey(withNamespace(topic), msgId);
    }

    @Override
    public SendResult send(
        Collection<Message> msgs) throws MQClientException, RemotingException, MQBrokerException, InterruptedException {
        return this.defaultMQProducerImpl.send(batch(msgs));
    }

    @Override
    public SendResult send(Collection<Message> msgs,
        long timeout) throws MQClientException, RemotingException, MQBrokerException, InterruptedException {
        return this.defaultMQProducerImpl.send(batch(msgs), timeout);
    }

    @Override
    public SendResult send(Collection<Message> msgs,
        MessageQueue messageQueue) throws MQClientException, RemotingException, MQBrokerException, InterruptedException {
        return this.defaultMQProducerImpl.send(batch(msgs), messageQueue);
    }

    @Override
    public SendResult send(Collection<Message> msgs, MessageQueue messageQueue,
        long timeout) throws MQClientException, RemotingException, MQBrokerException, InterruptedException {
        return this.defaultMQProducerImpl.send(batch(msgs), messageQueue, timeout);
    }

    @Override
    public void send(Collection<Message> msgs,
        SendCallback sendCallback) throws MQClientException, RemotingException, MQBrokerException, InterruptedException {
        this.defaultMQProducerImpl.send(batch(msgs), sendCallback);
    }

    @Override
    public void send(Collection<Message> msgs, SendCallback sendCallback,
        long timeout) throws MQClientException, RemotingException, MQBrokerException, InterruptedException {
        this.defaultMQProducerImpl.send(batch(msgs), sendCallback, timeout);
    }

    @Override
    public void send(Collection<Message> msgs, MessageQueue mq,
        SendCallback sendCallback) throws MQClientException, RemotingException, MQBrokerException, InterruptedException {
        this.defaultMQProducerImpl.send(batch(msgs), queueWithNamespace(mq), sendCallback);
    }

    @Override
    public void send(Collection<Message> msgs, MessageQueue mq,
        SendCallback sendCallback,
        long timeout) throws MQClientException, RemotingException, MQBrokerException, InterruptedException {
        this.defaultMQProducerImpl.send(batch(msgs), queueWithNamespace(mq), sendCallback, timeout);
    }

    /**
     * Sets an Executor to be used for executing callback methods.
     *
     * @param callbackExecutor the instance of Executor
     */
    public void setCallbackExecutor(final ExecutorService callbackExecutor) {
        this.defaultMQProducerImpl.setCallbackExecutor(callbackExecutor);
    }

    /**
     * Sets an Executor to be used for executing asynchronous send.
     *
     * @param asyncSenderExecutor the instance of Executor
     */
    public void setAsyncSenderExecutor(final ExecutorService asyncSenderExecutor) {
        this.defaultMQProducerImpl.setAsyncSenderExecutor(asyncSenderExecutor);
    }

    /**
     * Add response code for retrying.
     *
     * @param responseCode response code, {@link ResponseCode}
     */
    public void addRetryResponseCode(int responseCode) {
        this.retryResponseCodes.add(responseCode);
    }

    private MessageBatch batch(Collection<Message> msgs) throws MQClientException {
        MessageBatch msgBatch;
        try {
            msgBatch = MessageBatch.generateFromList(msgs);
            for (Message message : msgBatch) {
                Validators.checkMessage(message, this);
                MessageClientIDSetter.setUniqID(message);
                message.setTopic(withNamespace(message.getTopic()));
            }
            MessageClientIDSetter.setUniqID(msgBatch);
            msgBatch.setBody(msgBatch.encode());
        } catch (Exception e) {
            throw new MQClientException("Failed to initiate the MessageBatch", e);
        }
        msgBatch.setTopic(withNamespace(msgBatch.getTopic()));
        return msgBatch;
    }

    public int getBatchMaxDelayMs() {
        if (this.produceAccumulator == null) {
            return 0;
        }
        return produceAccumulator.getBatchMaxDelayMs();
    }

    public void batchMaxDelayMs(int holdMs) {
        if (this.produceAccumulator == null) {
            throw new UnsupportedOperationException("The currently constructed producer does not support autoBatch");
        }
        this.produceAccumulator.batchMaxDelayMs(holdMs);
    }

    public long getBatchMaxBytes() {
        if (this.produceAccumulator == null) {
            return 0;
        }
        return produceAccumulator.getBatchMaxBytes();
    }

    public void batchMaxBytes(long holdSize) {
        if (this.produceAccumulator == null) {
            throw new UnsupportedOperationException("The currently constructed producer does not support autoBatch");
        }
        this.produceAccumulator.batchMaxBytes(holdSize);
    }

    public long getTotalBatchMaxBytes() {
        if (this.produceAccumulator == null) {
            return 0;
        }
        return produceAccumulator.getTotalBatchMaxBytes();
    }

    public void totalBatchMaxBytes(long totalHoldSize) {
        if (this.produceAccumulator == null) {
            throw new UnsupportedOperationException("The currently constructed producer does not support autoBatch");
        }
        this.produceAccumulator.totalBatchMaxBytes(totalHoldSize);
    }

    public boolean getAutoBatch() {
        if (this.produceAccumulator == null) {
            return false;
        }
        return this.autoBatch;
    }

    public void setAutoBatch(boolean autoBatch) {
        if (this.produceAccumulator == null) {
            throw new UnsupportedOperationException("The currently constructed producer does not support autoBatch");
        }
        this.autoBatch = autoBatch;
    }

    public String getProducerGroup() {
        return producerGroup;
    }

    public void setProducerGroup(String producerGroup) {
        this.producerGroup = producerGroup;
    }

    public String getCreateTopicKey() {
        return createTopicKey;
    }

    public void setCreateTopicKey(String createTopicKey) {
        this.createTopicKey = createTopicKey;
    }

    public int getSendMsgTimeout() {
        return sendMsgTimeout;
    }

    public void setSendMsgTimeout(int sendMsgTimeout) {
        this.sendMsgTimeout = sendMsgTimeout;
    }

    public int getCompressMsgBodyOverHowmuch() {
        return compressMsgBodyOverHowmuch;
    }

    public void setCompressMsgBodyOverHowmuch(int compressMsgBodyOverHowmuch) {
        this.compressMsgBodyOverHowmuch = compressMsgBodyOverHowmuch;
    }

    @Deprecated
    public DefaultMQProducerImpl getDefaultMQProducerImpl() {
        return defaultMQProducerImpl;
    }

    public boolean isRetryAnotherBrokerWhenNotStoreOK() {
        return retryAnotherBrokerWhenNotStoreOK;
    }

    public void setRetryAnotherBrokerWhenNotStoreOK(boolean retryAnotherBrokerWhenNotStoreOK) {
        this.retryAnotherBrokerWhenNotStoreOK = retryAnotherBrokerWhenNotStoreOK;
    }

    public int getMaxMessageSize() {
        return maxMessageSize;
    }

    public void setMaxMessageSize(int maxMessageSize) {
        this.maxMessageSize = maxMessageSize;
    }

    public int getDefaultTopicQueueNums() {
        return defaultTopicQueueNums;
    }

    public void setDefaultTopicQueueNums(int defaultTopicQueueNums) {
        this.defaultTopicQueueNums = defaultTopicQueueNums;
    }

    public int getRetryTimesWhenSendFailed() {
        return retryTimesWhenSendFailed;
    }

    public void setRetryTimesWhenSendFailed(int retryTimesWhenSendFailed) {
        this.retryTimesWhenSendFailed = retryTimesWhenSendFailed;
    }

    public boolean isSendMessageWithVIPChannel() {
        return isVipChannelEnabled();
    }

    public void setSendMessageWithVIPChannel(final boolean sendMessageWithVIPChannel) {
        this.setVipChannelEnabled(sendMessageWithVIPChannel);
    }

    public long[] getNotAvailableDuration() {
        return this.defaultMQProducerImpl.getNotAvailableDuration();
    }

    public void setNotAvailableDuration(final long[] notAvailableDuration) {
        this.defaultMQProducerImpl.setNotAvailableDuration(notAvailableDuration);
    }

    public long[] getLatencyMax() {
        return this.defaultMQProducerImpl.getLatencyMax();
    }

    public void setLatencyMax(final long[] latencyMax) {
        this.defaultMQProducerImpl.setLatencyMax(latencyMax);
    }

    public boolean isSendLatencyFaultEnable() {
        return this.defaultMQProducerImpl.isSendLatencyFaultEnable();
    }

    public void setSendLatencyFaultEnable(final boolean sendLatencyFaultEnable) {
        this.defaultMQProducerImpl.setSendLatencyFaultEnable(sendLatencyFaultEnable);
    }

    public int getRetryTimesWhenSendAsyncFailed() {
        return retryTimesWhenSendAsyncFailed;
    }

    public void setRetryTimesWhenSendAsyncFailed(final int retryTimesWhenSendAsyncFailed) {
        this.retryTimesWhenSendAsyncFailed = retryTimesWhenSendAsyncFailed;
    }

    public TraceDispatcher getTraceDispatcher() {
        return traceDispatcher;
    }

    public Set<Integer> getRetryResponseCodes() {
        return retryResponseCodes;
    }

    public boolean isEnableBackpressureForAsyncMode() {
        return enableBackpressureForAsyncMode;
    }

    public void setEnableBackpressureForAsyncMode(boolean enableBackpressureForAsyncMode) {
        this.enableBackpressureForAsyncMode = enableBackpressureForAsyncMode;
    }

    public int getBackPressureForAsyncSendNum() {
        return backPressureForAsyncSendNum;
    }

    /**
     * For user modify backPressureForAsyncSendNum at runtime
     */
    public void setBackPressureForAsyncSendNum(int backPressureForAsyncSendNum) {
        this.backPressureForAsyncSendNumLock.acquireWriteLock();
        backPressureForAsyncSendNum = Math.max(backPressureForAsyncSendNum, 10);
        int acquiredBackPressureForAsyncSendNum = this.backPressureForAsyncSendNum
                - defaultMQProducerImpl.getSemaphoreAsyncSendNumAvailablePermits();
        this.backPressureForAsyncSendNum = backPressureForAsyncSendNum;
        defaultMQProducerImpl.setSemaphoreAsyncSendNum(acquiredBackPressureForAsyncSendNum);
        this.backPressureForAsyncSendNumLock.releaseWriteLock();
    }

    public int getBackPressureForAsyncSendSize() {
        return backPressureForAsyncSendSize;
    }

    /**
    * For user modify backPressureForAsyncSendSize at runtime
     */
    public void setBackPressureForAsyncSendSize(int backPressureForAsyncSendSize) {
        this.backPressureForAsyncSendSizeLock.acquireWriteLock();
        backPressureForAsyncSendSize = Math.max(backPressureForAsyncSendSize, 1024 * 1024);
        int acquiredBackPressureForAsyncSendSize = this.backPressureForAsyncSendSize
                - defaultMQProducerImpl.getSemaphoreAsyncSendSizeAvailablePermits();
        this.backPressureForAsyncSendSize = backPressureForAsyncSendSize;
        defaultMQProducerImpl.setSemaphoreAsyncSendSize(acquiredBackPressureForAsyncSendSize);
        this.backPressureForAsyncSendSizeLock.releaseWriteLock();
    }

    /**
     * Used for system internal adjust backPressureForAsyncSendSize
     */
    public void setBackPressureForAsyncSendSizeInsideAdjust(int backPressureForAsyncSendSize){
        this.backPressureForAsyncSendSize = backPressureForAsyncSendSize;
    }

    /**
     * Used for system internal adjust backPressureForAsyncSendNum
     */
    public void setBackPressureForAsyncSendNumInsideAdjust(int backPressureForAsyncSendNum){
        this.backPressureForAsyncSendNum = backPressureForAsyncSendNum;
    }

    public void acquireBackPressureForAsyncSendSizeLock(){
        this.backPressureForAsyncSendSizeLock.acquireReadLock();
    }

    public void releaseBackPressureForAsyncSendSizeLock(){
        this.backPressureForAsyncSendSizeLock.releaseReadLock();
    }

    public void acquireBackPressureForAsyncSendNumLock(){
        this.backPressureForAsyncSendNumLock.acquireReadLock();
    }

    public void releaseBackPressureForAsyncSendNumLock(){
        this.backPressureForAsyncSendNumLock.releaseReadLock();
    }

    public List<String> getTopics() {
        return topics;
    }

    public void setTopics(List<String> topics) {
        this.topics = topics;
    }

    @Override
    public void setStartDetectorEnable(boolean startDetectorEnable) {
        super.setStartDetectorEnable(startDetectorEnable);
        this.defaultMQProducerImpl.getMqFaultStrategy().setStartDetectorEnable(startDetectorEnable);
    }

    public int getCompressLevel() {
        return compressLevel;
    }

    public void setCompressLevel(int compressLevel) {
        this.compressLevel = compressLevel;
    }

    public CompressionType getCompressType() {
        return compressType;
    }

    public void setCompressType(CompressionType compressType) {
        this.compressType = compressType;
        this.compressor = CompressorFactory.getCompressor(compressType);
    }

    public Compressor getCompressor() {
        return compressor;
    }
}<|MERGE_RESOLUTION|>--- conflicted
+++ resolved
@@ -175,7 +175,6 @@
     private RPCHook rpcHook = null;
 
     /**
-<<<<<<< HEAD
      *  backPressureForAsyncSendNum is guaranteed to be modified at runtime and no new requests are allowed
      */
     private final ReadWriteCASLock backPressureForAsyncSendNumLock = new ReadWriteCASLock();
@@ -184,7 +183,8 @@
      * backPressureForAsyncSendSize is guaranteed to be modified at runtime and no new requests are allowed
      */
     private final ReadWriteCASLock backPressureForAsyncSendSizeLock = new ReadWriteCASLock();
-=======
+
+    /**
      * Compress level of compress algorithm.
      */
     private int compressLevel = Integer.parseInt(System.getProperty(MixAll.MESSAGE_COMPRESS_LEVEL, "5"));
@@ -198,7 +198,6 @@
      * Compressor of compress algorithm.
      */
     private Compressor compressor = CompressorFactory.getCompressor(compressType);
->>>>>>> 7558850d
 
     /**
      * Default constructor.
