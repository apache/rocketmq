/*
 * Licensed to the Apache Software Foundation (ASF) under one or more
 * contributor license agreements.  See the NOTICE file distributed with
 * this work for additional information regarding copyright ownership.
 * The ASF licenses this file to You under the Apache License, Version 2.0
 * (the "License"); you may not use this file except in compliance with
 * the License.  You may obtain a copy of the License at
 *
 *     http://www.apache.org/licenses/LICENSE-2.0
 *
 * Unless required by applicable law or agreed to in writing, software
 * distributed under the License is distributed on an "AS IS" BASIS,
 * WITHOUT WARRANTIES OR CONDITIONS OF ANY KIND, either express or implied.
 * See the License for the specific language governing permissions and
 * limitations under the License.
 */
package org.apache.rocketmq.client.impl;

import java.util.concurrent.ConcurrentHashMap;
import java.util.concurrent.ConcurrentMap;
import java.util.concurrent.atomic.AtomicInteger;
import org.apache.rocketmq.client.ClientConfig;
import org.apache.rocketmq.client.impl.factory.MQClientInstance;
import org.apache.rocketmq.client.log.ClientLogger;
import org.apache.rocketmq.logging.InternalLogger;
import org.apache.rocketmq.remoting.RPCHook;

public class MQClientManager {
    private final static InternalLogger log = ClientLogger.getLog();
    // 单例实现
    private static MQClientManager instance = new MQClientManager();
    private AtomicInteger factoryIndexGenerator = new AtomicInteger(); // 实现CAS
    private ConcurrentMap<String/* clientId */, MQClientInstance> factoryTable =
        new ConcurrentHashMap<String, MQClientInstance>();

    private MQClientManager() {

    }

    public static MQClientManager getInstance() {
        return instance;
    }

    public MQClientInstance getOrCreateMQClientInstance(final ClientConfig clientConfig) {
        return getOrCreateMQClientInstance(clientConfig, null);
    }
<<<<<<< HEAD
    // 创建MQClientInstance实例；整个 JVM 进程只存在一个 MQClientManager 实例，维护一个 MQClientInstance缓存表;
    public MQClientInstance getAndCreateMQClientInstance(final ClientConfig clientConfig, RPCHook rpcHook) {
        String clientId = clientConfig.buildMQClientId(); // clientId = IP@进程
=======

    public MQClientInstance getOrCreateMQClientInstance(final ClientConfig clientConfig, RPCHook rpcHook) {
        String clientId = clientConfig.buildMQClientId();
>>>>>>> b4240d5c
        MQClientInstance instance = this.factoryTable.get(clientId);
        if (null == instance) {
            instance =
                new MQClientInstance(clientConfig.cloneClientConfig(),
                    this.factoryIndexGenerator.getAndIncrement(), clientId, rpcHook);
            MQClientInstance prev = this.factoryTable.putIfAbsent(clientId, instance);
            if (prev != null) {
                instance = prev;
                log.warn("Returned Previous MQClientInstance for clientId:[{}]", clientId);
            } else {
                log.info("Created new MQClientInstance for clientId:[{}]", clientId);
            }
        }

        return instance;
    }

    public void removeClientFactory(final String clientId) {
        this.factoryTable.remove(clientId);
    }
}<|MERGE_RESOLUTION|>--- conflicted
+++ resolved
@@ -44,15 +44,10 @@
     public MQClientInstance getOrCreateMQClientInstance(final ClientConfig clientConfig) {
         return getOrCreateMQClientInstance(clientConfig, null);
     }
-<<<<<<< HEAD
-    // 创建MQClientInstance实例；整个 JVM 进程只存在一个 MQClientManager 实例，维护一个 MQClientInstance缓存表;
-    public MQClientInstance getAndCreateMQClientInstance(final ClientConfig clientConfig, RPCHook rpcHook) {
-        String clientId = clientConfig.buildMQClientId(); // clientId = IP@进程
-=======
+
 
     public MQClientInstance getOrCreateMQClientInstance(final ClientConfig clientConfig, RPCHook rpcHook) {
         String clientId = clientConfig.buildMQClientId();
->>>>>>> b4240d5c
         MQClientInstance instance = this.factoryTable.get(clientId);
         if (null == instance) {
             instance =
