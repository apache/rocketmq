/*
 * Licensed to the Apache Software Foundation (ASF) under one or more
 * contributor license agreements.  See the NOTICE file distributed with
 * this work for additional information regarding copyright ownership.
 * The ASF licenses this file to You under the Apache License, Version 2.0
 * (the "License"); you may not use this file except in compliance with
 * the License.  You may obtain a copy of the License at
 *
 *     http://www.apache.org/licenses/LICENSE-2.0
 *
 * Unless required by applicable law or agreed to in writing, software
 * distributed under the License is distributed on an "AS IS" BASIS,
 * WITHOUT WARRANTIES OR CONDITIONS OF ANY KIND, either express or implied.
 * See the License for the specific language governing permissions and
 * limitations under the License.
 */
package org.apache.rocketmq.client.impl.factory;

import java.io.UnsupportedEncodingException;
import java.net.DatagramSocket;
import java.util.Collections;
import java.util.HashMap;
import java.util.HashSet;
import java.util.Iterator;
import java.util.List;
import java.util.Map;
import java.util.Map.Entry;
import java.util.Random;
import java.util.Set;
import java.util.concurrent.ConcurrentHashMap;
import java.util.concurrent.ConcurrentMap;
import java.util.concurrent.Executors;
import java.util.concurrent.ScheduledExecutorService;
import java.util.concurrent.ThreadFactory;
import java.util.concurrent.TimeUnit;
import java.util.concurrent.atomic.AtomicLong;
import java.util.concurrent.locks.Lock;
import java.util.concurrent.locks.ReentrantLock;
import org.apache.rocketmq.client.ClientConfig;
import org.apache.rocketmq.client.admin.MQAdminExtInner;
import org.apache.rocketmq.client.exception.MQBrokerException;
import org.apache.rocketmq.client.exception.MQClientException;
import org.apache.rocketmq.client.impl.ClientRemotingProcessor;
import org.apache.rocketmq.client.impl.FindBrokerResult;
import org.apache.rocketmq.client.impl.MQAdminImpl;
import org.apache.rocketmq.client.impl.MQClientAPIImpl;
import org.apache.rocketmq.client.impl.MQClientManager;
import org.apache.rocketmq.client.impl.consumer.DefaultMQPullConsumerImpl;
import org.apache.rocketmq.client.impl.consumer.DefaultMQPushConsumerImpl;
import org.apache.rocketmq.client.impl.consumer.MQConsumerInner;
import org.apache.rocketmq.client.impl.consumer.ProcessQueue;
import org.apache.rocketmq.client.impl.consumer.PullMessageService;
import org.apache.rocketmq.client.impl.consumer.RebalanceService;
import org.apache.rocketmq.client.impl.producer.DefaultMQProducerImpl;
import org.apache.rocketmq.client.impl.producer.MQProducerInner;
import org.apache.rocketmq.client.impl.producer.TopicPublishInfo;
import org.apache.rocketmq.client.log.ClientLogger;
import org.apache.rocketmq.client.producer.DefaultMQProducer;
import org.apache.rocketmq.client.stat.ConsumerStatsManager;
import org.apache.rocketmq.common.MQVersion;
import org.apache.rocketmq.common.MixAll;
import org.apache.rocketmq.common.ServiceState;
import org.apache.rocketmq.common.UtilAll;
import org.apache.rocketmq.common.constant.PermName;
import org.apache.rocketmq.common.filter.ExpressionType;
import org.apache.rocketmq.logging.InternalLogger;
import org.apache.rocketmq.common.message.MessageExt;
import org.apache.rocketmq.common.message.MessageQueue;
import org.apache.rocketmq.common.protocol.body.ConsumeMessageDirectlyResult;
import org.apache.rocketmq.common.protocol.body.ConsumerRunningInfo;
import org.apache.rocketmq.common.protocol.heartbeat.ConsumeType;
import org.apache.rocketmq.common.protocol.heartbeat.ConsumerData;
import org.apache.rocketmq.common.protocol.heartbeat.HeartbeatData;
import org.apache.rocketmq.common.protocol.heartbeat.ProducerData;
import org.apache.rocketmq.common.protocol.heartbeat.SubscriptionData;
import org.apache.rocketmq.common.protocol.route.BrokerData;
import org.apache.rocketmq.common.protocol.route.QueueData;
import org.apache.rocketmq.common.protocol.route.TopicRouteData;
import org.apache.rocketmq.remoting.RPCHook;
import org.apache.rocketmq.remoting.common.RemotingHelper;
import org.apache.rocketmq.remoting.exception.RemotingException;
import org.apache.rocketmq.remoting.netty.NettyClientConfig;
import org.apache.rocketmq.remoting.protocol.RemotingCommand;

public class MQClientInstance {
    private final static long LOCK_TIMEOUT_MILLIS = 3000;
    private final InternalLogger log = ClientLogger.getLog();
    private final ClientConfig clientConfig;
    private final int instanceIndex;
    private final String clientId;
    private final long bootTimestamp = System.currentTimeMillis();
    private final ConcurrentMap<String/* group */, MQProducerInner> producerTable = new ConcurrentHashMap<String, MQProducerInner>();
    private final ConcurrentMap<String/* group */, MQConsumerInner> consumerTable = new ConcurrentHashMap<String, MQConsumerInner>();
    private final ConcurrentMap<String/* group */, MQAdminExtInner> adminExtTable = new ConcurrentHashMap<String, MQAdminExtInner>();
    private final NettyClientConfig nettyClientConfig;
    private final MQClientAPIImpl mQClientAPIImpl;
    private final MQAdminImpl mQAdminImpl;
    private final ConcurrentMap<String/* Topic */, TopicRouteData> topicRouteTable = new ConcurrentHashMap<String, TopicRouteData>();
    private final Lock lockNamesrv = new ReentrantLock();
    private final Lock lockHeartbeat = new ReentrantLock();
    private final ConcurrentMap<String/* Broker Name */, HashMap<Long/* brokerId */, String/* address */>> brokerAddrTable =
        new ConcurrentHashMap<String, HashMap<Long, String>>();
    private final ConcurrentMap<String/* Broker Name */, HashMap<String/* address */, Integer>> brokerVersionTable =
        new ConcurrentHashMap<String, HashMap<String, Integer>>();
    private final ConcurrentMap<String/* Broker Name */, HashMap<String/* address */, Long>> versionUpdateTimeTable =
        new ConcurrentHashMap<String, HashMap<String, Long>>();
    private final ScheduledExecutorService scheduledExecutorService = Executors.newSingleThreadScheduledExecutor(new ThreadFactory() {
        @Override
        public Thread newThread(Runnable r) {
            return new Thread(r, "MQClientFactoryScheduledThread");
        }
    });
    private final ClientRemotingProcessor clientRemotingProcessor;
    private final PullMessageService pullMessageService;
    private final RebalanceService rebalanceService;
    private final DefaultMQProducer defaultMQProducer;
    private final ConsumerStatsManager consumerStatsManager;
    private final AtomicLong sendHeartbeatTimesTotal = new AtomicLong(0);
    private ServiceState serviceState = ServiceState.CREATE_JUST;
    private DatagramSocket datagramSocket;
    private Random random = new Random();

    public MQClientInstance(ClientConfig clientConfig, int instanceIndex, String clientId) {
        this(clientConfig, instanceIndex, clientId, null);
    }

    public MQClientInstance(ClientConfig clientConfig, int instanceIndex, String clientId, RPCHook rpcHook) {
        this.clientConfig = clientConfig;
        this.instanceIndex = instanceIndex;
        this.nettyClientConfig = new NettyClientConfig();
        this.nettyClientConfig.setClientCallbackExecutorThreads(clientConfig.getClientCallbackExecutorThreads());
        this.nettyClientConfig.setUseTLS(clientConfig.isUseTLS());
        this.clientRemotingProcessor = new ClientRemotingProcessor(this);
        this.mQClientAPIImpl = new MQClientAPIImpl(this.nettyClientConfig, this.clientRemotingProcessor, rpcHook, clientConfig);

        if (this.clientConfig.getNamesrvAddr() != null) {
            this.mQClientAPIImpl.updateNameServerAddressList(this.clientConfig.getNamesrvAddr());
            log.info("user specified name server address: {}", this.clientConfig.getNamesrvAddr());
        }

        this.clientId = clientId;

        this.mQAdminImpl = new MQAdminImpl(this);

        this.pullMessageService = new PullMessageService(this);

        this.rebalanceService = new RebalanceService(this);

        this.defaultMQProducer = new DefaultMQProducer(MixAll.CLIENT_INNER_PRODUCER_GROUP);
        this.defaultMQProducer.resetClientConfig(clientConfig);

        this.consumerStatsManager = new ConsumerStatsManager(this.scheduledExecutorService);

        log.info("Created a new client Instance, InstanceIndex:{}, ClientID:{}, ClientConfig:{}, ClientVersion:{}, SerializerType:{}",
            this.instanceIndex,
            this.clientId,
            this.clientConfig,
            MQVersion.getVersionDesc(MQVersion.CURRENT_VERSION), RemotingCommand.getSerializeTypeConfigInThisServer());
    }

    public static TopicPublishInfo topicRouteData2TopicPublishInfo(final String topic, final TopicRouteData route) {
        TopicPublishInfo info = new TopicPublishInfo();
        info.setTopicRouteData(route);
        if (route.getOrderTopicConf() != null && route.getOrderTopicConf().length() > 0) {
            String[] brokers = route.getOrderTopicConf().split(";");
            for (String broker : brokers) {
                String[] item = broker.split(":");
                int nums = Integer.parseInt(item[1]);
                for (int i = 0; i < nums; i++) {
                    MessageQueue mq = new MessageQueue(topic, item[0], i);
                    info.getMessageQueueList().add(mq);
                }
            }

            info.setOrderTopic(true);
        } else {
            List<QueueData> qds = route.getQueueDatas();
            Collections.sort(qds);
            for (QueueData qd : qds) {
                if (PermName.isWriteable(qd.getPerm())) {
                    BrokerData brokerData = null;
                    for (BrokerData bd : route.getBrokerDatas()) {
                        if (bd.getBrokerName().equals(qd.getBrokerName())) {
                            brokerData = bd;
                            break;
                        }
                    }

                    if (null == brokerData) {
                        continue;
                    }

                    if (!brokerData.getBrokerAddrs().containsKey(MixAll.MASTER_ID)) {
                        continue;
                    }

                    for (int i = 0; i < qd.getWriteQueueNums(); i++) {
                        MessageQueue mq = new MessageQueue(topic, qd.getBrokerName(), i);
                        info.getMessageQueueList().add(mq);
                    }
                }
            }

            info.setOrderTopic(false);
        }

        return info;
    }

    public static Set<MessageQueue> topicRouteData2TopicSubscribeInfo(final String topic, final TopicRouteData route) {
        Set<MessageQueue> mqList = new HashSet<MessageQueue>();
        List<QueueData> qds = route.getQueueDatas();
        for (QueueData qd : qds) {
            if (PermName.isReadable(qd.getPerm())) {
                for (int i = 0; i < qd.getReadQueueNums(); i++) {
                    MessageQueue mq = new MessageQueue(topic, qd.getBrokerName(), i);
                    mqList.add(mq);
                }
            }
        }

        return mqList;
    }

    public void start() throws MQClientException {

        synchronized (this) {
            switch (this.serviceState) {
                case CREATE_JUST:
                    this.serviceState = ServiceState.START_FAILED;
                    // If not specified,looking address from name server
                    if (null == this.clientConfig.getNamesrvAddr()) {
                        this.mQClientAPIImpl.fetchNameServerAddr();
                    }
                    // Start request-response channel
                    this.mQClientAPIImpl.start();
                    // Start various schedule tasks
                    this.startScheduledTask();
                    // Start pull service
                    this.pullMessageService.start();
                    // Start rebalance service
                    this.rebalanceService.start();
                    // Start push service
                    this.defaultMQProducer.getDefaultMQProducerImpl().start(false);
                    log.info("the client factory [{}] start OK", this.clientId);
                    this.serviceState = ServiceState.RUNNING;
                    break;
                case RUNNING:
                    break;
                case SHUTDOWN_ALREADY:
                    break;
                case START_FAILED:
                    throw new MQClientException("The Factory object[" + this.getClientId() + "] has been created before, and failed.", null);
                default:
                    break;
            }
        }
    }

    private void startScheduledTask() {
        if (null == this.clientConfig.getNamesrvAddr()) {
            this.scheduledExecutorService.scheduleAtFixedRate(new Runnable() {

                @Override
                public void run() {
                    try {
                        MQClientInstance.this.mQClientAPIImpl.fetchNameServerAddr();
                    } catch (Exception e) {
                        log.error("ScheduledTask fetchNameServerAddr exception", e);
                    }
                }
            }, 1000 * 10, 1000 * 60 * 2, TimeUnit.MILLISECONDS);
        }

        this.scheduledExecutorService.scheduleAtFixedRate(new Runnable() {

            @Override
            public void run() {
                try {
                    MQClientInstance.this.updateTopicRouteInfoFromNameServer();
                } catch (Exception e) {
                    log.error("ScheduledTask updateTopicRouteInfoFromNameServer exception", e);
                }
            }
        }, 10, this.clientConfig.getPollNameServerInterval(), TimeUnit.MILLISECONDS);

        this.scheduledExecutorService.scheduleAtFixedRate(new Runnable() {

            @Override
            public void run() {
                try {
                    MQClientInstance.this.cleanOfflineBroker();
                    MQClientInstance.this.sendHeartbeatToAllBrokerWithLock();
                } catch (Exception e) {
                    log.error("ScheduledTask sendHeartbeatToAllBroker exception", e);
                }
            }
        }, 1000, this.clientConfig.getHeartbeatBrokerInterval(), TimeUnit.MILLISECONDS);

        this.scheduledExecutorService.scheduleAtFixedRate(new Runnable() {

            @Override
            public void run() {
                try {
                    MQClientInstance.this.persistAllConsumerOffset();
                } catch (Exception e) {
                    log.error("ScheduledTask persistAllConsumerOffset exception", e);
                }
            }
        }, 1000 * 10, this.clientConfig.getPersistConsumerOffsetInterval(), TimeUnit.MILLISECONDS);

        this.scheduledExecutorService.scheduleAtFixedRate(new Runnable() {

            @Override
            public void run() {
                try {
                    MQClientInstance.this.adjustThreadPool();
                } catch (Exception e) {
                    log.error("ScheduledTask adjustThreadPool exception", e);
                }
            }
        }, 1, 1, TimeUnit.MINUTES);
    }

    public String getClientId() {
        return clientId;
    }

    public void updateTopicRouteInfoFromNameServer() {
        Set<String> topicList = new HashSet<String>();

        // Consumer
        {
            Iterator<Entry<String, MQConsumerInner>> it = this.consumerTable.entrySet().iterator();
            while (it.hasNext()) {
                Entry<String, MQConsumerInner> entry = it.next();
                MQConsumerInner impl = entry.getValue();
                if (impl != null) {
                    Set<SubscriptionData> subList = impl.subscriptions();
                    if (subList != null) {
                        for (SubscriptionData subData : subList) {
                            topicList.add(subData.getTopic());
                        }
                    }
                }
            }
        }

        // Producer
        {
            Iterator<Entry<String, MQProducerInner>> it = this.producerTable.entrySet().iterator();
            while (it.hasNext()) {
                Entry<String, MQProducerInner> entry = it.next();
                MQProducerInner impl = entry.getValue();
                if (impl != null) {
                    Set<String> lst = impl.getPublishTopicList();
                    topicList.addAll(lst);
                }
            }
        }

        for (String topic : topicList) {
            this.updateTopicRouteInfoFromNameServer(topic);
        }
    }

    /**
     * Remove offline broker
     */
    private void cleanOfflineBroker() {
        try {
            if (this.lockNamesrv.tryLock(LOCK_TIMEOUT_MILLIS, TimeUnit.MILLISECONDS))
                try {
                    ConcurrentHashMap<String, HashMap<Long, String>> updatedTable = new ConcurrentHashMap<String, HashMap<Long, String>>();

                    Iterator<Entry<String, HashMap<Long, String>>> itBrokerTable = this.brokerAddrTable.entrySet().iterator();
                    while (itBrokerTable.hasNext()) {
                        Entry<String, HashMap<Long, String>> entry = itBrokerTable.next();
                        String brokerName = entry.getKey();
                        HashMap<Long, String> oneTable = entry.getValue();

                        HashMap<Long, String> cloneAddrTable = new HashMap<Long, String>();
                        cloneAddrTable.putAll(oneTable);

                        Iterator<Entry<Long, String>> it = cloneAddrTable.entrySet().iterator();
                        while (it.hasNext()) {
                            Entry<Long, String> ee = it.next();
                            String addr = ee.getValue();
                            if (!this.isBrokerAddrExistInTopicRouteTable(addr)) {
                                it.remove();
                                log.info("the broker addr[{} {}] is offline, remove it", brokerName, addr);
                            }
                        }

                        if (cloneAddrTable.isEmpty()) {
                            itBrokerTable.remove();
                            log.info("the broker[{}] name's host is offline, remove it", brokerName);
                        } else {
                            updatedTable.put(brokerName, cloneAddrTable);
                        }
                    }

                    if (!updatedTable.isEmpty()) {
                        this.brokerAddrTable.putAll(updatedTable);
                    }
                } finally {
                    this.lockNamesrv.unlock();
                }
        } catch (InterruptedException e) {
            log.warn("cleanOfflineBroker Exception", e);
        }
    }

    public void checkClientInBroker() throws MQClientException {
        Iterator<Entry<String, MQConsumerInner>> it = this.consumerTable.entrySet().iterator();

        while (it.hasNext()) {
            Entry<String, MQConsumerInner> entry = it.next();
            Set<SubscriptionData> subscriptionInner = entry.getValue().subscriptions();
            if (subscriptionInner == null || subscriptionInner.isEmpty()) {
                return;
            }

            for (SubscriptionData subscriptionData : subscriptionInner) {
                if (ExpressionType.isTagType(subscriptionData.getExpressionType())) {
                    continue;
                }
                // may need to check one broker every cluster...
                // assume that the configs of every broker in cluster are the the same.
                String addr = findBrokerAddrByTopic(subscriptionData.getTopic());

                if (addr != null) {
                    try {
                        this.getMQClientAPIImpl().checkClientInBroker(
                            addr, entry.getKey(), this.clientId, subscriptionData, 3 * 1000
                        );
                    } catch (Exception e) {
                        if (e instanceof MQClientException) {
                            throw (MQClientException) e;
                        } else {
                            throw new MQClientException("Check client in broker error, maybe because you use "
                                + subscriptionData.getExpressionType() + " to filter message, but server has not been upgraded to support!"
                                + "This error would not affect the launch of consumer, but may has impact on message receiving if you " +
                                "have use the new features which are not supported by server, please check the log!", e);
                        }
                    }
                }
            }
        }
    }

    public void sendHeartbeatToAllBrokerWithLock() {
        if (this.lockHeartbeat.tryLock()) {
            try {
                this.sendHeartbeatToAllBroker();
                this.uploadFilterClassSource();
            } catch (final Exception e) {
                log.error("sendHeartbeatToAllBroker exception", e);
            } finally {
                this.lockHeartbeat.unlock();
            }
        } else {
            log.warn("lock heartBeat, but failed.");
        }
    }

    private void persistAllConsumerOffset() {
        Iterator<Entry<String, MQConsumerInner>> it = this.consumerTable.entrySet().iterator();
        while (it.hasNext()) {
            Entry<String, MQConsumerInner> entry = it.next();
            MQConsumerInner impl = entry.getValue();
            impl.persistConsumerOffset();
        }
    }

    public void adjustThreadPool() {
        Iterator<Entry<String, MQConsumerInner>> it = this.consumerTable.entrySet().iterator();
        while (it.hasNext()) {
            Entry<String, MQConsumerInner> entry = it.next();
            MQConsumerInner impl = entry.getValue();
            if (impl != null) {
                try {
                    if (impl instanceof DefaultMQPushConsumerImpl) {
                        DefaultMQPushConsumerImpl dmq = (DefaultMQPushConsumerImpl) impl;
                        dmq.adjustThreadPool();
                    }
                } catch (Exception e) {
                }
            }
        }
    }

    public boolean updateTopicRouteInfoFromNameServer(final String topic) {
        return updateTopicRouteInfoFromNameServer(topic, false, null);
    }

    private boolean isBrokerAddrExistInTopicRouteTable(final String addr) {
        Iterator<Entry<String, TopicRouteData>> it = this.topicRouteTable.entrySet().iterator();
        while (it.hasNext()) {
            Entry<String, TopicRouteData> entry = it.next();
            TopicRouteData topicRouteData = entry.getValue();
            List<BrokerData> bds = topicRouteData.getBrokerDatas();
            for (BrokerData bd : bds) {
                if (bd.getBrokerAddrs() != null) {
                    boolean exist = bd.getBrokerAddrs().containsValue(addr);
                    if (exist)
                        return true;
                }
            }
        }

        return false;
    }

    private void sendHeartbeatToAllBroker() {
        final HeartbeatData heartbeatData = this.prepareHeartbeatData();
        final boolean producerEmpty = heartbeatData.getProducerDataSet().isEmpty();
        final boolean consumerEmpty = heartbeatData.getConsumerDataSet().isEmpty();
        if (producerEmpty && consumerEmpty) {
            log.warn("sending heartbeat, but no consumer and no producer");
            return;
        }

        if (!this.brokerAddrTable.isEmpty()) {
            long times = this.sendHeartbeatTimesTotal.getAndIncrement();
            Iterator<Entry<String, HashMap<Long, String>>> it = this.brokerAddrTable.entrySet().iterator();
            while (it.hasNext()) {
                Entry<String, HashMap<Long, String>> entry = it.next();
                String brokerName = entry.getKey();
                HashMap<Long, String> oneTable = entry.getValue();
                if (oneTable != null) {
                    for (Map.Entry<Long, String> entry1 : oneTable.entrySet()) {
                        Long id = entry1.getKey();
                        String addr = entry1.getValue();
                        if (addr != null) {
                            if (consumerEmpty) {
                                if (id != MixAll.MASTER_ID)
                                    continue;
                            }

                            try {
                                int version = this.mQClientAPIImpl.sendHearbeat(addr, heartbeatData, 3000);
                                putVersionInfo(brokerName, addr, version);
                                if (times % 20 == 0) {
                                    log.info("send heart beat to broker[{} {} {}] success", brokerName, id, addr);
                                    log.info(heartbeatData.toString());
                                }
                            } catch (Exception e) {
                                if (this.isBrokerInNameServer(addr)) {
                                    log.info("send heart beat to broker[{} {} {}] failed", brokerName, id, addr, e);
                                } else {
                                    log.info("send heart beat to broker[{} {} {}] exception, because the broker not up, forget it", brokerName,
                                        id, addr, e);
                                }
                            }
                        }
                    }
                }
            }
        }
    }

    private void uploadFilterClassSource() {
        Iterator<Entry<String, MQConsumerInner>> it = this.consumerTable.entrySet().iterator();
        while (it.hasNext()) {
            Entry<String, MQConsumerInner> next = it.next();
            MQConsumerInner consumer = next.getValue();
            if (ConsumeType.CONSUME_PASSIVELY == consumer.consumeType()) {
                Set<SubscriptionData> subscriptions = consumer.subscriptions();
                for (SubscriptionData sub : subscriptions) {
                    if (sub.isClassFilterMode() && sub.getFilterClassSource() != null) {
                        final String consumerGroup = consumer.groupName();
                        final String className = sub.getSubString();
                        final String topic = sub.getTopic();
                        final String filterClassSource = sub.getFilterClassSource();
                        try {
                            this.uploadFilterClassToAllFilterServer(consumerGroup, className, topic, filterClassSource);
                        } catch (Exception e) {
                            log.error("uploadFilterClassToAllFilterServer Exception", e);
                        }
                    }
                }
            }
        }
    }

    public boolean updateTopicRouteInfoFromNameServer(final String topic, boolean isDefault,
        DefaultMQProducer defaultMQProducer) {
        try {
            if (this.lockNamesrv.tryLock(LOCK_TIMEOUT_MILLIS, TimeUnit.MILLISECONDS)) {
                try {
                    TopicRouteData topicRouteData;
                    if (isDefault && defaultMQProducer != null) {
                        topicRouteData = this.mQClientAPIImpl.getDefaultTopicRouteInfoFromNameServer(defaultMQProducer.getCreateTopicKey(),
                            1000 * 3);
                        if (topicRouteData != null) {
                            for (QueueData data : topicRouteData.getQueueDatas()) {
                                int queueNums = Math.min(defaultMQProducer.getDefaultTopicQueueNums(), data.getReadQueueNums());
                                data.setReadQueueNums(queueNums);
                                data.setWriteQueueNums(queueNums);
                            }
                        }
                    } else {
                        topicRouteData = this.mQClientAPIImpl.getTopicRouteInfoFromNameServer(topic, 1000 * 3);
                    }
                    if (topicRouteData != null) {
                        TopicRouteData old = this.topicRouteTable.get(topic);
                        boolean changed = topicRouteDataIsChange(old, topicRouteData);
                        if (!changed) {
                            changed = this.isNeedUpdateTopicRouteInfo(topic);
                        } else {
                            log.info("the topic[{}] route info changed, old[{}] ,new[{}]", topic, old, topicRouteData);
                        }

                        if (changed) {
                            TopicRouteData cloneTopicRouteData = topicRouteData.cloneTopicRouteData();

                            for (BrokerData bd : topicRouteData.getBrokerDatas()) {
                                this.brokerAddrTable.put(bd.getBrokerName(), bd.getBrokerAddrs());
                            }

                            // Update Pub info
                            {
                                TopicPublishInfo publishInfo = topicRouteData2TopicPublishInfo(topic, topicRouteData);
                                publishInfo.setHaveTopicRouterInfo(true);
                                Iterator<Entry<String, MQProducerInner>> it = this.producerTable.entrySet().iterator();
                                while (it.hasNext()) {
                                    Entry<String, MQProducerInner> entry = it.next();
                                    MQProducerInner impl = entry.getValue();
                                    if (impl != null) {
                                        impl.updateTopicPublishInfo(topic, publishInfo);
                                    }
                                }
                            }

                            // Update sub info
                            {
                                Set<MessageQueue> subscribeInfo = topicRouteData2TopicSubscribeInfo(topic, topicRouteData);
                                Iterator<Entry<String, MQConsumerInner>> it = this.consumerTable.entrySet().iterator();
                                while (it.hasNext()) {
                                    Entry<String, MQConsumerInner> entry = it.next();
                                    MQConsumerInner impl = entry.getValue();
                                    if (impl != null) {
                                        impl.updateTopicSubscribeInfo(topic, subscribeInfo);
                                    }
                                }
                            }
                            log.info("topicRouteTable.put. Topic = {}, TopicRouteData[{}]", topic, cloneTopicRouteData);
                            this.topicRouteTable.put(topic, cloneTopicRouteData);
                            return true;
                        }
                    } else {
                        log.warn("updateTopicRouteInfoFromNameServer, getTopicRouteInfoFromNameServer return null, Topic: {}", topic);
                    }
                } catch (Exception e) {
                    if (!topic.startsWith(MixAll.RETRY_GROUP_TOPIC_PREFIX) && !topic.equals(MixAll.AUTO_CREATE_TOPIC_KEY_TOPIC)) {
                        log.warn("updateTopicRouteInfoFromNameServer Exception", e);
                    }
                } finally {
                    this.lockNamesrv.unlock();
                }
            } else {
                log.warn("updateTopicRouteInfoFromNameServer tryLock timeout {}ms", LOCK_TIMEOUT_MILLIS);
            }
        } catch (InterruptedException e) {
            log.warn("updateTopicRouteInfoFromNameServer Exception", e);
        }

        return false;
    }

    private HeartbeatData prepareHeartbeatData() {
        HeartbeatData heartbeatData = new HeartbeatData();

        // clientID
        heartbeatData.setClientID(this.clientId);

        // Consumer
        for (Map.Entry<String, MQConsumerInner> entry : this.consumerTable.entrySet()) {
            MQConsumerInner impl = entry.getValue();
            if (impl != null) {
                ConsumerData consumerData = new ConsumerData();
                consumerData.setGroupName(impl.groupName());
                consumerData.setConsumeType(impl.consumeType());
                consumerData.setMessageModel(impl.messageModel());
                consumerData.setConsumeFromWhere(impl.consumeFromWhere());
                consumerData.getSubscriptionDataSet().addAll(impl.subscriptions());
                consumerData.setUnitMode(impl.isUnitMode());

                heartbeatData.getConsumerDataSet().add(consumerData);
            }
        }

        // Producer
        for (Map.Entry<String/* group */, MQProducerInner> entry : this.producerTable.entrySet()) {
            MQProducerInner impl = entry.getValue();
            if (impl != null) {
                ProducerData producerData = new ProducerData();
                producerData.setGroupName(entry.getKey());

                heartbeatData.getProducerDataSet().add(producerData);
            }
        }

        return heartbeatData;
    }

    private boolean isBrokerInNameServer(final String brokerAddr) {
        Iterator<Entry<String, TopicRouteData>> it = this.topicRouteTable.entrySet().iterator();
        while (it.hasNext()) {
            Entry<String, TopicRouteData> itNext = it.next();
            List<BrokerData> brokerDatas = itNext.getValue().getBrokerDatas();
            for (BrokerData bd : brokerDatas) {
                boolean contain = bd.getBrokerAddrs().containsValue(brokerAddr);
                if (contain)
                    return true;
            }
        }

        return false;
    }

    /**
     * This method will be removed in the version 5.0.0,because filterServer was removed,and method
     * <code>subscribe(final String topic, final MessageSelector messageSelector)</code> is recommended.
     */
    @Deprecated
    private void uploadFilterClassToAllFilterServer(final String consumerGroup, final String fullClassName,
        final String topic,
        final String filterClassSource) throws UnsupportedEncodingException {
        byte[] classBody = null;
        int classCRC = 0;
        try {
            classBody = filterClassSource.getBytes(MixAll.DEFAULT_CHARSET);
            classCRC = UtilAll.crc32(classBody);
        } catch (Exception e1) {
            log.warn("uploadFilterClassToAllFilterServer Exception, ClassName: {} {}",
                fullClassName,
                RemotingHelper.exceptionSimpleDesc(e1));
        }

        TopicRouteData topicRouteData = this.topicRouteTable.get(topic);
        if (topicRouteData != null
            && topicRouteData.getFilterServerTable() != null && !topicRouteData.getFilterServerTable().isEmpty()) {
            Iterator<Entry<String, List<String>>> it = topicRouteData.getFilterServerTable().entrySet().iterator();
            while (it.hasNext()) {
                Entry<String, List<String>> next = it.next();
                List<String> value = next.getValue();
                for (final String fsAddr : value) {
                    try {
                        this.mQClientAPIImpl.registerMessageFilterClass(fsAddr, consumerGroup, topic, fullClassName, classCRC, classBody,
                            5000);

                        log.info("register message class filter to {} OK, ConsumerGroup: {} Topic: {} ClassName: {}", fsAddr, consumerGroup,
                            topic, fullClassName);

                    } catch (Exception e) {
                        log.error("uploadFilterClassToAllFilterServer Exception", e);
                    }
                }
            }
        } else {
            log.warn("register message class filter failed, because no filter server, ConsumerGroup: {} Topic: {} ClassName: {}",
                consumerGroup, topic, fullClassName);
        }
    }

    private boolean topicRouteDataIsChange(TopicRouteData olddata, TopicRouteData nowdata) {
        if (olddata == null || nowdata == null)
            return true;
        TopicRouteData old = olddata.cloneTopicRouteData();
        TopicRouteData now = nowdata.cloneTopicRouteData();
        Collections.sort(old.getQueueDatas());
        Collections.sort(old.getBrokerDatas());
        Collections.sort(now.getQueueDatas());
        Collections.sort(now.getBrokerDatas());
        return !old.equals(now);

    }

    private boolean isNeedUpdateTopicRouteInfo(final String topic) {
        boolean result = false;
        {
            Iterator<Entry<String, MQProducerInner>> it = this.producerTable.entrySet().iterator();
            while (it.hasNext() && !result) {
                Entry<String, MQProducerInner> entry = it.next();
                MQProducerInner impl = entry.getValue();
                if (impl != null) {
                    result = impl.isPublishTopicNeedUpdate(topic);
                }
            }
        }

        {
            Iterator<Entry<String, MQConsumerInner>> it = this.consumerTable.entrySet().iterator();
            while (it.hasNext() && !result) {
                Entry<String, MQConsumerInner> entry = it.next();
                MQConsumerInner impl = entry.getValue();
                if (impl != null) {
                    result = impl.isSubscribeTopicNeedUpdate(topic);
                }
            }
        }

        return result;
    }

    private void putVersionInfo(String brokerName, String brokerAddr, int version) {

        if (!this.brokerVersionTable.containsKey(brokerName)) {
            this.brokerVersionTable.put(brokerName, new HashMap<String, Integer>(4));
        }
        if (!this.versionUpdateTimeTable.containsKey(brokerName)) {
            this.versionUpdateTimeTable.put(brokerName, new HashMap<String, Long>(4));
        }
        this.brokerVersionTable.get(brokerName).put(brokerAddr, version);
        this.versionUpdateTimeTable.get(brokerName).put(brokerAddr, System.currentTimeMillis());
    }

    public void shutdown() {
        // Consumer
        if (!this.consumerTable.isEmpty())
            return;

        // AdminExt
        if (!this.adminExtTable.isEmpty())
            return;

        // Producer
        if (this.producerTable.size() > 1)
            return;

        synchronized (this) {
            switch (this.serviceState) {
                case CREATE_JUST:
                    break;
                case RUNNING:
                    this.defaultMQProducer.getDefaultMQProducerImpl().shutdown(false);

                    this.serviceState = ServiceState.SHUTDOWN_ALREADY;
                    this.pullMessageService.shutdown(true);
                    this.scheduledExecutorService.shutdown();
                    this.mQClientAPIImpl.shutdown();
                    this.rebalanceService.shutdown();

                    if (this.datagramSocket != null) {
                        this.datagramSocket.close();
                        this.datagramSocket = null;
                    }
                    MQClientManager.getInstance().removeClientFactory(this.clientId);
                    log.info("the client factory [{}] shutdown OK", this.clientId);
                    break;
                case SHUTDOWN_ALREADY:
                    break;
                default:
                    break;
            }
        }
    }

    public boolean registerConsumer(final String group, final MQConsumerInner consumer) {
        if (null == group || null == consumer) {
            return false;
        }

        MQConsumerInner prev = this.consumerTable.putIfAbsent(group, consumer);
        if (prev != null) {
            log.warn("the consumer group[" + group + "] exist already.");
            return false;
        }

        return true;
    }

    public void unregisterConsumer(final String group) {
        this.consumerTable.remove(group);
        this.unregisterClientWithLock(null, group);
    }

    private void unregisterClientWithLock(final String producerGroup, final String consumerGroup) {
        try {
            if (this.lockHeartbeat.tryLock(LOCK_TIMEOUT_MILLIS, TimeUnit.MILLISECONDS)) {
                try {
                    this.unregisterClient(producerGroup, consumerGroup);
                } catch (Exception e) {
                    log.error("unregisterClient exception", e);
                } finally {
                    this.lockHeartbeat.unlock();
                }
            } else {
                log.warn("lock heartBeat, but failed.");
            }
        } catch (InterruptedException e) {
            log.warn("unregisterClientWithLock exception", e);
        }
    }

    private void unregisterClient(final String producerGroup, final String consumerGroup) {
        Iterator<Entry<String, HashMap<Long, String>>> it = this.brokerAddrTable.entrySet().iterator();
        while (it.hasNext()) {
            Entry<String, HashMap<Long, String>> entry = it.next();
            String brokerName = entry.getKey();
            HashMap<Long, String> oneTable = entry.getValue();

            if (oneTable != null) {
                for (Map.Entry<Long, String> entry1 : oneTable.entrySet()) {
                    String addr = entry1.getValue();
                    if (addr != null) {
                        try {
                            this.mQClientAPIImpl.unregisterClient(addr, this.clientId, producerGroup, consumerGroup, 3000);
                            log.info("unregister client[Producer: {} Consumer: {}] from broker[{} {} {}] success", producerGroup, consumerGroup, brokerName, entry1.getKey(), addr);
                        } catch (RemotingException e) {
                            log.error("unregister client exception from broker: " + addr, e);
                        } catch (InterruptedException e) {
                            log.error("unregister client exception from broker: " + addr, e);
                        } catch (MQBrokerException e) {
                            log.error("unregister client exception from broker: " + addr, e);
                        }
                    }
                }
            }
        }
    }

    public boolean registerProducer(final String group, final DefaultMQProducerImpl producer) {
        if (null == group || null == producer) {
            return false;
        }

        MQProducerInner prev = this.producerTable.putIfAbsent(group, producer);
        if (prev != null) {
            log.warn("the producer group[{}] exist already.", group);
            return false;
        }

        return true;
    }

    public void unregisterProducer(final String group) {
        this.producerTable.remove(group);
        this.unregisterClientWithLock(group, null);
    }

    public boolean registerAdminExt(final String group, final MQAdminExtInner admin) {
        if (null == group || null == admin) {
            return false;
        }

        MQAdminExtInner prev = this.adminExtTable.putIfAbsent(group, admin);
        if (prev != null) {
            log.warn("the admin group[{}] exist already.", group);
            return false;
        }

        return true;
    }

    public void unregisterAdminExt(final String group) {
        this.adminExtTable.remove(group);
    }

    public void rebalanceImmediately() {
        this.rebalanceService.wakeup();
    }

    public void doRebalance() {
        for (Map.Entry<String, MQConsumerInner> entry : this.consumerTable.entrySet()) {
            MQConsumerInner impl = entry.getValue();
            if (impl != null) {
                try {
                    impl.doRebalance();
                } catch (Throwable e) {
                    log.error("doRebalance exception", e);
                }
            }
        }
    }

    public MQProducerInner selectProducer(final String group) {
        return this.producerTable.get(group);
    }

    public MQConsumerInner selectConsumer(final String group) {
        return this.consumerTable.get(group);
    }

    public FindBrokerResult findBrokerAddressInAdmin(final String brokerName) {
        String brokerAddr = null;
        boolean slave = false;
        boolean found = false;

        HashMap<Long/* brokerId */, String/* address */> map = this.brokerAddrTable.get(brokerName);
        if (map != null && !map.isEmpty()) {
            for (Map.Entry<Long, String> entry : map.entrySet()) {
                Long id = entry.getKey();
                brokerAddr = entry.getValue();
                if (brokerAddr != null) {
                    found = true;
                    if (MixAll.MASTER_ID == id) {
                        slave = false;
                    } else {
                        slave = true;
                    }
                    break;

                }
            } // end of for
        }

        if (found) {
            return new FindBrokerResult(brokerAddr, slave, findBrokerVersion(brokerName, brokerAddr));
        }

        return null;
    }

    public String findBrokerAddressInPublish(final String brokerName) {
        HashMap<Long/* brokerId */, String/* address */> map = this.brokerAddrTable.get(brokerName);
        if (map != null && !map.isEmpty()) {
            return map.get(MixAll.MASTER_ID);
        }

        return null;
    }

    public FindBrokerResult findBrokerAddressInSubscribe(
        final String brokerName,
        final long brokerId,
        final boolean onlyThisBroker
    ) {
        String brokerAddr = null;
        boolean slave = false;
        boolean found = false;

        HashMap<Long/* brokerId */, String/* address */> map = this.brokerAddrTable.get(brokerName);
        if (map != null && !map.isEmpty()) {
            brokerAddr = map.get(brokerId);
            slave = brokerId != MixAll.MASTER_ID;
            found = brokerAddr != null;

            if (!found && !onlyThisBroker) {
                Entry<Long, String> entry = map.entrySet().iterator().next();
                brokerAddr = entry.getValue();
                slave = entry.getKey() != MixAll.MASTER_ID;
                found = true;
            }
        }

        if (found) {
            return new FindBrokerResult(brokerAddr, slave, findBrokerVersion(brokerName, brokerAddr));
        }

        return null;
    }

    public int findBrokerVersion(String brokerName, String brokerAddr) {

        boolean versionExist = this.brokerVersionTable.containsKey(brokerName)
            && this.brokerVersionTable.get(brokerName).containsKey(brokerAddr);
        boolean versionExpired = false;

        if (this.versionUpdateTimeTable.containsKey(brokerName)) {
            Long lastUpdateTime = this.versionUpdateTimeTable.get(brokerName).get(brokerAddr);
            if (null != lastUpdateTime && (System.currentTimeMillis() - lastUpdateTime > 2 * this.clientConfig.getHeartbeatBrokerInterval())) {
                versionExpired = true;
            }
<<<<<<< HEAD
        }

        if (versionExist && !versionExpired) {

            return this.brokerVersionTable.get(brokerName).get(brokerAddr);
        } else {

            HeartbeatData heartbeatData = prepareHeartbeatData();
            try {
                int version = this.mQClientAPIImpl.sendHearbeat(brokerAddr, heartbeatData, 3000);
                putVersionInfo(brokerName, brokerAddr, version);
                return version;
            } catch (Exception e) {
                if (this.isBrokerInNameServer(brokerAddr)) {
                    log.info("send heart beat to broker[{} {}] failed", brokerName, brokerAddr);
                } else {
                    log.info("send heart beat to broker[{} {}] exception, because the broker not up, forget it", brokerName,
                        brokerAddr);
                }
            }
=======
>>>>>>> 06eeaed1
        }
        //To do need to fresh the version
        return 0;
    }

    public List<String> findConsumerIdList(final String topic, final String group) {
        String brokerAddr = this.findBrokerAddrByTopic(topic);
        if (null == brokerAddr) {
            this.updateTopicRouteInfoFromNameServer(topic);
            brokerAddr = this.findBrokerAddrByTopic(topic);
        }

        if (null != brokerAddr) {
            try {
                return this.mQClientAPIImpl.getConsumerIdListByGroup(brokerAddr, group, 3000);
            } catch (Exception e) {
                log.warn("getConsumerIdListByGroup exception, " + brokerAddr + " " + group, e);
            }
        }

        return null;
    }

    public String findBrokerAddrByTopic(final String topic) {
        TopicRouteData topicRouteData = this.topicRouteTable.get(topic);
        if (topicRouteData != null) {
            List<BrokerData> brokers = topicRouteData.getBrokerDatas();
            if (!brokers.isEmpty()) {
                int index = random.nextInt(brokers.size());
                BrokerData bd = brokers.get(index % brokers.size());
                return bd.selectBrokerAddr();
            }
        }

        return null;
    }

    public void resetOffset(String topic, String group, Map<MessageQueue, Long> offsetTable) {
        DefaultMQPushConsumerImpl consumer = null;
        try {
            MQConsumerInner impl = this.consumerTable.get(group);
            if (impl != null && impl instanceof DefaultMQPushConsumerImpl) {
                consumer = (DefaultMQPushConsumerImpl) impl;
            } else {
                log.info("[reset-offset] consumer dose not exist. group={}", group);
                return;
            }
            consumer.suspend();

            ConcurrentMap<MessageQueue, ProcessQueue> processQueueTable = consumer.getRebalanceImpl().getProcessQueueTable();
            for (Map.Entry<MessageQueue, ProcessQueue> entry : processQueueTable.entrySet()) {
                MessageQueue mq = entry.getKey();
                if (topic.equals(mq.getTopic()) && offsetTable.containsKey(mq)) {
                    ProcessQueue pq = entry.getValue();
                    pq.setDropped(true);
                    pq.clear();
                }
            }

            try {
                TimeUnit.SECONDS.sleep(10);
            } catch (InterruptedException e) {
            }

            Iterator<MessageQueue> iterator = processQueueTable.keySet().iterator();
            while (iterator.hasNext()) {
                MessageQueue mq = iterator.next();
                Long offset = offsetTable.get(mq);
                if (topic.equals(mq.getTopic()) && offset != null) {
                    try {
                        consumer.updateConsumeOffset(mq, offset);
                        consumer.getRebalanceImpl().removeUnnecessaryMessageQueue(mq, processQueueTable.get(mq));
                        iterator.remove();
                    } catch (Exception e) {
                        log.warn("reset offset failed. group={}, {}", group, mq, e);
                    }
                }
            }
        } finally {
            if (consumer != null) {
                consumer.resume();
            }
        }
    }

    public Map<MessageQueue, Long> getConsumerStatus(String topic, String group) {
        MQConsumerInner impl = this.consumerTable.get(group);
        if (impl != null && impl instanceof DefaultMQPushConsumerImpl) {
            DefaultMQPushConsumerImpl consumer = (DefaultMQPushConsumerImpl) impl;
            return consumer.getOffsetStore().cloneOffsetTable(topic);
        } else if (impl != null && impl instanceof DefaultMQPullConsumerImpl) {
            DefaultMQPullConsumerImpl consumer = (DefaultMQPullConsumerImpl) impl;
            return consumer.getOffsetStore().cloneOffsetTable(topic);
        } else {
            return Collections.EMPTY_MAP;
        }
    }

    public TopicRouteData getAnExistTopicRouteData(final String topic) {
        return this.topicRouteTable.get(topic);
    }

    public MQClientAPIImpl getMQClientAPIImpl() {
        return mQClientAPIImpl;
    }

    public MQAdminImpl getMQAdminImpl() {
        return mQAdminImpl;
    }

    public long getBootTimestamp() {
        return bootTimestamp;
    }

    public ScheduledExecutorService getScheduledExecutorService() {
        return scheduledExecutorService;
    }

    public PullMessageService getPullMessageService() {
        return pullMessageService;
    }

    public DefaultMQProducer getDefaultMQProducer() {
        return defaultMQProducer;
    }

    public ConcurrentMap<String, TopicRouteData> getTopicRouteTable() {
        return topicRouteTable;
    }

    public ConsumeMessageDirectlyResult consumeMessageDirectly(final MessageExt msg,
        final String consumerGroup,
        final String brokerName) {
        MQConsumerInner mqConsumerInner = this.consumerTable.get(consumerGroup);
        if (null != mqConsumerInner) {
            DefaultMQPushConsumerImpl consumer = (DefaultMQPushConsumerImpl) mqConsumerInner;

            ConsumeMessageDirectlyResult result = consumer.getConsumeMessageService().consumeMessageDirectly(msg, brokerName);
            return result;
        }

        return null;
    }

    public ConsumerRunningInfo consumerRunningInfo(final String consumerGroup) {
        MQConsumerInner mqConsumerInner = this.consumerTable.get(consumerGroup);

        ConsumerRunningInfo consumerRunningInfo = mqConsumerInner.consumerRunningInfo();

        List<String> nsList = this.mQClientAPIImpl.getRemotingClient().getNameServerAddressList();

        StringBuilder strBuilder = new StringBuilder();
        if (nsList != null) {
            for (String addr : nsList) {
                strBuilder.append(addr).append(";");
            }
        }

        String nsAddr = strBuilder.toString();
        consumerRunningInfo.getProperties().put(ConsumerRunningInfo.PROP_NAMESERVER_ADDR, nsAddr);
        consumerRunningInfo.getProperties().put(ConsumerRunningInfo.PROP_CONSUME_TYPE, mqConsumerInner.consumeType().name());
        consumerRunningInfo.getProperties().put(ConsumerRunningInfo.PROP_CLIENT_VERSION,
            MQVersion.getVersionDesc(MQVersion.CURRENT_VERSION));

        return consumerRunningInfo;
    }

    public ConsumerStatsManager getConsumerStatsManager() {
        return consumerStatsManager;
    }

    public NettyClientConfig getNettyClientConfig() {
        return nettyClientConfig;
    }
}<|MERGE_RESOLUTION|>--- conflicted
+++ resolved
@@ -1064,7 +1064,6 @@
             if (null != lastUpdateTime && (System.currentTimeMillis() - lastUpdateTime > 2 * this.clientConfig.getHeartbeatBrokerInterval())) {
                 versionExpired = true;
             }
-<<<<<<< HEAD
         }
 
         if (versionExist && !versionExpired) {
@@ -1085,8 +1084,6 @@
                         brokerAddr);
                 }
             }
-=======
->>>>>>> 06eeaed1
         }
         //To do need to fresh the version
         return 0;
