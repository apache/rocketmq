--- conflicted
+++ resolved
@@ -200,11 +200,7 @@
         if (request.getBody() != null) {
             try {
                 registerBrokerBody = RegisterBrokerBody.decode(request.getBody(), requestHeader.isCompressed());
-<<<<<<< HEAD
-            } catch (Exception e) {
-=======
             } catch (IOException e) {
->>>>>>> a82de63a
                 throw new RemotingCommandException("Failed to decode RegisterBrokerBody", e);
             }
         } else {
