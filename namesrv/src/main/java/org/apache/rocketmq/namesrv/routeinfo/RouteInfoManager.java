--- conflicted
+++ resolved
@@ -18,13 +18,8 @@
 
 import com.google.common.collect.Sets;
 import io.netty.channel.Channel;
-<<<<<<< HEAD
 import java.util.ArrayList;
 import java.util.Collections;
-=======
-
-import java.util.ArrayList;
->>>>>>> 07d9e6b2
 import java.util.HashMap;
 import java.util.HashSet;
 import java.util.Iterator;
@@ -36,8 +31,6 @@
 import java.util.concurrent.ConcurrentMap;
 import java.util.concurrent.locks.ReadWriteLock;
 import java.util.concurrent.locks.ReentrantReadWriteLock;
-import java.util.function.Predicate;
-
 import org.apache.rocketmq.common.DataVersion;
 import org.apache.rocketmq.common.MixAll;
 import org.apache.rocketmq.common.TopicConfig;
@@ -73,7 +66,6 @@
     private static final InternalLogger log = InternalLoggerFactory.getLogger(LoggerName.NAMESRV_LOGGER_NAME);
     private final static long DEFAULT_BROKER_CHANNEL_EXPIRED_TIME = 1000 * 60 * 2;
     private final ReadWriteLock lock = new ReentrantReadWriteLock();
-<<<<<<< HEAD
     private final Map<String/* topic */, Map<String, QueueData>> topicQueueTable;
     private final Map<String/* brokerName */, BrokerData> brokerAddrTable;
     private final Map<String/* clusterName */, Set<String/* brokerName */>> clusterAddrTable;
@@ -109,32 +101,14 @@
     public void shutdown() {
         this.unRegisterService.shutdown(true);
     }
-=======
-    private final HashMap<String/* topic */, Map<String /* brokerName */ , QueueData>> topicQueueTable;
-    private final HashMap<String/* brokerName */, BrokerData> brokerAddrTable;
-    private final HashMap<String/* clusterName */, Set<String/* brokerName */>> clusterAddrTable;
-    private final HashMap<String/* brokerAddr */, BrokerLiveInfo> brokerLiveTable;
-    private final HashMap<String/* brokerAddr */, List<String>/* Filter Server */> filterServerTable;
-    private final HashMap<String/* topic */, Map<String/*brokerName*/, TopicQueueMappingInfo>> topicQueueMappingInfoTable;
->>>>>>> 07d9e6b2
 
     public boolean submitUnRegisterBrokerRequest(UnRegisterBrokerRequestHeader unRegisterRequest) {
         return this.unRegisterService.submit(unRegisterRequest);
     }
 
-<<<<<<< HEAD
     // For test only
     int blockedUnRegisterRequests() {
         return this.unRegisterService.queueLength();
-=======
-    public RouteInfoManager() {
-        this.topicQueueTable = new HashMap<String, Map<String, QueueData>>(1024);
-        this.brokerAddrTable = new HashMap<String, BrokerData>(128);
-        this.clusterAddrTable = new HashMap<String, Set<String>>(32);
-        this.brokerLiveTable = new HashMap<String, BrokerLiveInfo>(256);
-        this.filterServerTable = new HashMap<String, List<String>>(256);
-        this.topicQueueMappingInfoTable = new HashMap<String, Map<String, TopicQueueMappingInfo>>(1024);
->>>>>>> 07d9e6b2
     }
 
     public ClusterInfo getAllClusterInfo() {
@@ -239,7 +213,6 @@
     }
 
     public RegisterBrokerResult registerBroker(
-<<<<<<< HEAD
         final String clusterName,
         final String brokerAddr,
         final String brokerName,
@@ -263,16 +236,6 @@
         final TopicConfigSerializeWrapper topicConfigWrapper,
         final List<String> filterServerList,
         final Channel channel) {
-=======
-            final String clusterName,
-            final String brokerAddr,
-            final String brokerName,
-            final long brokerId,
-            final String haServerAddr,
-            final TopicConfigSerializeWrapper topicConfigWrapper,
-            final List<String> filterServerList,
-            final Channel channel) {
->>>>>>> 07d9e6b2
         RegisterBrokerResult result = new RegisterBrokerResult();
         try {
             try {
@@ -307,7 +270,6 @@
 
                 //Switch slave to master: first remove <1, IP:PORT> in namesrv, then add <0, IP:PORT>
                 //The same IP:PORT must only have one record in brokerAddrTable
-<<<<<<< HEAD
                 brokerAddrsMap.entrySet().removeIf(item -> null != brokerAddr && brokerAddr.equals(item.getValue()) && brokerId != item.getKey());
 
                 //If Local brokerId stateVersion bigger than the registering one,
@@ -356,34 +318,6 @@
                                 }
 
                                 this.createAndUpdateQueueData(brokerName, topicConfig);
-=======
-                Iterator<Entry<Long, String>> it = brokerAddrsMap.entrySet().iterator();
-                while (it.hasNext()) {
-                    Entry<Long, String> item = it.next();
-                    if (null != brokerAddr && brokerAddr.equals(item.getValue()) && brokerId != item.getKey()) {
-                        log.debug("remove entry {} from brokerData", item);
-                        it.remove();
-                    }
-                }
-
-                String oldAddr = brokerData.getBrokerAddrs().put(brokerId, brokerAddr);
-                if (MixAll.MASTER_ID == brokerId) {
-                    log.info("cluster [{}] brokerName [{}] master address change from {} to {}",
-                            brokerData.getCluster(), brokerData.getBrokerName(), oldAddr, brokerAddr);
-                }
-
-                registerFirst = registerFirst || (null == oldAddr);
-
-                if (null != topicConfigWrapper
-                        && MixAll.MASTER_ID == brokerId) {
-                    if (this.isBrokerTopicConfigChanged(brokerAddr, topicConfigWrapper.getDataVersion())
-                            || registerFirst) {
-                        ConcurrentMap<String, TopicConfig> tcTable =
-                                topicConfigWrapper.getTopicConfigTable();
-                        if (tcTable != null) {
-                            for (Map.Entry<String, TopicConfig> entry : tcTable.entrySet()) {
-                                this.createAndUpdateQueueData(brokerName, entry.getValue());
->>>>>>> 07d9e6b2
                             }
                         }
                     }
@@ -411,7 +345,6 @@
                         topicConfigWrapper == null ? new DataVersion() : topicConfigWrapper.getDataVersion(),
                         channel,
                         haServerAddr));
-
                 if (null == prevBrokerLiveInfo) {
                     log.info("new broker registered, {} HAService: {}", brokerAddrInfo, haServerAddr);
                 }
@@ -557,16 +490,11 @@
         return null;
     }
 
-<<<<<<< HEAD
     public void updateBrokerInfoUpdateTimestamp(final String clusterName, final String brokerAddr) {
         BrokerAddrInfo addrInfo = new BrokerAddrInfo(clusterName, brokerAddr);
         BrokerLiveInfo prev = this.brokerLiveTable.get(addrInfo);
-=======
-    public void updateBrokerInfoUpdateTimestamp(final String brokerAddr, long timeStamp) {
-        BrokerLiveInfo prev = this.brokerLiveTable.get(brokerAddr);
->>>>>>> 07d9e6b2
         if (prev != null) {
-            prev.setLastUpdateTimestamp(timeStamp);
+            prev.setLastUpdateTimestamp(System.currentTimeMillis());
         }
     }
 
@@ -581,7 +509,6 @@
         Map<String, QueueData> queueDataMap = this.topicQueueTable.get(topicConfig.getTopicName());
         if (null == queueDataMap) {
             queueDataMap = new HashMap<>();
-<<<<<<< HEAD
             queueDataMap.put(brokerName, queueData);
             this.topicQueueTable.put(topicConfig.getTopicName(), queueDataMap);
             log.info("new topic registered, {} {}", topicConfig.getTopicName(), queueData);
@@ -593,16 +520,6 @@
                 log.info("topic changed, {} OLD: {} NEW: {}", topicConfig.getTopicName(), existedQD,
                     queueData);
                 queueDataMap.put(brokerName, queueData);
-=======
-            queueDataMap.put(queueData.getBrokerName(), queueData);
-            this.topicQueueTable.put(topicConfig.getTopicName(), queueDataMap);
-            log.info("new topic registered, {} {}", topicConfig.getTopicName(), queueData);
-        } else {
-            QueueData old = queueDataMap.put(queueData.getBrokerName(), queueData);
-            if (old != null && !old.equals(queueData)) {
-                log.info("topic changed, {} OLD: {} NEW: {}", topicConfig.getTopicName(), old,
-                        queueData);
->>>>>>> 07d9e6b2
             }
         }
     }
@@ -640,7 +557,6 @@
         Set<String> changedTopics = new HashSet<>();
         int topicCnt = 0;
 
-<<<<<<< HEAD
         Iterator<Entry<String, Map<String, QueueData>>> itTopic = this.topicQueueTable.entrySet().iterator();
         while (itTopic.hasNext()) {
             Entry<String, Map<String, QueueData>> entry = itTopic.next();
@@ -657,27 +573,6 @@
                     case RequestCode.ADD_WRITE_PERM_OF_BROKER:
                         perm = PermName.PERM_READ | PermName.PERM_WRITE;
                         break;
-=======
-        for (Map.Entry<String, Map<String, QueueData>> entry : topicQueueTable.entrySet()) {
-            String topic = entry.getKey();
-            Map<String, QueueData> queueDataMap = entry.getValue();
-
-            if (queueDataMap != null) {
-                QueueData qd = queueDataMap.get(brokerName);
-                if (qd != null) {
-                    int perm = qd.getPerm();
-                    switch (requestCode) {
-                        case RequestCode.WIPE_WRITE_PERM_OF_BROKER:
-                            perm &= ~PermName.PERM_WRITE;
-                            break;
-                        case RequestCode.ADD_WRITE_PERM_OF_BROKER:
-                            perm = PermName.PERM_READ | PermName.PERM_WRITE;
-                            break;
-                    }
-                    qd.setPerm(perm);
-
-                    topicCnt++;
->>>>>>> 07d9e6b2
                 }
                 qd.setPerm(perm);
                 topicCnt++;
@@ -688,7 +583,6 @@
     }
 
     public void unregisterBroker(
-<<<<<<< HEAD
         final String clusterName,
         final String brokerAddr,
         final String brokerName,
@@ -703,12 +597,6 @@
     }
 
     public void unRegisterBroker(Set<UnRegisterBrokerRequestHeader> unRegisterRequests) {
-=======
-            final String clusterName,
-            final String brokerAddr,
-            final String brokerName,
-            final long brokerId) {
->>>>>>> 07d9e6b2
         try {
             try {
                 Set<String> removedBroker = new HashSet<>();
@@ -716,21 +604,12 @@
                 Map<String, BrokerStatusChangeInfo> needNotifyBrokerMap = new HashMap<>();
 
                 this.lock.writeLock().lockInterruptibly();
-<<<<<<< HEAD
                 for (final UnRegisterBrokerRequestHeader unRegisterRequest : unRegisterRequests) {
                     final String brokerName = unRegisterRequest.getBrokerName();
                     final String clusterName = unRegisterRequest.getClusterName();
-=======
-                BrokerLiveInfo brokerLiveInfo = this.brokerLiveTable.remove(brokerAddr);
-                log.info("unregisterBroker, remove from brokerLiveTable {}, {}",
-                        brokerLiveInfo != null ? "OK" : "Failed",
-                        brokerAddr
-                );
->>>>>>> 07d9e6b2
 
                     BrokerAddrInfo brokerAddrInfo = new BrokerAddrInfo(clusterName, unRegisterRequest.getBrokerAddr());
 
-<<<<<<< HEAD
                     BrokerLiveInfo brokerLiveInfo = this.brokerLiveTable.remove(brokerAddrInfo);
                     log.info("unregisterBroker, remove from brokerLiveTable {}, {}",
                         brokerLiveInfo != null ? "OK" : "Failed",
@@ -751,21 +630,6 @@
                         log.info("unregisterBroker, remove addr from brokerAddrTable {}, {}",
                             addr != null ? "OK" : "Failed",
                             brokerAddrInfo
-=======
-                boolean removeBrokerName = false;
-                BrokerData brokerData = this.brokerAddrTable.get(brokerName);
-                if (null != brokerData) {
-                    String addr = brokerData.getBrokerAddrs().remove(brokerId);
-                    log.info("unregisterBroker, remove addr from brokerAddrTable {}, {}",
-                            addr != null ? "OK" : "Failed",
-                            brokerAddr
-                    );
-
-                    if (brokerData.getBrokerAddrs().isEmpty()) {
-                        this.brokerAddrTable.remove(brokerName);
-                        log.info("unregisterBroker, remove name from brokerAddrTable OK, {}",
-                                brokerName
->>>>>>> 07d9e6b2
                         );
                         if (brokerData.getBrokerAddrs().isEmpty()) {
                             this.brokerAddrTable.remove(brokerName);
@@ -779,7 +643,6 @@
                                 brokerData.getBrokerAddrs(), addr, null));
                         }
                     }
-<<<<<<< HEAD
 
                     if (removeBrokerName) {
                         Set<String> nameSet = this.clusterAddrTable.get(clusterName);
@@ -795,23 +658,6 @@
                                     clusterName
                                 );
                             }
-=======
-                }
-
-                if (removeBrokerName) {
-                    Set<String> nameSet = this.clusterAddrTable.get(clusterName);
-                    if (nameSet != null) {
-                        boolean removed = nameSet.remove(brokerName);
-                        log.info("unregisterBroker, remove name from clusterAddrTable {}, {}",
-                                removed ? "OK" : "Failed",
-                                brokerName);
-
-                        if (nameSet.isEmpty()) {
-                            this.clusterAddrTable.remove(clusterName);
-                            log.info("unregisterBroker, remove cluster from clusterAddrTable {}",
-                                    clusterName
-                            );
->>>>>>> 07d9e6b2
                         }
                         removedBroker.add(brokerName);
                     } else {
@@ -833,7 +679,6 @@
         }
     }
 
-<<<<<<< HEAD
     private Set<String> cleanTopicByUnRegisterRequests(Set<String> removedBroker, Set<String> reducedBroker) {
         Set<String> changedTopics = new HashSet<>();
         Iterator<Entry<String, Map<String, QueueData>>> itMap = this.topicQueueTable.entrySet().iterator();
@@ -852,22 +697,9 @@
             }
 
             if (queueDataMap.isEmpty()) {
-=======
-    private void removeTopicByBrokerName(final String brokerName) {
-        Set<String> noBrokerRegisterTopic = new HashSet<>();
-
-        this.topicQueueTable.forEach((topic, queueDataMap) -> {
-            QueueData old = queueDataMap.remove(brokerName);
-            if (old != null) {
-                log.info("removeTopicByBrokerName, remove one broker's topic {} {}", topic, old);
-            }
-
-            if (queueDataMap.size() == 0) {
-                noBrokerRegisterTopic.add(topic);
->>>>>>> 07d9e6b2
                 log.info("removeTopicByBrokerName, remove the topic all queue {}", topic);
-            }
-<<<<<<< HEAD
+                itMap.remove();
+            }
 
             for (final String brokerName : reducedBroker) {
                 final QueueData queueData = queueDataMap.get(brokerName);
@@ -908,11 +740,6 @@
             }
         }
         return topicOfBroker;
-=======
-        });
-
-        noBrokerRegisterTopic.forEach(topicQueueTable::remove);
->>>>>>> 07d9e6b2
     }
 
     public TopicRouteData pickupTopicRouteData(final String topic) {
@@ -928,7 +755,6 @@
                 return routeData;
             }
 
-<<<<<<< HEAD
             if (!namesrvConfig.isSupportActingMaster()) {
                 return routeData;
             }
@@ -966,37 +792,6 @@
                             final Long minBrokerId = Collections.min(brokerAddrs.keySet());
                             final String actingMasterAddr = brokerAddrs.remove(minBrokerId);
                             brokerAddrs.put(MixAll.MASTER_ID, actingMasterAddr);
-=======
-        try {
-            try {
-                this.lock.readLock().lockInterruptibly();
-                Map<String, QueueData> queueDataMap = this.topicQueueTable.get(topic);
-                if (queueDataMap != null) {
-                    topicRouteData.setQueueDatas(new ArrayList<>(queueDataMap.values()));
-                    foundQueueData = true;
-
-                    brokerNameSet.addAll(queueDataMap.keySet());
-
-                    for (String brokerName : brokerNameSet) {
-                        BrokerData brokerData = this.brokerAddrTable.get(brokerName);
-                        if (null != brokerData) {
-                            BrokerData brokerDataClone = new BrokerData(brokerData.getCluster(), brokerData.getBrokerName(), (HashMap<Long, String>) brokerData
-                                    .getBrokerAddrs().clone());
-                            brokerDataList.add(brokerDataClone);
-                            foundBrokerData = true;
-
-                            // skip if filter server table is empty
-                            if (!filterServerTable.isEmpty()) {
-                                for (final String brokerAddr : brokerDataClone.getBrokerAddrs().values()) {
-                                    List<String> filterServerList = this.filterServerTable.get(brokerAddr);
-
-                                    // only add filter server list when not null
-                                    if (filterServerList != null) {
-                                        filterServerMap.put(brokerAddr, filterServerList);
-                                    }
-                                }
-                            }
->>>>>>> 07d9e6b2
                         }
                         break;
                     }
@@ -1009,7 +804,6 @@
         return null;
     }
 
-<<<<<<< HEAD
     public void scanNotActiveBroker() {
         try {
             log.info("start scanNotActiveBroker");
@@ -1048,25 +842,6 @@
             log.info("the broker's channel destroyed, submit the unregister request at once, " +
                 "broker info: {}, submit result: {}", unRegisterRequest, result);
         }
-=======
-    public int scanNotActiveBroker() {
-        int removeCount = 0;
-        Iterator<Entry<String, BrokerLiveInfo>> it = this.brokerLiveTable.entrySet().iterator();
-        while (it.hasNext()) {
-            Entry<String, BrokerLiveInfo> next = it.next();
-            long last = next.getValue().getLastUpdateTimestamp();
-            if ((last + BROKER_CHANNEL_EXPIRED_TIME) < System.currentTimeMillis()) {
-                RemotingUtil.closeChannel(next.getValue().getChannel());
-                it.remove();
-                log.warn("The broker channel expired, {} {}ms", next.getKey(), BROKER_CHANNEL_EXPIRED_TIME);
-                this.onChannelDestroy(next.getKey(), next.getValue().getChannel());
-
-                removeCount++;
-            }
-        }
-
-        return removeCount;
->>>>>>> 07d9e6b2
     }
 
     public void onChannelDestroy(Channel channel) {
@@ -1077,14 +852,7 @@
             try {
                 try {
                     this.lock.readLock().lockInterruptibly();
-<<<<<<< HEAD
                     for (Entry<BrokerAddrInfo, BrokerLiveInfo> entry : this.brokerLiveTable.entrySet()) {
-=======
-                    Iterator<Entry<String, BrokerLiveInfo>> itBrokerLiveTable =
-                            this.brokerLiveTable.entrySet().iterator();
-                    while (itBrokerLiveTable.hasNext()) {
-                        Entry<String, BrokerLiveInfo> entry = itBrokerLiveTable.next();
->>>>>>> 07d9e6b2
                         if (entry.getValue().getChannel() == channel) {
                             brokerAddrFound = entry.getKey();
                             break;
@@ -1114,7 +882,6 @@
         unRegisterRequest.setClusterName(brokerAddrInfo.getClusterName());
         unRegisterRequest.setBrokerAddr(brokerAddrInfo.getBrokerAddr());
 
-<<<<<<< HEAD
         for (Entry<String, BrokerData> stringBrokerDataEntry : this.brokerAddrTable.entrySet()) {
             BrokerData brokerData = stringBrokerDataEntry.getValue();
             if (!brokerAddrInfo.getClusterName().equals(brokerData.getCluster())) {
@@ -1134,58 +901,6 @@
 
         return false;
     }
-=======
-            try {
-                try {
-                    this.lock.writeLock().lockInterruptibly();
-                    this.brokerLiveTable.remove(brokerAddrFound);
-                    this.filterServerTable.remove(brokerAddrFound);
-                    String brokerNameFound = null;
-                    boolean removeBrokerName = false;
-                    Iterator<Entry<String, BrokerData>> itBrokerAddrTable =
-                            this.brokerAddrTable.entrySet().iterator();
-                    while (itBrokerAddrTable.hasNext() && (null == brokerNameFound)) {
-                        BrokerData brokerData = itBrokerAddrTable.next().getValue();
-
-                        Iterator<Entry<Long, String>> it = brokerData.getBrokerAddrs().entrySet().iterator();
-                        while (it.hasNext()) {
-                            Entry<Long, String> entry = it.next();
-                            Long brokerId = entry.getKey();
-                            String brokerAddr = entry.getValue();
-                            if (brokerAddr.equals(brokerAddrFound)) {
-                                brokerNameFound = brokerData.getBrokerName();
-                                it.remove();
-                                log.info("remove brokerAddr[{}, {}] from brokerAddrTable, because channel destroyed",
-                                        brokerId, brokerAddr);
-                                break;
-                            }
-                        }
-
-                        if (brokerData.getBrokerAddrs().isEmpty()) {
-                            removeBrokerName = true;
-                            itBrokerAddrTable.remove();
-                            log.info("remove brokerName[{}] from brokerAddrTable, because channel destroyed",
-                                    brokerData.getBrokerName());
-                        }
-                    }
-
-                    if (brokerNameFound != null && removeBrokerName) {
-                        Iterator<Entry<String, Set<String>>> it = this.clusterAddrTable.entrySet().iterator();
-                        while (it.hasNext()) {
-                            Entry<String, Set<String>> entry = it.next();
-                            String clusterName = entry.getKey();
-                            Set<String> brokerNames = entry.getValue();
-                            boolean removed = brokerNames.remove(brokerNameFound);
-                            if (removed) {
-                                log.info("remove brokerName[{}], clusterName[{}] from clusterAddrTable, because channel destroyed",
-                                        brokerNameFound, clusterName);
-
-                                if (brokerNames.isEmpty()) {
-                                    log.info("remove the clusterName[{}] from clusterAddrTable, because channel destroyed and no broker in this cluster",
-                                            clusterName);
-                                    it.remove();
-                                }
->>>>>>> 07d9e6b2
 
     private void notifyMinBrokerIdChanged(Map<String, BrokerStatusChangeInfo> needNotifyBrokerMap)
         throws InterruptedException, RemotingConnectException, RemotingTimeoutException, RemotingSendRequestException,
@@ -1200,7 +915,6 @@
         }
     }
 
-<<<<<<< HEAD
     private void notifyMinBrokerIdChanged(Map<Long, String> brokerAddrMap, String offlineBrokerAddr,
         String haBrokerAddr)
         throws InterruptedException, RemotingSendRequestException, RemotingTimeoutException,
@@ -1237,31 +951,6 @@
         for (Long brokerId : brokerAddrMap.keySet()) {
             if (brokerId != minBrokerId) {
                 brokerAddrList.add(brokerAddrMap.get(brokerId));
-=======
-                    if (removeBrokerName) {
-                        String finalBrokerNameFound = brokerNameFound;
-                        Set<String> needRemoveTopic = new HashSet<>();
-
-                        topicQueueTable.forEach((topic, queueDataMap) -> {
-                            QueueData old = queueDataMap.remove(finalBrokerNameFound);
-                            log.info("remove topic[{} {}], from topicQueueTable, because channel destroyed",
-                                    topic, old);
-
-                            if (queueDataMap.size() == 0) {
-                                log.info("remove topic[{}] all queue, from topicQueueTable, because channel destroyed",
-                                        topic);
-                                needRemoveTopic.add(topic);
-                            }
-                        });
-
-                        needRemoveTopic.forEach(topicQueueTable::remove);
-                    }
-                } finally {
-                    this.lock.writeLock().unlock();
-                }
-            } catch (Exception e) {
-                log.error("onChannelDestroy Exception", e);
->>>>>>> 07d9e6b2
             }
         }
         return brokerAddrList;
@@ -1353,10 +1042,8 @@
         try {
             try {
                 this.lock.readLock().lockInterruptibly();
-
                 Set<String> brokerNameSet = this.clusterAddrTable.get(cluster);
                 for (String brokerName : brokerNameSet) {
-<<<<<<< HEAD
                     Iterator<Entry<String, Map<String, QueueData>>> topicTableIt =
                         this.topicQueueTable.entrySet().iterator();
                     while (topicTableIt.hasNext()) {
@@ -1365,15 +1052,10 @@
                         Map<String, QueueData> queueDataMap = topicEntry.getValue();
                         final QueueData qd = queueDataMap.get(brokerName);
                         if (qd != null) {
-=======
-                    this.topicQueueTable.forEach((topic, queueDataMap) -> {
-                        if (queueDataMap.containsKey(brokerName)) {
->>>>>>> 07d9e6b2
                             topicList.getTopicList().add(topic);
                         }
-                    });
-                }
-
+                    }
+                }
             } finally {
                 this.lock.readLock().unlock();
             }
@@ -1384,8 +1066,7 @@
         return topicList;
     }
 
-<<<<<<< HEAD
-    public byte[] getUnitTopics() {
+    public TopicList getUnitTopics() {
         TopicList topicList = new TopicList();
         try {
             try {
@@ -1408,10 +1089,10 @@
             log.error("getAllTopicList Exception", e);
         }
 
-        return topicList.encode();
-    }
-
-    public byte[] getHasUnitSubTopicList() {
+        return topicList;
+    }
+
+    public TopicList getHasUnitSubTopicList() {
         TopicList topicList = new TopicList();
         try {
             try {
@@ -1433,27 +1114,15 @@
         } catch (Exception e) {
             log.error("getAllTopicList Exception", e);
         }
-=======
-    public TopicList getUnitTopics() {
-        return topicQueueTableIter(qd -> TopicSysFlag.hasUnitFlag(qd.getTopicSysFlag()));
-    }
-
-    public TopicList getHasUnitSubTopicList() {
-        return topicQueueTableIter(qd -> TopicSysFlag.hasUnitSubFlag(qd.getTopicSysFlag()));
-    }
->>>>>>> 07d9e6b2
+
+        return topicList;
+    }
 
     public TopicList getHasUnitSubUnUnitTopicList() {
-        return topicQueueTableIter(qd -> !TopicSysFlag.hasUnitFlag(qd.getTopicSysFlag())
-                && TopicSysFlag.hasUnitSubFlag(qd.getTopicSysFlag()));
-    }
-
-    private TopicList topicQueueTableIter(Predicate<QueueData> pickCondition) {
         TopicList topicList = new TopicList();
         try {
             try {
                 this.lock.readLock().lockInterruptibly();
-<<<<<<< HEAD
                 Iterator<Entry<String, Map<String, QueueData>>> topicTableIt =
                     this.topicQueueTable.entrySet().iterator();
                 while (topicTableIt.hasNext()) {
@@ -1464,20 +1133,8 @@
                         && !TopicSysFlag.hasUnitFlag(queueDatas.values().iterator().next().getTopicSysFlag())
                         && TopicSysFlag.hasUnitSubFlag(queueDatas.values().iterator().next().getTopicSysFlag())) {
                         topicList.getTopicList().add(topic);
-=======
-
-                topicQueueTable.forEach((topic, queueDataMap) -> {
-                    for (QueueData qd : queueDataMap.values()) {
-                        if (pickCondition.test(qd)) {
-                            topicList.getTopicList().add(topic);
-                        }
-
-                        // we need only one queue data here
-                        break;
->>>>>>> 07d9e6b2
-                    }
-                });
-
+                    }
+                }
             } finally {
                 this.lock.readLock().unlock();
             }
@@ -1560,14 +1217,9 @@
     private Channel channel;
     private String haServerAddr;
 
-<<<<<<< HEAD
     public BrokerLiveInfo(long lastUpdateTimestamp, long heartbeatTimeoutMillis, DataVersion dataVersion,
         Channel channel,
         String haServerAddr) {
-=======
-    public BrokerLiveInfo(long lastUpdateTimestamp, DataVersion dataVersion, Channel channel,
-                          String haServerAddr) {
->>>>>>> 07d9e6b2
         this.lastUpdateTimestamp = lastUpdateTimestamp;
         this.heartbeatTimeoutMillis = heartbeatTimeoutMillis;
         this.dataVersion = dataVersion;
@@ -1618,7 +1270,7 @@
     @Override
     public String toString() {
         return "BrokerLiveInfo [lastUpdateTimestamp=" + lastUpdateTimestamp + ", dataVersion=" + dataVersion
-                + ", channel=" + channel + ", haServerAddr=" + haServerAddr + "]";
+            + ", channel=" + channel + ", haServerAddr=" + haServerAddr + "]";
     }
 }
 
