/*
 * Licensed to the Apache Software Foundation (ASF) under one or more
 * contributor license agreements.  See the NOTICE file distributed with
 * this work for additional information regarding copyright ownership.
 * The ASF licenses this file to You under the Apache License, Version 2.0
 * (the "License"); you may not use this file except in compliance with
 * the License.  You may obtain a copy of the License at
 *
 *     http://www.apache.org/licenses/LICENSE-2.0
 *
 * Unless required by applicable law or agreed to in writing, software
 * distributed under the License is distributed on an "AS IS" BASIS,
 * WITHOUT WARRANTIES OR CONDITIONS OF ANY KIND, either express or implied.
 * See the License for the specific language governing permissions and
 * limitations under the License.
 */
package org.apache.rocketmq.namesrv;

import java.util.Collections;
import java.util.concurrent.BlockingQueue;
import java.util.concurrent.ExecutorService;
import java.util.concurrent.LinkedBlockingQueue;
import java.util.concurrent.RunnableFuture;
import java.util.concurrent.ScheduledExecutorService;
import java.util.concurrent.ScheduledThreadPoolExecutor;
import java.util.concurrent.ThreadPoolExecutor;
import java.util.concurrent.TimeUnit;

import org.apache.commons.lang3.concurrent.BasicThreadFactory;
import org.apache.rocketmq.common.Configuration;
import org.apache.rocketmq.common.ThreadFactoryImpl;
import org.apache.rocketmq.common.constant.LoggerName;
import org.apache.rocketmq.common.future.FutureTaskExt;
import org.apache.rocketmq.common.protocol.RequestCode;
import org.apache.rocketmq.logging.InternalLogger;
import org.apache.rocketmq.logging.InternalLoggerFactory;
import org.apache.rocketmq.common.namesrv.NamesrvConfig;
import org.apache.rocketmq.namesrv.kvconfig.KVConfigManager;
import org.apache.rocketmq.namesrv.processor.ClientRequestProcessor;
import org.apache.rocketmq.namesrv.processor.ClusterTestRequestProcessor;
import org.apache.rocketmq.namesrv.processor.DefaultRequestProcessor;
import org.apache.rocketmq.namesrv.route.ZoneRouteRPCHook;
import org.apache.rocketmq.namesrv.routeinfo.BrokerHousekeepingService;
import org.apache.rocketmq.namesrv.routeinfo.RouteInfoManager;
import org.apache.rocketmq.remoting.RemotingClient;
import org.apache.rocketmq.remoting.RemotingServer;
import org.apache.rocketmq.remoting.common.RemotingUtil;
import org.apache.rocketmq.remoting.common.TlsMode;
import org.apache.rocketmq.remoting.netty.NettyClientConfig;
import org.apache.rocketmq.remoting.netty.NettyRemotingClient;
import org.apache.rocketmq.remoting.netty.NettyRemotingServer;
import org.apache.rocketmq.remoting.netty.NettyServerConfig;
import org.apache.rocketmq.remoting.netty.RequestTask;
import org.apache.rocketmq.remoting.netty.TlsSystemConfig;
import org.apache.rocketmq.srvutil.FileWatchService;

public class NamesrvController {
    private static final InternalLogger LOGGER = InternalLoggerFactory.getLogger(LoggerName.NAMESRV_LOGGER_NAME);
    private static final InternalLogger WATER_MARK_LOG = InternalLoggerFactory.getLogger(LoggerName.NAMESRV_WATER_MARK_LOGGER_NAME);

    private final NamesrvConfig namesrvConfig;

    private final NettyServerConfig nettyServerConfig;
    private final NettyClientConfig nettyClientConfig;

    private final ScheduledExecutorService scheduledExecutorService = new ScheduledThreadPoolExecutor(1,
            new BasicThreadFactory.Builder().namingPattern("NSScheduledThread").daemon(true).build());

    private final ScheduledExecutorService scanExecutorService = new ScheduledThreadPoolExecutor(1,
            new BasicThreadFactory.Builder().namingPattern("NSScanScheduledThread").daemon(true).build());

    private final KVConfigManager kvConfigManager;
    private final RouteInfoManager routeInfoManager;

    private RemotingClient remotingClient;
    private RemotingServer remotingServer;

    private final BrokerHousekeepingService brokerHousekeepingService;

    private ExecutorService defaultExecutor;
    private ExecutorService clientRequestExecutor;

    private BlockingQueue<Runnable> defaultThreadPoolQueue;
    private BlockingQueue<Runnable> clientRequestThreadPoolQueue;

    private final Configuration configuration;
    private FileWatchService fileWatchService;

    public NamesrvController(NamesrvConfig namesrvConfig, NettyServerConfig nettyServerConfig) {
        this(namesrvConfig, nettyServerConfig, new NettyClientConfig());
    }

    public NamesrvController(NamesrvConfig namesrvConfig, NettyServerConfig nettyServerConfig, NettyClientConfig nettyClientConfig) {
        this.namesrvConfig = namesrvConfig;
        this.nettyServerConfig = nettyServerConfig;
        this.nettyClientConfig = nettyClientConfig;
        this.kvConfigManager = new KVConfigManager(this);
        this.brokerHousekeepingService = new BrokerHousekeepingService(this);
        this.routeInfoManager = new RouteInfoManager(namesrvConfig, this);
        this.configuration = new Configuration(LOGGER, this.namesrvConfig, this.nettyServerConfig);
        this.configuration.setStorePathFromConfig(this.namesrvConfig, "configStorePath");
    }

    public boolean initialize() {
        initialConfig();

        initialNetworkComponents();

        initialThreadExecutor();

        registerProcessor();

        startScheduleService();

        initialSslContext();

        initialRpcHooks();
        return true;
    }

    private void initialConfig() {
        this.kvConfigManager.load();
    }

    private void startScheduleService() {
        this.scanExecutorService.scheduleAtFixedRate(NamesrvController.this.routeInfoManager::scanNotActiveBroker, 5, this.namesrvConfig.getScanNotActiveBrokerInterval(), TimeUnit.MILLISECONDS);

        this.scheduledExecutorService.scheduleAtFixedRate(NamesrvController.this.kvConfigManager::printAllPeriodically, 1, 10, TimeUnit.MINUTES);

        this.scheduledExecutorService.scheduleAtFixedRate(() -> {
            try {
                NamesrvController.this.printWaterMark();
            } catch (Throwable e) {
                LOGGER.error("printWaterMark error.", e);
            }
        }, 10, 1, TimeUnit.SECONDS);
    }

    private void initialNetworkComponents() {
        this.remotingServer = new NettyRemotingServer(this.nettyServerConfig, this.brokerHousekeepingService);
        this.remotingClient = new NettyRemotingClient(this.nettyClientConfig);
        this.remotingClient.updateNameServerAddressList(Collections.singletonList(RemotingUtil.getLocalAddress() + ":" + this.nettyServerConfig.getListenPort()));
    }

    private void initialThreadExecutor() {
        this.defaultThreadPoolQueue = new LinkedBlockingQueue<>(this.namesrvConfig.getDefaultThreadPoolQueueCapacity());
        this.defaultExecutor = new ThreadPoolExecutor(this.namesrvConfig.getDefaultThreadPoolNums(), this.namesrvConfig.getDefaultThreadPoolNums(), 1000 * 60, TimeUnit.MILLISECONDS, this.defaultThreadPoolQueue, new ThreadFactoryImpl("RemotingExecutorThread_")) {
            @Override
            protected <T> RunnableFuture<T> newTaskFor(final Runnable runnable, final T value) {
                return new FutureTaskExt<>(runnable, value);
            }
        };

        this.clientRequestThreadPoolQueue = new LinkedBlockingQueue<>(this.namesrvConfig.getClientRequestThreadPoolQueueCapacity());
        this.clientRequestExecutor = new ThreadPoolExecutor(this.namesrvConfig.getClientRequestThreadPoolNums(), this.namesrvConfig.getClientRequestThreadPoolNums(), 1000 * 60, TimeUnit.MILLISECONDS, this.clientRequestThreadPoolQueue, new ThreadFactoryImpl("ClientRequestExecutorThread_")) {
            @Override
            protected <T> RunnableFuture<T> newTaskFor(final Runnable runnable, final T value) {
                return new FutureTaskExt<>(runnable, value);
            }
        };
<<<<<<< HEAD
    }
=======
        this.remotingClient = new NettyRemotingClient(this.nettyClientConfig);
>>>>>>> d0595743

    private void initialSslContext() {
        if (TlsSystemConfig.tlsMode == TlsMode.DISABLED) {
            return;
        }

        String[] watchFiles = {TlsSystemConfig.tlsServerCertPath, TlsSystemConfig.tlsServerKeyPath, TlsSystemConfig.tlsServerTrustCertPath};

        FileWatchService.Listener listener = new FileWatchService.Listener() {
            boolean certChanged, keyChanged = false;

            @Override
            public void onChanged(String path) {
                if (path.equals(TlsSystemConfig.tlsServerTrustCertPath)) {
                    LOGGER.info("The trust certificate changed, reload the ssl context");
                    ((NettyRemotingServer) remotingServer).loadSslContext();
                }
                if (path.equals(TlsSystemConfig.tlsServerCertPath)) {
                    certChanged = true;
                }
                if (path.equals(TlsSystemConfig.tlsServerKeyPath)) {
                    keyChanged = true;
                }
                if (certChanged && keyChanged) {
                    LOGGER.info("The certificate and private key changed, reload the ssl context");
                    certChanged = keyChanged = false;
                    ((NettyRemotingServer) remotingServer).loadSslContext();
                }
            }
        };

        try {
            fileWatchService = new FileWatchService(watchFiles, listener);
        } catch (Exception e) {
            LOGGER.warn("FileWatchService created error, can't load the certificate dynamically");
        }
    }

    private void printWaterMark() {
        WATER_MARK_LOG.info("[WATERMARK] ClientQueueSize:{} ClientQueueSlowTime:{} " + "DefaultQueueSize:{} DefaultQueueSlowTime:{}", this.clientRequestThreadPoolQueue.size(), headSlowTimeMills(this.clientRequestThreadPoolQueue), this.defaultThreadPoolQueue.size(), headSlowTimeMills(this.defaultThreadPoolQueue));
    }

    private long headSlowTimeMills(BlockingQueue<Runnable> q) {
        long slowTimeMills = 0;
        final Runnable firstRunnable = q.peek();

        if (firstRunnable instanceof FutureTaskExt) {
            final Runnable inner = ((FutureTaskExt<?>) firstRunnable).getRunnable();
            if (inner instanceof RequestTask) {
                slowTimeMills = System.currentTimeMillis() - ((RequestTask) inner).getCreateTimestamp();
            }
        }

        if (slowTimeMills < 0) {
            slowTimeMills = 0;
        }

        return slowTimeMills;
    }

    private void registerProcessor() {
        if (namesrvConfig.isClusterTest()) {

            this.remotingServer.registerDefaultProcessor(new ClusterTestRequestProcessor(this, namesrvConfig.getProductEnvName()), this.defaultExecutor);
        } else {
            // Support get route info only temporarily
            ClientRequestProcessor clientRequestProcessor = new ClientRequestProcessor(this);
            this.remotingServer.registerProcessor(RequestCode.GET_ROUTEINFO_BY_TOPIC, clientRequestProcessor, this.clientRequestExecutor);

            this.remotingServer.registerDefaultProcessor(new DefaultRequestProcessor(this), this.defaultExecutor);
        }
    }

    private void initialRpcHooks() {
        this.remotingServer.registerRPCHook(new ZoneRouteRPCHook());
    }

    public void start() throws Exception {
        this.remotingServer.start();

        // In test scenarios where it is up to OS to pick up an available port, set the listening port back to config
        if (0 == nettyServerConfig.getListenPort()) {
            nettyServerConfig.setListenPort(this.remotingServer.localListenPort());
        }

        this.remotingClient.updateNameServerAddressList(Collections.singletonList(RemotingUtil.getLocalAddress()
            + ":" + nettyServerConfig.getListenPort()));
        this.remotingClient.start();

        if (this.fileWatchService != null) {
            this.fileWatchService.start();
        }

        this.routeInfoManager.start();
    }

    public void shutdown() {
        this.remotingClient.shutdown();
        this.remotingServer.shutdown();
        this.defaultExecutor.shutdown();
        this.clientRequestExecutor.shutdown();
        this.scheduledExecutorService.shutdown();
        this.scanExecutorService.shutdown();
        this.routeInfoManager.shutdown();

        if (this.fileWatchService != null) {
            this.fileWatchService.shutdown();
        }
    }

    public NamesrvConfig getNamesrvConfig() {
        return namesrvConfig;
    }

    public NettyServerConfig getNettyServerConfig() {
        return nettyServerConfig;
    }

    public KVConfigManager getKvConfigManager() {
        return kvConfigManager;
    }

    public RouteInfoManager getRouteInfoManager() {
        return routeInfoManager;
    }

    public RemotingServer getRemotingServer() {
        return remotingServer;
    }

    public RemotingClient getRemotingClient() {
        return remotingClient;
    }

    public void setRemotingServer(RemotingServer remotingServer) {
        this.remotingServer = remotingServer;
    }

    public Configuration getConfiguration() {
        return configuration;
    }
}<|MERGE_RESOLUTION|>--- conflicted
+++ resolved
@@ -25,7 +25,6 @@
 import java.util.concurrent.ScheduledThreadPoolExecutor;
 import java.util.concurrent.ThreadPoolExecutor;
 import java.util.concurrent.TimeUnit;
-
 import org.apache.commons.lang3.concurrent.BasicThreadFactory;
 import org.apache.rocketmq.common.Configuration;
 import org.apache.rocketmq.common.ThreadFactoryImpl;
@@ -139,7 +138,6 @@
     private void initialNetworkComponents() {
         this.remotingServer = new NettyRemotingServer(this.nettyServerConfig, this.brokerHousekeepingService);
         this.remotingClient = new NettyRemotingClient(this.nettyClientConfig);
-        this.remotingClient.updateNameServerAddressList(Collections.singletonList(RemotingUtil.getLocalAddress() + ":" + this.nettyServerConfig.getListenPort()));
     }
 
     private void initialThreadExecutor() {
@@ -158,11 +156,7 @@
                 return new FutureTaskExt<>(runnable, value);
             }
         };
-<<<<<<< HEAD
-    }
-=======
-        this.remotingClient = new NettyRemotingClient(this.nettyClientConfig);
->>>>>>> d0595743
+    }
 
     private void initialSslContext() {
         if (TlsSystemConfig.tlsMode == TlsMode.DISABLED) {
