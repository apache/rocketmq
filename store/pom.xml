--- conflicted
+++ resolved
@@ -31,11 +31,7 @@
         <dependency>
             <groupId>io.openmessaging.storage</groupId>
             <artifactId>dledger</artifactId>
-<<<<<<< HEAD
-            <version>0.2.0</version>
-=======
             <version>0.2.1</version>
->>>>>>> d1687866
             <exclusions>
                 <exclusion>
                     <groupId>org.apache.rocketmq</groupId>
