/*
 * Licensed to the Apache Software Foundation (ASF) under one or more
 * contributor license agreements.  See the NOTICE file distributed with
 * this work for additional information regarding copyright ownership.
 * The ASF licenses this file to You under the Apache License, Version 2.0
 * (the "License"); you may not use this file except in compliance with
 * the License.  You may obtain a copy of the License at
 *
 *     http://www.apache.org/licenses/LICENSE-2.0
 *
 * Unless required by applicable law or agreed to in writing, software
 * distributed under the License is distributed on an "AS IS" BASIS,
 * WITHOUT WARRANTIES OR CONDITIONS OF ANY KIND, either express or implied.
 * See the License for the specific language governing permissions and
 * limitations under the License.
 */

package org.apache.rocketmq.store;

<<<<<<< HEAD
=======
import org.apache.rocketmq.common.BrokerConfig;
import org.apache.rocketmq.common.UtilAll;
import org.apache.rocketmq.common.message.MessageDecoder;
import org.apache.rocketmq.store.config.MessageStoreConfig;
import org.apache.rocketmq.store.stats.BrokerStatsManager;
import org.junit.Test;

>>>>>>> 332df78e
import java.io.File;
import java.lang.reflect.Method;
import java.net.InetAddress;
import java.net.InetSocketAddress;
import java.net.SocketAddress;
import java.net.UnknownHostException;
import java.nio.ByteBuffer;
import java.util.Map;
import org.apache.rocketmq.common.BrokerConfig;
import org.apache.rocketmq.common.message.MessageDecoder;
import org.apache.rocketmq.store.config.MessageStoreConfig;
import org.apache.rocketmq.store.stats.BrokerStatsManager;
import org.junit.Test;

import static org.assertj.core.api.Assertions.assertThat;

public class ConsumeQueueTest {

    private static final String msg = "Once, there was a chance for me!";
    private static final byte[] msgBody = msg.getBytes();

    private static final String topic = "abc";
    private static final int queueId = 0;
    private static final String storePath = "." + File.separator + "unit_test_store";
    private static final int commitLogFileSize = 1024 * 8;
    private static final int cqFileSize = 10 * 20;
    private static final int cqExtFileSize = 10 * (ConsumeQueueExt.CqExtUnit.MIN_EXT_UNIT_SIZE + 64);

    private static SocketAddress BornHost;

    private static SocketAddress StoreHost;

    static {
        try {
            StoreHost = new InetSocketAddress(InetAddress.getLocalHost(), 8123);
        } catch (UnknownHostException e) {
            e.printStackTrace();
        }
        try {
            BornHost = new InetSocketAddress(InetAddress.getByName("127.0.0.1"), 0);
        } catch (UnknownHostException e) {
            e.printStackTrace();
        }
    }

    public MessageExtBrokerInner buildMessage() {
        MessageExtBrokerInner msg = new MessageExtBrokerInner();
        msg.setTopic(topic);
        msg.setTags("TAG1");
        msg.setKeys("Hello");
        msg.setBody(msgBody);
        msg.setKeys(String.valueOf(System.currentTimeMillis()));
        msg.setQueueId(queueId);
        msg.setSysFlag(0);
        msg.setBornTimestamp(System.currentTimeMillis());
        msg.setStoreHost(StoreHost);
        msg.setBornHost(BornHost);
        for (int i = 0; i < 1; i++) {
            msg.putUserProperty(String.valueOf(i), "imagoodperson" + i);
        }
        msg.setPropertiesString(MessageDecoder.messageProperties2String(msg.getProperties()));

        return msg;
    }

    public MessageStoreConfig buildStoreConfig(int commitLogFileSize, int cqFileSize,
        boolean enableCqExt, int cqExtFileSize) {
        MessageStoreConfig messageStoreConfig = new MessageStoreConfig();
        messageStoreConfig.setMapedFileSizeCommitLog(commitLogFileSize);
        messageStoreConfig.setMapedFileSizeConsumeQueue(cqFileSize);
        messageStoreConfig.setMappedFileSizeConsumeQueueExt(cqExtFileSize);
        messageStoreConfig.setMessageIndexEnable(false);
        messageStoreConfig.setEnableConsumeQueueExt(enableCqExt);

        messageStoreConfig.setStorePathRootDir(storePath);
        messageStoreConfig.setStorePathCommitLog(storePath + File.separator + "commitlog");

        return messageStoreConfig;
    }

    protected DefaultMessageStore gen() throws Exception {
        MessageStoreConfig messageStoreConfig = buildStoreConfig(
            commitLogFileSize, cqFileSize, true, cqExtFileSize
        );

        BrokerConfig brokerConfig = new BrokerConfig();

        DefaultMessageStore master = new DefaultMessageStore(
            messageStoreConfig,
            new BrokerStatsManager(brokerConfig.getBrokerClusterName()),
            new MessageArrivingListener() {
                @Override
                public void arriving(String topic, int queueId, long logicOffset, long tagsCode,
                    long msgStoreTime, byte[] filterBitMap, Map<String, String> properties) {
                }
            }
            , brokerConfig);

        assertThat(master.load()).isTrue();

        master.start();

        return master;
    }

    protected void putMsg(DefaultMessageStore master) throws Exception {
        long totalMsgs = 200;

        for (long i = 0; i < totalMsgs; i++) {
            master.putMessage(buildMessage());
        }
    }

    @Test
    public void testPutMessagePositionInfo_buildCQRepeatedly() throws Exception {
        DefaultMessageStore messageStore = null;
        try {

            messageStore = gen();

            int totalMessages = 10;

            for (int i = 0; i < totalMessages; i++) {
                putMsg(messageStore);
            }
            Thread.sleep(5);

            ConsumeQueue cq = messageStore.getConsumeQueueTable().get(topic).get(queueId);
            Method method = cq.getClass().getDeclaredMethod("putMessagePositionInfo", long.class, int.class, long.class, long.class);

            assertThat(method).isNotNull();

            method.setAccessible(true);

            SelectMappedBufferResult result = messageStore.getCommitLog().getData(0);
            assertThat(result != null).isTrue();

            DispatchRequest dispatchRequest = messageStore.getCommitLog().checkMessageAndReturnSize(result.getByteBuffer(), false, false);

            assertThat(cq).isNotNull();

            Object dispatchResult = method.invoke(cq, dispatchRequest.getCommitLogOffset(),
                dispatchRequest.getMsgSize(), dispatchRequest.getTagsCode(), dispatchRequest.getConsumeQueueOffset());

            assertThat(Boolean.parseBoolean(dispatchResult.toString())).isTrue();

        } finally {
            if (messageStore != null) {
                messageStore.shutdown();
                messageStore.destroy();
            }
            deleteDirectory(storePath);
        }

    }

    @Test
    public void testConsumeQueueWithExtendData() {
        DefaultMessageStore master = null;
        try {
            master = gen();
        } catch (Exception e) {
            e.printStackTrace();
            assertThat(Boolean.FALSE).isTrue();
        }

        master.getDispatcherList().addFirst(new CommitLogDispatcher() {

            @Override
            public void dispatch(DispatchRequest request) {
                runCount++;
            }

            private int runCount = 0;
        });

        try {
            try {
                putMsg(master);
                // wait build consume queue
                Thread.sleep(1000);
            } catch (Exception e) {
                e.printStackTrace();
                assertThat(Boolean.FALSE).isTrue();
            }

            ConsumeQueue cq = master.getConsumeQueueTable().get(topic).get(queueId);

            assertThat(cq).isNotNull();

            long index = 0;

            while (index < cq.getMaxOffsetInQueue()) {
                SelectMappedBufferResult bufferResult = cq.getIndexBuffer(index);

                assertThat(bufferResult).isNotNull();

                ByteBuffer buffer = bufferResult.getByteBuffer();

                assertThat(buffer).isNotNull();
                try {
                    ConsumeQueueExt.CqExtUnit cqExtUnit = new ConsumeQueueExt.CqExtUnit();
                    for (int i = 0; i < bufferResult.getSize(); i += ConsumeQueue.CQ_STORE_UNIT_SIZE) {
                        long phyOffset = buffer.getLong();
                        int size = buffer.getInt();
                        long tagsCode = buffer.getLong();

                        assertThat(phyOffset).isGreaterThanOrEqualTo(0);
                        assertThat(size).isGreaterThan(0);
                        assertThat(tagsCode).isLessThan(0);

                        boolean ret = cq.getExt(tagsCode, cqExtUnit);

                        assertThat(ret).isTrue();
                        assertThat(cqExtUnit).isNotNull();
                        assertThat(cqExtUnit.getSize()).isGreaterThan((short) 0);
                        assertThat(cqExtUnit.getMsgStoreTime()).isGreaterThan(0);
                        assertThat(cqExtUnit.getTagsCode()).isGreaterThan(0);
                    }

                } finally {
                    bufferResult.release();
                }

                index += cqFileSize / ConsumeQueue.CQ_STORE_UNIT_SIZE;
            }
        } finally {
            master.shutdown();
            master.destroy();
            UtilAll.deleteFile(new File(storePath));
        }
    }
}<|MERGE_RESOLUTION|>--- conflicted
+++ resolved
@@ -17,8 +17,6 @@
 
 package org.apache.rocketmq.store;
 
-<<<<<<< HEAD
-=======
 import org.apache.rocketmq.common.BrokerConfig;
 import org.apache.rocketmq.common.UtilAll;
 import org.apache.rocketmq.common.message.MessageDecoder;
@@ -26,7 +24,6 @@
 import org.apache.rocketmq.store.stats.BrokerStatsManager;
 import org.junit.Test;
 
->>>>>>> 332df78e
 import java.io.File;
 import java.lang.reflect.Method;
 import java.net.InetAddress;
@@ -120,7 +117,7 @@
             new MessageArrivingListener() {
                 @Override
                 public void arriving(String topic, int queueId, long logicOffset, long tagsCode,
-                    long msgStoreTime, byte[] filterBitMap, Map<String, String> properties) {
+                                     long msgStoreTime, byte[] filterBitMap, Map<String, String> properties) {
                 }
             }
             , brokerConfig);
@@ -138,6 +135,22 @@
         for (long i = 0; i < totalMsgs; i++) {
             master.putMessage(buildMessage());
         }
+    }
+
+    protected void deleteDirectory(String rootPath) {
+        File file = new File(rootPath);
+        deleteFile(file);
+    }
+
+    protected void deleteFile(File file) {
+        File[] subFiles = file.listFiles();
+        if (subFiles != null) {
+            for (File sub : subFiles) {
+                deleteFile(sub);
+            }
+        }
+
+        file.delete();
     }
 
     @Test
