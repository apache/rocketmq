/*
 * Licensed to the Apache Software Foundation (ASF) under one or more
 * contributor license agreements.  See the NOTICE file distributed with
 * this work for additional information regarding copyright ownership.
 * The ASF licenses this file to You under the Apache License, Version 2.0
 * (the "License"); you may not use this file except in compliance with
 * the License.  You may obtain a copy of the License at
 *
 *     http://www.apache.org/licenses/LICENSE-2.0
 *
 * Unless required by applicable law or agreed to in writing, software
 * distributed under the License is distributed on an "AS IS" BASIS,
 * WITHOUT WARRANTIES OR CONDITIONS OF ANY KIND, either express or implied.
 * See the License for the specific language governing permissions and
 * limitations under the License.
 */

package org.apache.rocketmq.store.queue;

import java.io.File;
import java.net.InetSocketAddress;
import java.util.UUID;
import java.util.concurrent.ConcurrentHashMap;
import java.util.concurrent.ConcurrentMap;
import java.util.concurrent.TimeUnit;
import org.apache.commons.io.FileUtils;
import org.apache.rocketmq.common.MixAll;
import org.apache.rocketmq.common.TopicConfig;
import org.apache.rocketmq.common.UtilAll;
import org.apache.rocketmq.common.attribute.CQType;
import org.apache.rocketmq.common.constant.PermName;
import org.apache.rocketmq.common.message.MessageExtBrokerInner;
import org.apache.rocketmq.store.ConsumeQueue;
import org.apache.rocketmq.store.DefaultMessageStore;
import org.apache.rocketmq.store.DispatchRequest;
import org.apache.rocketmq.store.config.MessageStoreConfig;
import org.junit.After;
import org.junit.Assert;
import org.junit.Assume;
import org.junit.Before;
import org.junit.Test;
import org.junit.runner.RunWith;
import org.mockito.junit.MockitoJUnitRunner;

import static org.apache.rocketmq.common.TopicFilterType.SINGLE_TAG;
import static org.awaitility.Awaitility.await;
import static org.junit.Assert.assertNotNull;
import static org.junit.Assert.assertNull;
import static org.junit.Assert.assertTrue;

@RunWith(MockitoJUnitRunner.class)
public class CombineConsumeQueueStoreTest extends QueueTestBase {
    private DefaultMessageStore messageStore;
    private MessageStoreConfig messageStoreConfig;
    private ConcurrentMap<String, TopicConfig> topicConfigTableMap;

    String topic = UUID.randomUUID().toString();
    final int queueId = 0;
    final int msgNum = 100;
    final int msgSize = 1000;

    @Before
    public void init() throws Exception {
        if (MixAll.isMac()) {
            return;
        }
        this.topicConfigTableMap = new ConcurrentHashMap<>();
        messageStoreConfig = new MessageStoreConfig();
    }

    @After
    public void destroy() {
<<<<<<< HEAD
        if (MixAll.isMac()) {
            return;
        }
        messageStore.shutdown();
=======
        if (!messageStore.isShutdown()) {
            messageStore.shutdown();
        }
>>>>>>> 73e8fdbd
        messageStore.destroy();

        File file = new File(messageStore.getMessageStoreConfig().getStorePathRootDir());
        UtilAll.deleteFile(file);
    }

    @Test(expected = IllegalArgumentException.class)
    public void CombineConsumeQueueStore_EmptyLoadingCQTypes_ThrowsException() throws Exception {
        Assume.assumeFalse(MixAll.isMac());
        messageStore = (DefaultMessageStore) createMessageStore(null, false, topicConfigTableMap, messageStoreConfig);

        messageStoreConfig.setCombineCQLoadingCQTypes("");
        new CombineConsumeQueueStore(messageStore);
    }

    @Test
    public void CombineConsumeQueueStore_InitializesConsumeQueueStore() throws Exception {
        if (MixAll.isMac()) {
            return;
        }
        messageStore = (DefaultMessageStore) createMessageStore(null, false, topicConfigTableMap, messageStoreConfig);
        {
            messageStoreConfig.setCombineCQLoadingCQTypes("default");
            messageStoreConfig.setCombineCQPreferCQType("default");
            CombineConsumeQueueStore store = new CombineConsumeQueueStore(messageStore);
            assertNotNull(store.getConsumeQueueStore());
            assertNull(store.getRocksDBConsumeQueueStore());
        }

        {
            messageStoreConfig.setCombineCQLoadingCQTypes("defaultRocksDB");
            messageStoreConfig.setCombineCQPreferCQType("defaultRocksDB");
            messageStoreConfig.setCombineAssignOffsetCQType("defaultRocksDB");
            CombineConsumeQueueStore store = new CombineConsumeQueueStore(messageStore);
            assertNull(store.getConsumeQueueStore());
            assertNotNull(store.getRocksDBConsumeQueueStore());
            assertTrue(store.getCurrentReadStore() instanceof RocksDBConsumeQueueStore);
        }

        {
            messageStoreConfig.setCombineCQLoadingCQTypes(";;default;defaultRocksDB;");
            messageStoreConfig.setCombineCQPreferCQType("defaultRocksDB");
            CombineConsumeQueueStore store = new CombineConsumeQueueStore(messageStore);
            assertNotNull(store.getConsumeQueueStore());
            assertNotNull(store.getRocksDBConsumeQueueStore());
            assertTrue(store.getCurrentReadStore() instanceof RocksDBConsumeQueueStore);
        }

        {
            messageStoreConfig.setCombineCQLoadingCQTypes("default;defaultRocksDB");
            messageStoreConfig.setCombineCQPreferCQType("defaultRocksDB");
            CombineConsumeQueueStore store = new CombineConsumeQueueStore(messageStore);
            assertTrue(store.getCurrentReadStore() instanceof RocksDBConsumeQueueStore);
        }

    }

    @Test
    public void testIterator() throws Exception {
        if (MixAll.isMac()) {
            return;
        }
        messageStoreConfig.setRocksdbCQDoubleWriteEnable(true);
        messageStore = (DefaultMessageStore) createMessageStore(null, false, topicConfigTableMap, messageStoreConfig);
        messageStore.load();
        messageStore.start();

        //The initial min max offset, before and after the creation of consume queue
        Assert.assertEquals(0, messageStore.getMaxOffsetInQueue(topic, queueId));
        Assert.assertEquals(0, messageStore.getMinOffsetInQueue(topic, queueId));

        ConsumeQueueInterface consumeQueue = messageStore.getConsumeQueue(topic, queueId);
        Assert.assertEquals(CQType.SimpleCQ, consumeQueue.getCQType());
        Assert.assertEquals(0, consumeQueue.getMaxOffsetInQueue());
        Assert.assertEquals(0, consumeQueue.getMinOffsetInQueue());
        Assert.assertEquals(0, messageStore.getMaxOffsetInQueue(topic, queueId));
        Assert.assertEquals(0, messageStore.getMinOffsetInQueue(topic, queueId));

        for (int i = 0; i < msgNum; i++) {
            DispatchRequest request = new DispatchRequest(topic, queueId, i * msgSize, msgSize, i,
                System.currentTimeMillis(), i, null, null, 0, 0, null);
            messageStore.getQueueStore().putMessagePositionInfoWrapper(request);
        }

        await().atMost(1, TimeUnit.SECONDS).untilAsserted(() -> {
            checkCQ(consumeQueue, msgNum, msgSize);

            CombineConsumeQueueStore combineConsumeQueueStore = (CombineConsumeQueueStore) messageStore.getQueueStore();
            ConsumeQueueInterface rocksDBConsumeQueue = combineConsumeQueueStore.getRocksDBConsumeQueueStore().getConsumeQueue(topic, queueId);
            Assert.assertEquals(CQType.RocksDBCQ, rocksDBConsumeQueue.getCQType());
            Assert.assertEquals(msgNum, rocksDBConsumeQueue.getMaxOffsetInQueue());
            checkCQ(rocksDBConsumeQueue, msgNum, msgSize);
        });
    }

    private void checkCQ(ConsumeQueueInterface consumeQueue, int msgNum,
        int msgSize) {
        Assert.assertEquals(0, consumeQueue.getMinLogicOffset());
        Assert.assertEquals(0, consumeQueue.getMinOffsetInQueue());
        Assert.assertEquals(msgNum, consumeQueue.getMaxOffsetInQueue());
        Assert.assertEquals(msgNum, consumeQueue.getMessageTotalInQueue());

        assertNull(consumeQueue.iterateFrom(-1));
        assertNull(consumeQueue.iterateFrom(msgNum));

        {
            CqUnit first = consumeQueue.getEarliestUnit();
            assertNotNull(first);
            Assert.assertEquals(0, first.getQueueOffset());
            Assert.assertEquals(msgSize, first.getSize());
            assertTrue(first.isTagsCodeValid());
        }
        {
            CqUnit last = consumeQueue.getLatestUnit();
            assertNotNull(last);
            Assert.assertEquals(msgNum - 1, last.getQueueOffset());
            Assert.assertEquals(msgSize, last.getSize());
            assertTrue(last.isTagsCodeValid());
        }

        for (int i = 0; i < msgNum; i++) {
            ReferredIterator<CqUnit> iterator = consumeQueue.iterateFrom(i);
            assertNotNull(iterator);
            long queueOffset = i;
            while (iterator.hasNext()) {
                CqUnit cqUnit = iterator.next();
                Assert.assertEquals(queueOffset, cqUnit.getQueueOffset());
                Assert.assertEquals(queueOffset * msgSize, cqUnit.getPos());
                Assert.assertEquals(msgSize, cqUnit.getSize());
                assertTrue(cqUnit.isTagsCodeValid());
                Assert.assertEquals(queueOffset, cqUnit.getTagsCode());
                Assert.assertEquals(queueOffset, cqUnit.getValidTagsCodeAsLong().longValue());
                Assert.assertEquals(1, cqUnit.getBatchNum());
                assertNull(cqUnit.getCqExtUnit());
                queueOffset++;
            }
            Assert.assertEquals(msgNum, queueOffset);
        }
    }

    @Test
    public void testInitializeWithOffset() throws Exception {
        if (MixAll.isMac()) {
            return;
        }
        final String path = createBaseDir();
        FileUtils.deleteDirectory(new File(path));
        topicConfigTableMap.put(topic, new TopicConfig(topic, 1, 1, PermName.PERM_WRITE | PermName.PERM_READ));

        {
            messageStoreConfig.setRocksdbCQDoubleWriteEnable(true);
            messageStore = (DefaultMessageStore) createMessageStore(path, false, topicConfigTableMap, messageStoreConfig);
            messageStore.load();

            ConsumeQueueStoreInterface consumeQueueStoreInterface = messageStore.getQueueStore();
            assertTrue(consumeQueueStoreInterface instanceof CombineConsumeQueueStore);
            CombineConsumeQueueStore combineConsumeQueueStore = (CombineConsumeQueueStore) consumeQueueStoreInterface;
            ConsumeQueueStore consumeQueueStore = combineConsumeQueueStore.getConsumeQueueStore();
            RocksDBConsumeQueueStore rocksDBConsumeQueueStore = combineConsumeQueueStore.getRocksDBConsumeQueueStore();
            assertNotNull(consumeQueueStore);
            assertNotNull(rocksDBConsumeQueueStore);

            ConsumeQueueInterface rocksDBConsumeQueue = rocksDBConsumeQueueStore.findOrCreateConsumeQueue(topic, queueId);
            consumeQueueStore.findOrCreateConsumeQueue(topic, queueId);
            rocksDBConsumeQueue.initializeWithOffset(100, 0);

            Assert.assertEquals(100, rocksDBConsumeQueue.getMaxOffsetInQueue());
            Assert.assertEquals(100, rocksDBConsumeQueue.getMinOffsetInQueue());

            rocksDBConsumeQueue.initializeWithOffset(200, 0);

            Assert.assertEquals(200, rocksDBConsumeQueue.getMaxOffsetInQueue());
            Assert.assertEquals(200, rocksDBConsumeQueue.getMinOffsetInQueue());

            messageStore.start();

            Assert.assertEquals(0, rocksDBConsumeQueue.getMaxOffsetInQueue());
            Assert.assertEquals(0, rocksDBConsumeQueue.getMinOffsetInQueue());

            ConsumeQueue consumeQueue = (ConsumeQueue) consumeQueueStore.findOrCreateConsumeQueue(topic, queueId);

            for (int i = 0; i < msgNum; i++) {
                MessageExtBrokerInner msg = new MessageExtBrokerInner();

                msg.setQueueId(queueId);
                msg.setBody(new byte[msgSize]);
                msg.setTopic(topic);
                msg.setTags("TAG1");

                msg.setTagsCode(MessageExtBrokerInner.tagsString2tagsCode(SINGLE_TAG, msg.getTags()));
                msg.setBornTimestamp(System.currentTimeMillis());
                msg.setReconsumeTimes(0);

                msg.setBornHost(new InetSocketAddress(9999));
                msg.setStoreHost(new InetSocketAddress(8888));

                messageStore.putMessage(msg);
            }

            await().atMost(5, TimeUnit.SECONDS).untilAsserted(() -> {
                Assert.assertEquals(msgNum, consumeQueue.getMaxOffsetInQueue());
                Assert.assertEquals(0, consumeQueue.getMinOffsetInQueue());
            });

            messageStore.shutdown();
        }

        {
            messageStoreConfig.setRocksdbCQDoubleWriteEnable(true);
            messageStore = (DefaultMessageStore) createMessageStore(path, false, topicConfigTableMap, messageStoreConfig);
            messageStore.load();

            ConsumeQueueStoreInterface consumeQueueStoreInterface = messageStore.getQueueStore();
            assertTrue(consumeQueueStoreInterface instanceof CombineConsumeQueueStore);
            CombineConsumeQueueStore combineConsumeQueueStore = (CombineConsumeQueueStore) consumeQueueStoreInterface;
            ConsumeQueueStore consumeQueueStore = combineConsumeQueueStore.getConsumeQueueStore();
            RocksDBConsumeQueueStore rocksDBConsumeQueueStore = combineConsumeQueueStore.getRocksDBConsumeQueueStore();
            assertNotNull(consumeQueueStore);
            assertNotNull(rocksDBConsumeQueueStore);

            consumeQueueStore.findOrCreateConsumeQueue(topic, queueId).initializeWithOffset(200, 0);

            ConsumeQueueInterface cq = rocksDBConsumeQueueStore.findOrCreateConsumeQueue(topic, queueId);
            Assert.assertEquals(msgNum, cq.getMaxOffsetInQueue());
            Assert.assertEquals(0, cq.getMinOffsetInQueue());

            combineConsumeQueueStore.verifyAndInitOffsetForAllStore(true);

            Assert.assertEquals(200, cq.getMaxOffsetInQueue());
            Assert.assertEquals(200, cq.getMinOffsetInQueue());

            messageStore.shutdown();
        }
    }

    @Test
    public void testVerifyAndInitOffsetForAllStore() throws Exception {
        if (MixAll.isMac()) {
            return;
        }
        final String path = createBaseDir();
        topicConfigTableMap.put(topic, new TopicConfig(topic, 1, 1, PermName.PERM_WRITE | PermName.PERM_READ));

        {
            messageStoreConfig.setRocksdbCQDoubleWriteEnable(false);
            messageStore = (DefaultMessageStore) createMessageStore(path, false, topicConfigTableMap, messageStoreConfig);
            messageStore.load();
            messageStore.start();

            assertTrue(messageStore.getQueueStore() instanceof ConsumeQueueStore);

            for (int i = 0; i < msgNum; i++) {
                MessageExtBrokerInner msg = new MessageExtBrokerInner();

                msg.setQueueId(queueId);
                msg.setBody(new byte[msgSize]);
                msg.setTopic(topic);
                msg.setTags("TAG1");

                msg.setTagsCode(MessageExtBrokerInner.tagsString2tagsCode(SINGLE_TAG, msg.getTags()));
                msg.setBornTimestamp(System.currentTimeMillis());
                msg.setReconsumeTimes(0);

                msg.setBornHost(new InetSocketAddress(9999));
                msg.setStoreHost(new InetSocketAddress(8888));

                messageStore.putMessage(msg);
            }

            await().atMost(5, TimeUnit.SECONDS).untilAsserted(() -> {
                File cq = new File(path + File.separator + "consumequeue" + File.separator + topic + File.separator + queueId + File.separator + "00000000000000000000");
                assertTrue(cq.exists());
                Assert.assertEquals(msgNum, (long) messageStore.getQueueStore().getMaxOffset(topic, queueId));
                Assert.assertEquals(0, messageStore.getQueueStore().getMinOffsetInQueue(topic, queueId));
            });

            messageStore.shutdown();
        }

        {
            messageStoreConfig.setRocksdbCQDoubleWriteEnable(true);
            messageStore = (DefaultMessageStore) createMessageStore(path, false, topicConfigTableMap, messageStoreConfig);
            messageStore.load();
            await().atMost(1, TimeUnit.SECONDS).untilAsserted(() -> {
                assertTrue(((CombineConsumeQueueStore) messageStore.getQueueStore()).verifyAndInitOffsetForAllStore(false));
            });
            messageStore.start();
            messageStore.shutdown();
        }

        {
            messageStoreConfig.setRocksdbCQDoubleWriteEnable(true);
            messageStore = (DefaultMessageStore) createMessageStore(path, false, topicConfigTableMap, messageStoreConfig);
            messageStore.load();
            await().atMost(1, TimeUnit.SECONDS).untilAsserted(() -> {
                assertTrue(((CombineConsumeQueueStore) messageStore.getQueueStore()).verifyAndInitOffsetForAllStore(false));
            });
            messageStore.start();
            messageStore.shutdown();
        }
    }
}<|MERGE_RESOLUTION|>--- conflicted
+++ resolved
@@ -70,16 +70,12 @@
 
     @After
     public void destroy() {
-<<<<<<< HEAD
-        if (MixAll.isMac()) {
-            return;
-        }
-        messageStore.shutdown();
-=======
+        if (MixAll.isMac()) {
+            return;
+        }
         if (!messageStore.isShutdown()) {
             messageStore.shutdown();
         }
->>>>>>> 73e8fdbd
         messageStore.destroy();
 
         File file = new File(messageStore.getMessageStoreConfig().getStorePathRootDir());
