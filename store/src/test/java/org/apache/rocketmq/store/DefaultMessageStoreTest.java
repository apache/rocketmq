--- conflicted
+++ resolved
@@ -21,12 +21,9 @@
 import java.net.InetAddress;
 import java.net.InetSocketAddress;
 import java.net.SocketAddress;
-<<<<<<< HEAD
 import java.nio.ByteBuffer;
 import java.util.List;
-=======
 import java.nio.channels.OverlappingFileLockException;
->>>>>>> 89dbf047
 import java.util.Map;
 import java.util.Random;
 import java.util.TreeMap;
@@ -63,7 +60,7 @@
 
         messageStore = buildMessageStore();
         boolean load = messageStore.load();
-        assertTrue(load);
+        Assert.assertTrue(load);
         messageStore.start();
     }
 
@@ -81,7 +78,7 @@
         MessageStore master = new DefaultMessageStore(messageStoreConfig, null, new MyMessageArrivingListener(), new BrokerConfig());
 
         boolean load = master.load();
-        assertTrue(load);
+        Assert.assertTrue(load);
 
         try {
             master.start();
@@ -117,15 +114,10 @@
         long totalMsgs = 100;
         QUEUE_TOTAL = 1;
         MessageBody = StoreMessage.getBytes();
-<<<<<<< HEAD
-        MessageStore master = buildMessageStore();
-        boolean load = master.load();
-        Assert.assertTrue(load);
-=======
+
         for (long i = 0; i < totalMsgs; i++) {
             messageStore.putMessage(buildMessage());
         }
->>>>>>> 89dbf047
 
         for (long i = 0; i < totalMsgs; i++) {
             GetMessageResult result = messageStore.getMessage("GROUP_A", "TOPIC_A", 0, i, 1024 * 1024, null);
@@ -155,18 +147,10 @@
         long totalMsgs = 10;
         QUEUE_TOTAL = 1;
         MessageBody = StoreMessage.getBytes();
-<<<<<<< HEAD
-        MessageStoreConfig messageStoreConfig = new MessageStoreConfig();
-        messageStoreConfig.setMapedFileSizeCommitLog(1024 * 8);
-        messageStoreConfig.setFlushDiskType(FlushDiskType.SYNC_FLUSH);
-        MessageStore master = new DefaultMessageStore(messageStoreConfig, null, new MyMessageArrivingListener(), new BrokerConfig());
-        boolean load = master.load();
-        Assert.assertTrue(load);
-=======
+
         for (long i = 0; i < totalMsgs; i++) {
             messageStore.putMessage(buildMessage());
         }
->>>>>>> 89dbf047
 
         for (long i = 0; i < totalMsgs; i++) {
             GetMessageResult result = messageStore.getMessage("GROUP_A", "TOPIC_A", 0, i, 1024 * 1024, null);
@@ -191,13 +175,6 @@
 
     @Test
     public void testPullSize() throws Exception {
-<<<<<<< HEAD
-        MessageStore messageStore = buildMessageStore();
-        boolean load = messageStore.load();
-        Assert.assertTrue(load);
-        messageStore.start();
-=======
->>>>>>> 89dbf047
         String topic = "pullSizeTopic";
 
         for (int i = 0; i < 32; i++) {
