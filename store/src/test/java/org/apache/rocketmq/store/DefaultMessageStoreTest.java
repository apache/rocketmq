/*
 * Licensed to the Apache Software Foundation (ASF) under one or more
 * contributor license agreements.  See the NOTICE file distributed with
 * this work for additional information regarding copyright ownership.
 * The ASF licenses this file to You under the Apache License, Version 2.0
 * (the "License"); you may not use this file except in compliance with
 * the License.  You may obtain a copy of the License at
 *
 *     http://www.apache.org/licenses/LICENSE-2.0
 *
 * Unless required by applicable law or agreed to in writing, software
 * distributed under the License is distributed on an "AS IS" BASIS,
 * WITHOUT WARRANTIES OR CONDITIONS OF ANY KIND, either express or implied.
 * See the License for the specific language governing permissions and
 * limitations under the License.
 */

package org.apache.rocketmq.store;

import java.io.File;
import java.net.InetAddress;
import java.net.InetSocketAddress;
import java.net.SocketAddress;
import java.nio.channels.OverlappingFileLockException;
import java.util.Map;
import java.util.concurrent.atomic.AtomicInteger;

import org.apache.rocketmq.common.BrokerConfig;
import org.apache.rocketmq.common.UtilAll;
import org.apache.rocketmq.store.config.FlushDiskType;
import org.apache.rocketmq.store.config.MessageStoreConfig;
import org.junit.After;
import org.apache.rocketmq.store.stats.BrokerStatsManager;
import org.junit.Before;
import org.junit.Test;

import static org.assertj.core.api.Assertions.assertThat;
import static org.junit.Assert.assertTrue;

public class DefaultMessageStoreTest {
    private final String StoreMessage = "Once, there was a chance for me!";
    private int QUEUE_TOTAL = 100;
    private AtomicInteger QueueId = new AtomicInteger(0);
    private SocketAddress BornHost;
    private SocketAddress StoreHost;
    private byte[] MessageBody;
    private MessageStore messageStore;

    @Before
    public void init() throws Exception {
        StoreHost = new InetSocketAddress(InetAddress.getLocalHost(), 8123);
        BornHost = new InetSocketAddress(InetAddress.getByName("127.0.0.1"), 0);

        messageStore = buildMessageStore();
        boolean load = messageStore.load();
        assertTrue(load);
        messageStore.start();
    }

<<<<<<< HEAD
    @After
    public void destory() {
        MessageStoreConfig messageStoreConfig = new MessageStoreConfig();
        File file = new File(messageStoreConfig.getStorePathRootDir());
        UtilAll.deleteFile(file);
    }

    public MessageStore buildMessageStore() throws Exception {
        MessageStoreConfig messageStoreConfig = new MessageStoreConfig();
        messageStoreConfig.setMapedFileSizeCommitLog(1024 * 1024 * 10);
        messageStoreConfig.setMapedFileSizeConsumeQueue(1024 * 1024 * 10);
        messageStoreConfig.setMaxHashSlotNum(10000);
        messageStoreConfig.setMaxIndexNum(100 * 100);
        messageStoreConfig.setFlushDiskType(FlushDiskType.ASYNC_FLUSH);
        return new DefaultMessageStore(messageStoreConfig, new BrokerStatsManager("simpleTest"), new MyMessageArrivingListener(), new BrokerConfig());
    }

    @Test
    public void testWriteAndRead() throws Exception {
=======
    @Test(expected = OverlappingFileLockException.class)
    public void test_repate_restart() throws Exception {
>>>>>>> 9f6ead96
        long totalMsgs = 100;
        QUEUE_TOTAL = 1;
        MessageBody = StoreMessage.getBytes();
        MessageStore master = buildMessageStore();
        boolean load = master.load();
        assertTrue(load);

<<<<<<< HEAD
        master.start();
        verifyThatMasterIsFunctional(totalMsgs, master);
=======
        try {
            master.start();
            master.start();
        } finally {
            master.shutdown();
            master.destroy();
        }
>>>>>>> 9f6ead96
    }

    @After
    public void destory() {
        messageStore.shutdown();
        messageStore.destroy();

        MessageStoreConfig messageStoreConfig = new MessageStoreConfig();
        File file = new File(messageStoreConfig.getStorePathRootDir());
        UtilAll.deleteFile(file);
    }

    public MessageStore buildMessageStore() throws Exception {
        MessageStoreConfig messageStoreConfig = new MessageStoreConfig();
        messageStoreConfig.setMapedFileSizeCommitLog(1024 * 1024 * 10);
        messageStoreConfig.setMapedFileSizeConsumeQueue(1024 * 1024 * 10);
        messageStoreConfig.setMaxHashSlotNum(10000);
        messageStoreConfig.setMaxIndexNum(100 * 100);
        messageStoreConfig.setFlushDiskType(FlushDiskType.SYNC_FLUSH);
        return new DefaultMessageStore(messageStoreConfig, new BrokerStatsManager("simpleTest"), new MyMessageArrivingListener(), new BrokerConfig());
    }

    @Test
    public void testWriteAndRead() throws Exception {
        long totalMsgs = 100;
        QUEUE_TOTAL = 1;
        MessageBody = StoreMessage.getBytes();
        for (long i = 0; i < totalMsgs; i++) {
            messageStore.putMessage(buildMessage());
        }

        for (long i = 0; i < totalMsgs; i++) {
            GetMessageResult result = messageStore.getMessage("GROUP_A", "TOPIC_A", 0, i, 1024 * 1024, null);
            assertThat(result).isNotNull();
            result.release();
        }
        verifyThatMasterIsFunctional(totalMsgs, messageStore);
    }

    public MessageExtBrokerInner buildMessage() {
        MessageExtBrokerInner msg = new MessageExtBrokerInner();
        msg.setTopic("FooBar");
        msg.setTags("TAG1");
        msg.setKeys("Hello");
        msg.setBody(MessageBody);
        msg.setKeys(String.valueOf(System.currentTimeMillis()));
        msg.setQueueId(Math.abs(QueueId.getAndIncrement()) % QUEUE_TOTAL);
        msg.setSysFlag(0);
        msg.setBornTimestamp(System.currentTimeMillis());
        msg.setStoreHost(StoreHost);
        msg.setBornHost(BornHost);
        return msg;
    }

    @Test
    public void testGroupCommit() throws Exception {
        long totalMsgs = 10;
        QUEUE_TOTAL = 1;
        MessageBody = StoreMessage.getBytes();
        for (long i = 0; i < totalMsgs; i++) {
            messageStore.putMessage(buildMessage());
        }

<<<<<<< HEAD
        master.start();
        verifyThatMasterIsFunctional(totalMsgs, master);
    }

    private void verifyThatMasterIsFunctional(long totalMsgs, MessageStore master) {
        try {
            for (long i = 0; i < totalMsgs; i++) {
                master.putMessage(buildMessage());
            }
=======
        for (long i = 0; i < totalMsgs; i++) {
            GetMessageResult result = messageStore.getMessage("GROUP_A", "TOPIC_A", 0, i, 1024 * 1024, null);
            assertThat(result).isNotNull();
            result.release();
        }
        verifyThatMasterIsFunctional(totalMsgs, messageStore);
    }
>>>>>>> 9f6ead96

    private void verifyThatMasterIsFunctional(long totalMsgs, MessageStore master) {
        for (long i = 0; i < totalMsgs; i++) {
            master.putMessage(buildMessage());
        }

        for (long i = 0; i < totalMsgs; i++) {
            GetMessageResult result = master.getMessage("GROUP_A", "TOPIC_A", 0, i, 1024 * 1024, null);
            assertThat(result).isNotNull();
            result.release();

        }
    }

    @Test
    public void testPullSize() throws Exception {
<<<<<<< HEAD
        MessageStore messageStore = buildMessageStore();
        boolean load = messageStore.load();
        assertTrue(load);
        messageStore.start();
=======
>>>>>>> 9f6ead96
        String topic = "pullSizeTopic";

        for (int i = 0; i < 32; i++) {
            MessageExtBrokerInner messageExtBrokerInner = buildMessage();
            messageExtBrokerInner.setTopic(topic);
            messageExtBrokerInner.setQueueId(0);
<<<<<<< HEAD
            PutMessageResult putMessageResult = messageStore.putMessage(messageExtBrokerInner);
        }
        //wait for consume queue build
        Thread.sleep(100);
=======
            messageStore.putMessage(messageExtBrokerInner);
        }
        //wait for consume queue build
        Thread.sleep(10);
>>>>>>> 9f6ead96
        String group = "simple";
        GetMessageResult getMessageResult32 = messageStore.getMessage(group, topic, 0, 0, 32, null);
        assertThat(getMessageResult32.getMessageBufferList().size()).isEqualTo(32);

        GetMessageResult getMessageResult20 = messageStore.getMessage(group, topic, 0, 0, 20, null);
        assertThat(getMessageResult20.getMessageBufferList().size()).isEqualTo(20);

        GetMessageResult getMessageResult45 = messageStore.getMessage(group, topic, 0, 0, 10, null);
        assertThat(getMessageResult45.getMessageBufferList().size()).isEqualTo(10);
<<<<<<< HEAD

        messageStore.shutdown();
=======
>>>>>>> 9f6ead96
    }

    private class MyMessageArrivingListener implements MessageArrivingListener {
        @Override
        public void arriving(String topic, int queueId, long logicOffset, long tagsCode, long msgStoreTime,
            byte[] filterBitMap, Map<String, String> properties) {
        }
    }
}<|MERGE_RESOLUTION|>--- conflicted
+++ resolved
@@ -57,41 +57,22 @@
         messageStore.start();
     }
 
-<<<<<<< HEAD
-    @After
-    public void destory() {
-        MessageStoreConfig messageStoreConfig = new MessageStoreConfig();
-        File file = new File(messageStoreConfig.getStorePathRootDir());
-        UtilAll.deleteFile(file);
-    }
-
-    public MessageStore buildMessageStore() throws Exception {
-        MessageStoreConfig messageStoreConfig = new MessageStoreConfig();
-        messageStoreConfig.setMapedFileSizeCommitLog(1024 * 1024 * 10);
-        messageStoreConfig.setMapedFileSizeConsumeQueue(1024 * 1024 * 10);
-        messageStoreConfig.setMaxHashSlotNum(10000);
-        messageStoreConfig.setMaxIndexNum(100 * 100);
-        messageStoreConfig.setFlushDiskType(FlushDiskType.ASYNC_FLUSH);
-        return new DefaultMessageStore(messageStoreConfig, new BrokerStatsManager("simpleTest"), new MyMessageArrivingListener(), new BrokerConfig());
-    }
-
-    @Test
-    public void testWriteAndRead() throws Exception {
-=======
     @Test(expected = OverlappingFileLockException.class)
     public void test_repate_restart() throws Exception {
->>>>>>> 9f6ead96
         long totalMsgs = 100;
         QUEUE_TOTAL = 1;
         MessageBody = StoreMessage.getBytes();
-        MessageStore master = buildMessageStore();
+
+        MessageStoreConfig messageStoreConfig = new MessageStoreConfig();
+        messageStoreConfig.setMapedFileSizeCommitLog(1024 * 8);
+        messageStoreConfig.setMapedFileSizeConsumeQueue(1024 * 4);
+        messageStoreConfig.setMaxHashSlotNum(100);
+        messageStoreConfig.setMaxIndexNum(100 * 10);
+        MessageStore master = new DefaultMessageStore(messageStoreConfig, null, new MyMessageArrivingListener(), new BrokerConfig());
+
         boolean load = master.load();
         assertTrue(load);
 
-<<<<<<< HEAD
-        master.start();
-        verifyThatMasterIsFunctional(totalMsgs, master);
-=======
         try {
             master.start();
             master.start();
@@ -99,7 +80,6 @@
             master.shutdown();
             master.destroy();
         }
->>>>>>> 9f6ead96
     }
 
     @After
@@ -163,17 +143,6 @@
             messageStore.putMessage(buildMessage());
         }
 
-<<<<<<< HEAD
-        master.start();
-        verifyThatMasterIsFunctional(totalMsgs, master);
-    }
-
-    private void verifyThatMasterIsFunctional(long totalMsgs, MessageStore master) {
-        try {
-            for (long i = 0; i < totalMsgs; i++) {
-                master.putMessage(buildMessage());
-            }
-=======
         for (long i = 0; i < totalMsgs; i++) {
             GetMessageResult result = messageStore.getMessage("GROUP_A", "TOPIC_A", 0, i, 1024 * 1024, null);
             assertThat(result).isNotNull();
@@ -181,7 +150,6 @@
         }
         verifyThatMasterIsFunctional(totalMsgs, messageStore);
     }
->>>>>>> 9f6ead96
 
     private void verifyThatMasterIsFunctional(long totalMsgs, MessageStore master) {
         for (long i = 0; i < totalMsgs; i++) {
@@ -198,30 +166,16 @@
 
     @Test
     public void testPullSize() throws Exception {
-<<<<<<< HEAD
-        MessageStore messageStore = buildMessageStore();
-        boolean load = messageStore.load();
-        assertTrue(load);
-        messageStore.start();
-=======
->>>>>>> 9f6ead96
         String topic = "pullSizeTopic";
 
         for (int i = 0; i < 32; i++) {
             MessageExtBrokerInner messageExtBrokerInner = buildMessage();
             messageExtBrokerInner.setTopic(topic);
             messageExtBrokerInner.setQueueId(0);
-<<<<<<< HEAD
-            PutMessageResult putMessageResult = messageStore.putMessage(messageExtBrokerInner);
-        }
-        //wait for consume queue build
-        Thread.sleep(100);
-=======
             messageStore.putMessage(messageExtBrokerInner);
         }
         //wait for consume queue build
         Thread.sleep(10);
->>>>>>> 9f6ead96
         String group = "simple";
         GetMessageResult getMessageResult32 = messageStore.getMessage(group, topic, 0, 0, 32, null);
         assertThat(getMessageResult32.getMessageBufferList().size()).isEqualTo(32);
@@ -231,17 +185,12 @@
 
         GetMessageResult getMessageResult45 = messageStore.getMessage(group, topic, 0, 0, 10, null);
         assertThat(getMessageResult45.getMessageBufferList().size()).isEqualTo(10);
-<<<<<<< HEAD
-
-        messageStore.shutdown();
-=======
->>>>>>> 9f6ead96
     }
 
     private class MyMessageArrivingListener implements MessageArrivingListener {
         @Override
         public void arriving(String topic, int queueId, long logicOffset, long tagsCode, long msgStoreTime,
-            byte[] filterBitMap, Map<String, String> properties) {
+                             byte[] filterBitMap, Map<String, String> properties) {
         }
     }
 }