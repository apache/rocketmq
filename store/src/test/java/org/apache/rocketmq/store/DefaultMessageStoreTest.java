/*
 * Licensed to the Apache Software Foundation (ASF) under one or more
 * contributor license agreements.  See the NOTICE file distributed with
 * this work for additional information regarding copyright ownership.
 * The ASF licenses this file to You under the Apache License, Version 2.0
 * (the "License"); you may not use this file except in compliance with
 * the License.  You may obtain a copy of the License at
 *
 *     http://www.apache.org/licenses/LICENSE-2.0
 *
 * Unless required by applicable law or agreed to in writing, software
 * distributed under the License is distributed on an "AS IS" BASIS,
 * WITHOUT WARRANTIES OR CONDITIONS OF ANY KIND, either express or implied.
 * See the License for the specific language governing permissions and
 * limitations under the License.
 */

package org.apache.rocketmq.store;

import java.io.File;
import java.net.InetAddress;
import java.net.InetSocketAddress;
import java.net.SocketAddress;
import java.nio.ByteBuffer;
import java.util.List;
import java.util.Map;
import java.util.Random;
import java.util.TreeMap;
import java.util.concurrent.atomic.AtomicInteger;

import org.apache.rocketmq.common.BrokerConfig;
<<<<<<< HEAD
import org.apache.rocketmq.common.message.MessageDecoder;
import org.apache.rocketmq.common.message.MessageExt;
import org.apache.rocketmq.store.config.FlushDiskType;
import org.apache.rocketmq.store.config.MessageStoreConfig;
=======
import org.apache.rocketmq.common.UtilAll;
import org.apache.rocketmq.store.config.FlushDiskType;
import org.apache.rocketmq.store.config.MessageStoreConfig;
import org.junit.After;
>>>>>>> aa1c7577
import org.apache.rocketmq.store.stats.BrokerStatsManager;
import org.junit.Before;
import org.junit.Test;
import org.junit.Assert;

import static org.assertj.core.api.Assertions.assertThat;


public class DefaultMessageStoreTest {
    private final String StoreMessage = "Once, there was a chance for me!";
    private int QUEUE_TOTAL = 100;
    private AtomicInteger QueueId = new AtomicInteger(0);
    private SocketAddress BornHost;
    private SocketAddress StoreHost;
    private byte[] MessageBody;

    @Before
    public void init() throws Exception {
        StoreHost = new InetSocketAddress(InetAddress.getLocalHost(), 8123);
        BornHost = new InetSocketAddress(InetAddress.getByName("127.0.0.1"), 0);
    }

    @After
    public void destory() {
        MessageStoreConfig messageStoreConfig = new MessageStoreConfig();
        File file = new File(messageStoreConfig.getStorePathRootDir());
        UtilAll.deleteFile(file);
    }
  
    public MessageStore buildMessageStore() throws Exception {
        MessageStoreConfig messageStoreConfig = new MessageStoreConfig();
        messageStoreConfig.setMapedFileSizeCommitLog(1024 * 1024 * 10);
        messageStoreConfig.setMapedFileSizeConsumeQueue(1024 * 1024 * 10);
        messageStoreConfig.setMaxHashSlotNum(10000);
        messageStoreConfig.setMaxIndexNum(100 * 100);
        messageStoreConfig.setFlushDiskType(FlushDiskType.ASYNC_FLUSH);
        return new DefaultMessageStore(messageStoreConfig, new BrokerStatsManager("simpleTest"), new MyMessageArrivingListener(), new BrokerConfig());
    }

    @Test
    public void testWriteAndRead() throws Exception {
        long totalMsgs = 100;
        QUEUE_TOTAL = 1;
        MessageBody = StoreMessage.getBytes();
        MessageStore master = buildMessageStore();
        boolean load = master.load();
        Assert.assertTrue(load);

        master.start();
        try {
            for (long i = 0; i < totalMsgs; i++) {
                master.putMessage(buildMessage());
            }

            for (long i = 0; i < totalMsgs; i++) {
                GetMessageResult result = master.getMessage("GROUP_A", "TOPIC_A", 0, i, 1024 * 1024, null);
                assertThat(result).isNotNull();
                result.release();
            }
        } finally {
            master.shutdown();
            master.destroy();
        }
    }

    public MessageExtBrokerInner buildMessage() {
        MessageExtBrokerInner msg = new MessageExtBrokerInner();
        msg.setTopic("FooBar");
        msg.setTags("TAG1");
        msg.setKeys("Hello");
        msg.setBody(MessageBody);
        msg.setKeys(String.valueOf(System.currentTimeMillis()));
        msg.setQueueId(Math.abs(QueueId.getAndIncrement()) % QUEUE_TOTAL);
        msg.setSysFlag(0);
        msg.setBornTimestamp(System.currentTimeMillis());
        msg.setStoreHost(StoreHost);
        msg.setBornHost(BornHost);
        return msg;
    }

    @Test
    public void testGroupCommit() throws Exception {
        long totalMsgs = 100;
        QUEUE_TOTAL = 1;
        MessageBody = StoreMessage.getBytes();
        MessageStoreConfig messageStoreConfig = new MessageStoreConfig();
        messageStoreConfig.setMapedFileSizeCommitLog(1024 * 8);
        messageStoreConfig.setFlushDiskType(FlushDiskType.SYNC_FLUSH);
        MessageStore master = new DefaultMessageStore(messageStoreConfig, null, new MyMessageArrivingListener(), new BrokerConfig());
        boolean load = master.load();
        Assert.assertTrue(load);

        master.start();
        try {
            for (long i = 0; i < totalMsgs; i++) {
                master.putMessage(buildMessage());
            }

            for (long i = 0; i < totalMsgs; i++) {
                GetMessageResult result = master.getMessage("GROUP_A", "TOPIC_A", 0, i, 1024 * 1024, null);
                assertThat(result).isNotNull();
                result.release();

            }
        } finally {
            master.shutdown();
            master.destroy();
        }
    }

    @Test
    public void testPullSize() throws Exception {
        MessageStore messageStore = buildMessageStore();
        boolean load = messageStore.load();
        assertTrue(load);
        messageStore.start();
        String topic = "pullSizeTopic";

        for (int i = 0; i < 32; i++) {
            MessageExtBrokerInner messageExtBrokerInner = buildMessage();
            messageExtBrokerInner.setTopic(topic);
            messageExtBrokerInner.setQueueId(0);
            PutMessageResult putMessageResult = messageStore.putMessage(messageExtBrokerInner);
        }
        //wait for consume queue build
        Thread.sleep(100);
        String group = "simple";
        GetMessageResult getMessageResult32 = messageStore.getMessage(group, topic, 0, 0, 32, null);
        assertThat(getMessageResult32.getMessageBufferList().size()).isEqualTo(32);


        GetMessageResult getMessageResult20 = messageStore.getMessage(group, topic, 0, 0, 20, null);
        assertThat(getMessageResult20.getMessageBufferList().size()).isEqualTo(20);

        GetMessageResult getMessageResult45 = messageStore.getMessage(group, topic, 0, 0, 10, null);
        assertThat(getMessageResult45.getMessageBufferList().size()).isEqualTo(10);

        messageStore.shutdown();
    }

    private class MyMessageArrivingListener implements MessageArrivingListener {
        @Override
        public void arriving(String topic, int queueId, long logicOffset, long tagsCode, long msgStoreTime,
                             byte[] filterBitMap, Map<String, String> properties) {
        }
    }

    @Test
    public void testQueryByTime() throws Exception {
        int totalMsgs = 100;
        int randomIndex = new Random().nextInt(10) + 40;
        QUEUE_TOTAL = 8;
        String topic = "TimeTopic";
        String keys = "testQueryByTime";
        long now = System.currentTimeMillis();
        MessageBody = StoreMessage.getBytes();
        MessageStoreConfig messageStoreConfig = new MessageStoreConfig();
        messageStoreConfig.setMapedFileSizeConsumeQueue(1024 * 16);
        messageStoreConfig.setMaxHashSlotNum(100);
        messageStoreConfig.setMaxIndexNum(100 * 10);
        messageStoreConfig.setMapedFileSizeCommitLog(1024 * 1024);
        messageStoreConfig.setFlushDiskType(FlushDiskType.SYNC_FLUSH);
        MessageStore master = new DefaultMessageStore(messageStoreConfig, new BrokerStatsManager("test"), new MyMessageArrivingListener(), new BrokerConfig());
        boolean load = master.load();
        Assert.assertTrue(load);

        master.start();
        try {
            for (int i = 0; i < totalMsgs; i++) {
                MessageExtBrokerInner messageExtBrokerInner = new MessageExtBrokerInner();
                messageExtBrokerInner.setBody(("time:" + System.currentTimeMillis() + " index:" + i).getBytes());
                messageExtBrokerInner.setTopic(topic);
                messageExtBrokerInner.setKeys(keys);
                messageExtBrokerInner.setQueueId(Math.abs(QueueId.getAndIncrement()) % QUEUE_TOTAL);
                messageExtBrokerInner.setBornTimestamp(System.currentTimeMillis());
                messageExtBrokerInner.setStoreHost(StoreHost);
                messageExtBrokerInner.setBornHost(BornHost);
                messageExtBrokerInner.setPropertiesString(MessageDecoder.messageProperties2String(messageExtBrokerInner.getProperties()));
                PutMessageResult putMessageResult = master.putMessage(messageExtBrokerInner);
                if (i == randomIndex) {
                    now = putMessageResult.getAppendMessageResult().getStoreTimestamp();
                }
            }
            Thread.sleep(2000L);
            long end = System.currentTimeMillis();
            QueryMessageResult result = master.queryMessage(topic, keys, totalMsgs, now, end);
            for (ByteBuffer byteBuffer : result.getMessageBufferList()) {
                MessageExt messageExt = MessageDecoder.decode(byteBuffer);
            }
            int bufferTotalSize = result.getMessageBufferList().size();
            result.release();
            Assert.assertTrue(totalMsgs - randomIndex - 1 <= bufferTotalSize);
        } finally {
            master.shutdown();
            master.destroy();
        }
    }

    @Test
    public void testQueueOffsetByTime() throws Exception {
        long totalMsgs = 100;
        QUEUE_TOTAL = 1;
        String topic = "TimeTopic";
        String keys = "testQueryByTime";
        String consumerGroup = "testQueryByTime";
        MessageBody = StoreMessage.getBytes();
        MessageStoreConfig messageStoreConfig = new MessageStoreConfig();
        messageStoreConfig.setMapedFileSizeConsumeQueue(1024 * 16);
        messageStoreConfig.setMaxHashSlotNum(100);
        messageStoreConfig.setMaxIndexNum(100 * 10);
        messageStoreConfig.setMapedFileSizeCommitLog(1024 * 1024);
        messageStoreConfig.setFlushDiskType(FlushDiskType.SYNC_FLUSH);
        DefaultMessageStore master = new DefaultMessageStore(messageStoreConfig, new BrokerStatsManager("test"), new MyMessageArrivingListener(), new BrokerConfig());
        boolean load = master.load();
        Assert.assertTrue(load);

        TreeMap<Long, AtomicInteger> sameTimeCountCache = new TreeMap<>();
        TreeMap<Long, AtomicInteger> sameTimeResultCache = new TreeMap<>();
        long hlTime = System.currentTimeMillis();
        long hlCount = 0;
        long endTime = System.currentTimeMillis();
        int endCount1 = 0;
        int endCount2 = 0;
        long start = 0;
        master.start();
        try {
            for (long i = 0; i < totalMsgs; i++) {
                if (i == totalMsgs - 20) {
                    Thread.sleep(1000);
                    hlTime = System.currentTimeMillis();
                    Thread.sleep(500);
                }
                if (i == totalMsgs - 10) {
                    endTime = System.currentTimeMillis();
                }
                MessageExtBrokerInner messageExtBrokerInner = new MessageExtBrokerInner();
                messageExtBrokerInner.setBody(("time:" + System.currentTimeMillis() + " index:" + i).getBytes());
                messageExtBrokerInner.setTopic(topic);
                messageExtBrokerInner.setKeys(keys);
                messageExtBrokerInner.setQueueId(Math.abs(QueueId.getAndIncrement()) % QUEUE_TOTAL);
                messageExtBrokerInner.setBornTimestamp(System.currentTimeMillis());
                messageExtBrokerInner.setStoreHost(StoreHost);
                messageExtBrokerInner.setBornHost(BornHost);
                messageExtBrokerInner.setPropertiesString(MessageDecoder.messageProperties2String(messageExtBrokerInner.getProperties()));
                PutMessageResult putMessageResult = master.putMessage(messageExtBrokerInner);
                long storeTimestamp = putMessageResult.getAppendMessageResult().getStoreTimestamp();
                AtomicInteger count = sameTimeCountCache.get(storeTimestamp);
                if (count == null) {
                    count = new AtomicInteger(0);
                    sameTimeCountCache.put(storeTimestamp, count);
                }
                count.incrementAndGet();
            }
            Thread.sleep(2000L);

            Map.Entry<Long, AtomicInteger> timeCount = sameTimeCountCache.lastEntry();
            start = timeCount.getKey();
            long offsetInQueueByTime = master.getOffsetInQueueByTime(topic, 0, start, false);
            GetMessageResult testQueryByTime = master.getMessage(consumerGroup, topic, 0, offsetInQueueByTime, 20, null);

            List<ByteBuffer> messageBufferList = testQueryByTime.getMessageBufferList();
            for (ByteBuffer byteBuffer : messageBufferList) {
                MessageExt messageExt = MessageDecoder.decode(byteBuffer);
                AtomicInteger cc = sameTimeResultCache.get(messageExt.getStoreTimestamp());
                if (cc == null) {
                    cc = new AtomicInteger(0);
                    sameTimeResultCache.put(messageExt.getStoreTimestamp(), cc);
                }
                cc.incrementAndGet();
            }
            testQueryByTime.release();

            long hlOffset = master.getOffsetInQueueByTime(topic, 0, hlTime, false);
            GetMessageResult hlResult = master.getMessage(consumerGroup, topic, 0, hlOffset, 20, null);
            hlCount = hlResult.getMessageCount();
            hlResult.release();

            long endOffset1 = master.getOffsetInQueueByTime(topic, 0, endTime, false);
            GetMessageResult endResult1 = master.getMessage(consumerGroup, topic, 0, endOffset1, 20, null);
            endCount1 = endResult1.getMessageCount();
            endResult1.release();

            long endOffset2 = master.getOffsetInQueueByTime(topic, 0, endTime, true);
            GetMessageResult endResult2 = master.getMessage(consumerGroup, topic, 0, endOffset2, 20, null);
            endCount2 = endResult2.getMessageCount();
            endResult2.release();

        } finally {
            master.shutdown();
            master.destroy();
        }

        Assert.assertTrue(start > 0);
        AtomicInteger cc = sameTimeCountCache.get(start);
        AtomicInteger result = sameTimeResultCache.get(start);
        Assert.assertEquals(cc.get(), result.get());
        Assert.assertTrue(19 == hlCount || hlCount == 20);
        Assert.assertTrue(endCount1 >= endCount2);
    }
}<|MERGE_RESOLUTION|>--- conflicted
+++ resolved
@@ -29,17 +29,12 @@
 import java.util.concurrent.atomic.AtomicInteger;
 
 import org.apache.rocketmq.common.BrokerConfig;
-<<<<<<< HEAD
 import org.apache.rocketmq.common.message.MessageDecoder;
 import org.apache.rocketmq.common.message.MessageExt;
 import org.apache.rocketmq.store.config.FlushDiskType;
 import org.apache.rocketmq.store.config.MessageStoreConfig;
-=======
 import org.apache.rocketmq.common.UtilAll;
-import org.apache.rocketmq.store.config.FlushDiskType;
-import org.apache.rocketmq.store.config.MessageStoreConfig;
 import org.junit.After;
->>>>>>> aa1c7577
 import org.apache.rocketmq.store.stats.BrokerStatsManager;
 import org.junit.Before;
 import org.junit.Test;
@@ -154,7 +149,7 @@
     public void testPullSize() throws Exception {
         MessageStore messageStore = buildMessageStore();
         boolean load = messageStore.load();
-        assertTrue(load);
+        Assert.assertTrue(load);
         messageStore.start();
         String topic = "pullSizeTopic";
 
