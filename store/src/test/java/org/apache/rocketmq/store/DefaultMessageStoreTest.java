--- conflicted
+++ resolved
@@ -81,8 +81,6 @@
         long totalMsgs = 100;
         QUEUE_TOTAL = 1;
         MessageBody = StoreMessage.getBytes();
-
-<<<<<<< HEAD
         for (long i = 0; i < totalMsgs; i++) {
             messageStore.putMessage(buildMessage());
         }
@@ -92,10 +90,7 @@
             assertThat(result).isNotNull();
             result.release();
         }
-=======
-        master.start();
-        verifyThatMasterIsFunctional(totalMsgs, master);
->>>>>>> 1810be4c
+        verifyThatMasterIsFunctional(totalMsgs, messageStore);
     }
 
     public MessageExtBrokerInner buildMessage() {
@@ -126,29 +121,20 @@
             GetMessageResult result = messageStore.getMessage("GROUP_A", "TOPIC_A", 0, i, 1024 * 1024, null);
             assertThat(result).isNotNull();
             result.release();
-
-<<<<<<< HEAD
-=======
-        master.start();
-        verifyThatMasterIsFunctional(totalMsgs, master);
+        }
+        verifyThatMasterIsFunctional(totalMsgs, messageStore);
     }
 
     private void verifyThatMasterIsFunctional(long totalMsgs, MessageStore master) {
-        try {
-            for (long i = 0; i < totalMsgs; i++) {
-                master.putMessage(buildMessage());
-            }
+        for (long i = 0; i < totalMsgs; i++) {
+            master.putMessage(buildMessage());
+        }
 
-            for (long i = 0; i < totalMsgs; i++) {
-                GetMessageResult result = master.getMessage("GROUP_A", "TOPIC_A", 0, i, 1024 * 1024, null);
-                assertThat(result).isNotNull();
-                result.release();
+        for (long i = 0; i < totalMsgs; i++) {
+            GetMessageResult result = master.getMessage("GROUP_A", "TOPIC_A", 0, i, 1024 * 1024, null);
+            assertThat(result).isNotNull();
+            result.release();
 
-            }
-        } finally {
-            master.shutdown();
-            master.destroy();
->>>>>>> 1810be4c
         }
     }
 
@@ -168,12 +154,9 @@
         GetMessageResult getMessageResult32 = messageStore.getMessage(group, topic, 0, 0, 32, null);
         assertThat(getMessageResult32.getMessageBufferList().size()).isEqualTo(32);
 
-<<<<<<< HEAD
-=======
         GetMessageResult getMessageResult20 = messageStore.getMessage(group, topic, 0, 0, 20, null);
         assertThat(getMessageResult20.getMessageBufferList().size()).isEqualTo(20);
 
->>>>>>> 1810be4c
         GetMessageResult getMessageResult45 = messageStore.getMessage(group, topic, 0, 0, 10, null);
         assertThat(getMessageResult45.getMessageBufferList().size()).isEqualTo(10);
     }
