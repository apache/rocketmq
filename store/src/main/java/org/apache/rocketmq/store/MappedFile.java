/*
 * Licensed to the Apache Software Foundation (ASF) under one or more
 * contributor license agreements.  See the NOTICE file distributed with
 * this work for additional information regarding copyright ownership.
 * The ASF licenses this file to You under the Apache License, Version 2.0
 * (the "License"); you may not use this file except in compliance with
 * the License.  You may obtain a copy of the License at
 *
 *     http://www.apache.org/licenses/LICENSE-2.0
 *
 * Unless required by applicable law or agreed to in writing, software
 * distributed under the License is distributed on an "AS IS" BASIS,
 * WITHOUT WARRANTIES OR CONDITIONS OF ANY KIND, either express or implied.
 * See the License for the specific language governing permissions and
 * limitations under the License.
 */
package org.apache.rocketmq.store;

import com.sun.jna.NativeLong;
import com.sun.jna.Pointer;
import java.io.File;
import java.io.FileNotFoundException;
import java.io.IOException;
import java.io.RandomAccessFile;
import java.lang.reflect.Method;
import java.nio.ByteBuffer;
import java.nio.MappedByteBuffer;
import java.nio.channels.FileChannel;
import java.nio.channels.FileChannel.MapMode;
import java.security.AccessController;
import java.security.PrivilegedAction;
import java.util.concurrent.atomic.AtomicInteger;
import java.util.concurrent.atomic.AtomicLong;
import org.apache.rocketmq.common.UtilAll;
import org.apache.rocketmq.common.constant.LoggerName;
import org.apache.rocketmq.logging.InternalLogger;
import org.apache.rocketmq.logging.InternalLoggerFactory;
import org.apache.rocketmq.common.message.MessageExt;
import org.apache.rocketmq.common.message.MessageExtBatch;
import org.apache.rocketmq.store.config.FlushDiskType;
import org.apache.rocketmq.store.util.LibC;
import sun.nio.ch.DirectBuffer;

public class MappedFile extends ReferenceResource {
    public static final int OS_PAGE_SIZE = 1024 * 4;
    protected static final InternalLogger log = InternalLoggerFactory.getLogger(LoggerName.STORE_LOGGER_NAME);

    private static final AtomicLong TOTAL_MAPPED_VIRTUAL_MEMORY = new AtomicLong(0);

    private static final AtomicInteger TOTAL_MAPPED_FILES = new AtomicInteger(0);
    protected final AtomicInteger wrotePosition = new AtomicInteger(0);
    protected final AtomicInteger committedPosition = new AtomicInteger(0);
    private final AtomicInteger flushedPosition = new AtomicInteger(0);
    protected int fileSize;
    protected FileChannel fileChannel;
    /**
     * Message will put to here first, and then reput to FileChannel if writeBuffer is not null.
     */
    protected ByteBuffer writeBuffer = null;
    protected TransientStorePool transientStorePool = null;
    private String fileName;
    private long fileFromOffset;
    private File file;
    private MappedByteBuffer mappedByteBuffer;
    private volatile long storeTimestamp = 0;
    private boolean firstCreateInQueue = false;

    public MappedFile() {
    }

    public MappedFile(final String fileName, final int fileSize) throws IOException {
        init(fileName, fileSize);
    }

    public MappedFile(final String fileName, final int fileSize,
        final TransientStorePool transientStorePool) throws IOException {
        init(fileName, fileSize, transientStorePool);
    }

    public static void ensureDirOK(final String dirName) {
        if (dirName != null) {
            File f = new File(dirName);
            if (!f.exists()) {
                boolean result = f.mkdirs();
                log.info(dirName + " mkdir " + (result ? "OK" : "Failed"));
            }
        }
    }

    public static void clean(final ByteBuffer buffer) {
        if (buffer == null || !buffer.isDirect() || buffer.capacity() == 0)
            return;
        invoke(invoke(viewed(buffer), "cleaner"), "clean");
    }

    private static Object invoke(final Object target, final String methodName, final Class<?>... args) {
        return AccessController.doPrivileged(new PrivilegedAction<Object>() {
            public Object run() {
                try {
                    Method method = method(target, methodName, args);
                    method.setAccessible(true);
                    return method.invoke(target);
                } catch (Exception e) {
                    throw new IllegalStateException(e);
                }
            }
        });
    }

    private static Method method(Object target, String methodName, Class<?>[] args)
        throws NoSuchMethodException {
        try {
            return target.getClass().getMethod(methodName, args);
        } catch (NoSuchMethodException e) {
            return target.getClass().getDeclaredMethod(methodName, args);
        }
    }

    private static ByteBuffer viewed(ByteBuffer buffer) {
        String methodName = "viewedBuffer";
        Method[] methods = buffer.getClass().getMethods();
        for (int i = 0; i < methods.length; i++) {
            if (methods[i].getName().equals("attachment")) {
                methodName = "attachment";
                break;
            }
        }

        ByteBuffer viewedBuffer = (ByteBuffer) invoke(buffer, methodName);
        if (viewedBuffer == null)
            return buffer;
        else
            return viewed(viewedBuffer);
    }

    public static int getTotalMappedFiles() {
        return TOTAL_MAPPED_FILES.get();
    }

    public static long getTotalMappedVirtualMemory() {
        return TOTAL_MAPPED_VIRTUAL_MEMORY.get();
    }

    public void init(final String fileName, final int fileSize,
        final TransientStorePool transientStorePool) throws IOException {
        init(fileName, fileSize);
        this.writeBuffer = transientStorePool.borrowBuffer();
        this.transientStorePool = transientStorePool;
    }

    private void init(final String fileName, final int fileSize) throws IOException {
        this.fileName = fileName;
        this.fileSize = fileSize;
        this.file = new File(fileName);
        this.fileFromOffset = Long.parseLong(this.file.getName());
        boolean ok = false;

        ensureDirOK(this.file.getParent());

        try {
            this.fileChannel = new RandomAccessFile(this.file, "rw").getChannel();
            this.mappedByteBuffer = this.fileChannel.map(MapMode.READ_WRITE, 0, fileSize);
            TOTAL_MAPPED_VIRTUAL_MEMORY.addAndGet(fileSize);
            TOTAL_MAPPED_FILES.incrementAndGet();
            ok = true;
        } catch (FileNotFoundException e) {
            log.error("Failed to create file " + this.fileName, e);
            throw e;
        } catch (IOException e) {
            log.error("Failed to map file " + this.fileName, e);
            throw e;
        } finally {
            if (!ok && this.fileChannel != null) {
                this.fileChannel.close();
            }
        }
    }

    public long getLastModifiedTimestamp() {
        return this.file.lastModified();
    }

    public int getFileSize() {
        return fileSize;
    }

    public FileChannel getFileChannel() {
        return fileChannel;
    }

    public AppendMessageResult appendMessage(final MessageExtBrokerInner msg, final AppendMessageCallback cb) {
        return appendMessagesInner(msg, cb);
    }

    public AppendMessageResult appendMessages(final MessageExtBatch messageExtBatch, final AppendMessageCallback cb) {
        return appendMessagesInner(messageExtBatch, cb);
    }

    public AppendMessageResult appendMessagesInner(final MessageExt messageExt, final AppendMessageCallback cb) {
        assert messageExt != null;
        assert cb != null;

        int currentPos = this.wrotePosition.get();

        if (currentPos < this.fileSize) {
            ByteBuffer byteBuffer = writeBuffer != null ? writeBuffer.slice() : this.mappedByteBuffer.slice();
            byteBuffer.position(currentPos);
            AppendMessageResult result;
            if (messageExt instanceof MessageExtBrokerInner) {
                result = cb.doAppend(this.getFileFromOffset(), byteBuffer, this.fileSize - currentPos, (MessageExtBrokerInner) messageExt);
            } else if (messageExt instanceof MessageExtBatch) {
                result = cb.doAppend(this.getFileFromOffset(), byteBuffer, this.fileSize - currentPos, (MessageExtBatch) messageExt);
            } else {
                return new AppendMessageResult(AppendMessageStatus.UNKNOWN_ERROR);
            }
            this.wrotePosition.addAndGet(result.getWroteBytes());
            this.storeTimestamp = result.getStoreTimestamp();
            return result;
        }
        log.error("MappedFile.appendMessage return null, wrotePosition: {} fileSize: {}", currentPos, this.fileSize);
        return new AppendMessageResult(AppendMessageStatus.UNKNOWN_ERROR);
    }

    public long getFileFromOffset() {
        return this.fileFromOffset;
    }

    public boolean appendMessage(final byte[] data) {
        int currentPos = this.wrotePosition.get();

        if ((currentPos + data.length) <= this.fileSize) {
            try {
                this.fileChannel.position(currentPos);
                this.fileChannel.write(ByteBuffer.wrap(data));
            } catch (Throwable e) {
                log.error("Error occurred when append message to mappedFile.", e);
            }
            this.wrotePosition.addAndGet(data.length);
            return true;
        }

        return false;
    }

    /**
     * Content of data from offset to offset + length will be wrote to file.
     *
     * @param offset The offset of the subarray to be used.
     * @param length The length of the subarray to be used.
     */
    public boolean appendMessage(final byte[] data, final int offset, final int length) {
        int currentPos = this.wrotePosition.get();

        if ((currentPos + length) <= this.fileSize) {
            try {
                this.fileChannel.position(currentPos);
                this.fileChannel.write(ByteBuffer.wrap(data, offset, length));
            } catch (Throwable e) {
                log.error("Error occurred when append message to mappedFile.", e);
            }
            this.wrotePosition.addAndGet(length);
            return true;
        }

        return false;
    }

    /**
     * @return The current flushed position
     */
    public int flush(final int flushLeastPages) {
        if (this.isAbleToFlush(flushLeastPages)) {
            if (this.hold()) {
                int value = getReadPosition();

                try {
                    //We only append data to fileChannel or mappedByteBuffer, never both.
                    if (writeBuffer != null || this.fileChannel.position() != 0) {
                        this.fileChannel.force(false);
                    } else {
                        this.mappedByteBuffer.force();
                    }
                } catch (Throwable e) {
                    log.error("Error occurred when force data to disk.", e);
                }

                this.flushedPosition.set(value);
                this.release();
            } else {
                log.warn("in flush, hold failed, flush offset = " + this.flushedPosition.get());
                this.flushedPosition.set(getReadPosition());
            }
        }
        return this.getFlushedPosition();
    }

    public int commit(final int commitLeastPages) {
        if (writeBuffer == null) {
            //no need to commit data to file channel, so just regard wrotePosition as committedPosition.
            return this.wrotePosition.get();
        }
        if (this.isAbleToCommit(commitLeastPages)) {
            if (this.hold()) {
                commit0();
                this.release();
            } else {
                log.warn("in commit, hold failed, commit offset = " + this.committedPosition.get());
            }
        }

        // All dirty data has been committed to FileChannel.
        if (writeBuffer != null && this.transientStorePool != null && this.fileSize == this.committedPosition.get()) {
            this.transientStorePool.returnBuffer(writeBuffer);
            this.writeBuffer = null;
        }

        return this.committedPosition.get();
    }

    protected void commit0() {
        int writePos = this.wrotePosition.get();
        int lastCommittedPosition = this.committedPosition.get();

<<<<<<< HEAD
        if (writePos - lastCommittedPosition > commitLeastPages * OS_PAGE_SIZE) {
=======
        if (writePos - lastCommittedPosition > 0) {
>>>>>>> 36e6687d
            try {
                ByteBuffer byteBuffer = writeBuffer.slice();
                byteBuffer.position(lastCommittedPosition);
                byteBuffer.limit(writePos);
                this.fileChannel.position(lastCommittedPosition);
                this.fileChannel.write(byteBuffer);
                this.committedPosition.set(writePos);
            } catch (Throwable e) {
                log.error("Error occurred when commit data to FileChannel.", e);
            }
        }
    }

    private boolean isAbleToFlush(final int flushLeastPages) {
        int flush = this.flushedPosition.get();
        int write = getReadPosition();

        if (this.isFull()) {
            return true;
        }

        if (flushLeastPages > 0) {
            return ((write / OS_PAGE_SIZE) - (flush / OS_PAGE_SIZE)) >= flushLeastPages;
        }

        return write > flush;
    }

    protected boolean isAbleToCommit(final int commitLeastPages) {
        int flush = this.committedPosition.get();
        int write = this.wrotePosition.get();

        if (this.isFull()) {
            return true;
        }

        if (commitLeastPages > 0) {
            return ((write / OS_PAGE_SIZE) - (flush / OS_PAGE_SIZE)) >= commitLeastPages;
        }

        return write > flush;
    }

    public int getFlushedPosition() {
        return flushedPosition.get();
    }

    public void setFlushedPosition(int pos) {
        this.flushedPosition.set(pos);
    }

    public boolean isFull() {
        return this.fileSize == this.wrotePosition.get();
    }

    public SelectMappedBufferResult selectMappedBuffer(int pos, int size) {
        int readPosition = getReadPosition();
        if ((pos + size) <= readPosition) {
            if (this.hold()) {
                ByteBuffer byteBuffer = this.mappedByteBuffer.slice();
                byteBuffer.position(pos);
                ByteBuffer byteBufferNew = byteBuffer.slice();
                byteBufferNew.limit(size);
                return new SelectMappedBufferResult(this.fileFromOffset + pos, byteBufferNew, size, this);
            } else {
                log.warn("matched, but hold failed, request pos: " + pos + ", fileFromOffset: "
                    + this.fileFromOffset);
            }
        } else {
            log.warn("selectMappedBuffer request pos invalid, request pos: " + pos + ", size: " + size
                + ", fileFromOffset: " + this.fileFromOffset);
        }

        return null;
    }

    public SelectMappedBufferResult selectMappedBuffer(int pos) {
        int readPosition = getReadPosition();
        if (pos < readPosition && pos >= 0) {
            if (this.hold()) {
                ByteBuffer byteBuffer = this.mappedByteBuffer.slice();
                byteBuffer.position(pos);
                int size = readPosition - pos;
                ByteBuffer byteBufferNew = byteBuffer.slice();
                byteBufferNew.limit(size);
                return new SelectMappedBufferResult(this.fileFromOffset + pos, byteBufferNew, size, this);
            }
        }

        return null;
    }

    @Override
    public boolean cleanup(final long currentRef) {
        if (this.isAvailable()) {
            log.error("this file[REF:" + currentRef + "] " + this.fileName
                + " have not shutdown, stop unmapping.");
            return false;
        }

        if (this.isCleanupOver()) {
            log.error("this file[REF:" + currentRef + "] " + this.fileName
                + " have cleanup, do not do it again.");
            return true;
        }

        clean(this.mappedByteBuffer);
        TOTAL_MAPPED_VIRTUAL_MEMORY.addAndGet(this.fileSize * (-1));
        TOTAL_MAPPED_FILES.decrementAndGet();
        log.info("unmap file[REF:" + currentRef + "] " + this.fileName + " OK");
        return true;
    }

    public boolean destroy(final long intervalForcibly) {
        this.shutdown(intervalForcibly);

        if (this.isCleanupOver()) {
            try {
                this.fileChannel.close();
                log.info("close file channel " + this.fileName + " OK");

                long beginTime = System.currentTimeMillis();
                boolean result = this.file.delete();
                log.info("delete file[REF:" + this.getRefCount() + "] " + this.fileName
                    + (result ? " OK, " : " Failed, ") + "W:" + this.getWrotePosition() + " M:"
                    + this.getFlushedPosition() + ", "
                    + UtilAll.computeElapsedTimeMilliseconds(beginTime));
            } catch (Exception e) {
                log.warn("close file channel " + this.fileName + " Failed. ", e);
            }

            return true;
        } else {
            log.warn("destroy mapped file[REF:" + this.getRefCount() + "] " + this.fileName
                + " Failed. cleanupOver: " + this.cleanupOver);
        }

        return false;
    }

    public int getWrotePosition() {
        return wrotePosition.get();
    }

    public void setWrotePosition(int pos) {
        this.wrotePosition.set(pos);
    }

    /**
     * @return The max position which have valid data
     */
    public int getReadPosition() {
        return this.writeBuffer == null ? this.wrotePosition.get() : this.committedPosition.get();
    }

    public void setCommittedPosition(int pos) {
        this.committedPosition.set(pos);
    }

    public void warmMappedFile(FlushDiskType type, int pages) {
        long beginTime = System.currentTimeMillis();
        ByteBuffer byteBuffer = this.mappedByteBuffer.slice();
        int flush = 0;
        long time = System.currentTimeMillis();
        for (int i = 0, j = 0; i < this.fileSize; i += MappedFile.OS_PAGE_SIZE, j++) {
            byteBuffer.put(i, (byte) 0);
            // force flush when flush disk type is sync
            if (type == FlushDiskType.SYNC_FLUSH) {
                if ((i / OS_PAGE_SIZE) - (flush / OS_PAGE_SIZE) >= pages) {
                    flush = i;
                    mappedByteBuffer.force();
                }
            }

            // prevent gc
            if (j % 1000 == 0) {
                log.info("j={}, costTime={}", j, System.currentTimeMillis() - time);
                time = System.currentTimeMillis();
                try {
                    Thread.sleep(0);
                } catch (InterruptedException e) {
                    log.error("Interrupted", e);
                }
            }
        }

        // force flush when prepare load finished
        if (type == FlushDiskType.SYNC_FLUSH) {
            log.info("mapped file warm-up done, force to disk, mappedFile={}, costTime={}",
                this.getFileName(), System.currentTimeMillis() - beginTime);
            mappedByteBuffer.force();
        }
        log.info("mapped file warm-up done. mappedFile={}, costTime={}", this.getFileName(),
            System.currentTimeMillis() - beginTime);

        this.mlock();
    }

    public String getFileName() {
        return fileName;
    }

    public MappedByteBuffer getMappedByteBuffer() {
        return mappedByteBuffer;
    }

    public ByteBuffer sliceByteBuffer() {
        return this.mappedByteBuffer.slice();
    }

    public long getStoreTimestamp() {
        return storeTimestamp;
    }

    public boolean isFirstCreateInQueue() {
        return firstCreateInQueue;
    }

    public void setFirstCreateInQueue(boolean firstCreateInQueue) {
        this.firstCreateInQueue = firstCreateInQueue;
    }

    public void mlock() {
        final long beginTime = System.currentTimeMillis();
        final long address = ((DirectBuffer) (this.mappedByteBuffer)).address();
        Pointer pointer = new Pointer(address);
        {
            int ret = LibC.INSTANCE.mlock(pointer, new NativeLong(this.fileSize));
            log.info("mlock {} {} {} ret = {} time consuming = {}", address, this.fileName, this.fileSize, ret, System.currentTimeMillis() - beginTime);
        }

        {
            int ret = LibC.INSTANCE.madvise(pointer, new NativeLong(this.fileSize), LibC.MADV_WILLNEED);
            log.info("madvise {} {} {} ret = {} time consuming = {}", address, this.fileName, this.fileSize, ret, System.currentTimeMillis() - beginTime);
        }
    }

    public void munlock() {
        final long beginTime = System.currentTimeMillis();
        final long address = ((DirectBuffer) (this.mappedByteBuffer)).address();
        Pointer pointer = new Pointer(address);
        int ret = LibC.INSTANCE.munlock(pointer, new NativeLong(this.fileSize));
        log.info("munlock {} {} {} ret = {} time consuming = {}", address, this.fileName, this.fileSize, ret, System.currentTimeMillis() - beginTime);
    }

    //testable
    File getFile() {
        return this.file;
    }

    @Override
    public String toString() {
        return this.fileName;
    }
}<|MERGE_RESOLUTION|>--- conflicted
+++ resolved
@@ -321,11 +321,7 @@
         int writePos = this.wrotePosition.get();
         int lastCommittedPosition = this.committedPosition.get();
 
-<<<<<<< HEAD
         if (writePos - lastCommittedPosition > commitLeastPages * OS_PAGE_SIZE) {
-=======
-        if (writePos - lastCommittedPosition > 0) {
->>>>>>> 36e6687d
             try {
                 ByteBuffer byteBuffer = writeBuffer.slice();
                 byteBuffer.position(lastCommittedPosition);
