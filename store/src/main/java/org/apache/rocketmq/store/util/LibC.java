--- conflicted
+++ resolved
@@ -54,11 +54,9 @@
 
     int msync(Pointer p, NativeLong length, int flags);
 
-<<<<<<< HEAD
     String strerror(int errno);
-=======
+
     int mincore(Pointer p, NativeLong length, byte[] vec);
 
     int getpagesize();
->>>>>>> bee5077b
 }