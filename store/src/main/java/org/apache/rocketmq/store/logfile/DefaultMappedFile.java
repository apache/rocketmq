/*
 * Licensed to the Apache Software Foundation (ASF) under one or more
 * contributor license agreements.  See the NOTICE file distributed with
 * this work for additional information regarding copyright ownership.
 * The ASF licenses this file to You under the Apache License, Version 2.0
 * (the "License"); you may not use this file except in compliance with
 * the License.  You may obtain a copy of the License at
 *
 *     http://www.apache.org/licenses/LICENSE-2.0
 *
 * Unless required by applicable law or agreed to in writing, software
 * distributed under the License is distributed on an "AS IS" BASIS,
 * WITHOUT WARRANTIES OR CONDITIONS OF ANY KIND, either express or implied.
 * See the License for the specific language governing permissions and
 * limitations under the License.
 */
package org.apache.rocketmq.store.logfile;

import com.sun.jna.NativeLong;
import com.sun.jna.Pointer;

import java.io.File;
import java.io.FileNotFoundException;
import java.io.IOException;
import java.io.RandomAccessFile;
import java.nio.ByteBuffer;
import java.nio.MappedByteBuffer;
import java.nio.channels.FileChannel;
import java.nio.channels.FileChannel.MapMode;
import java.util.concurrent.atomic.AtomicInteger;
import java.util.concurrent.atomic.AtomicIntegerFieldUpdater;
import java.util.concurrent.atomic.AtomicLong;

import org.apache.rocketmq.common.UtilAll;
import org.apache.rocketmq.common.constant.LoggerName;
import org.apache.rocketmq.common.message.MessageExtBatch;
import org.apache.rocketmq.logging.InternalLogger;
import org.apache.rocketmq.logging.InternalLoggerFactory;
import org.apache.rocketmq.common.message.MessageExt;
import org.apache.rocketmq.store.AppendMessageCallback;
import org.apache.rocketmq.store.AppendMessageResult;
import org.apache.rocketmq.store.AppendMessageStatus;
import org.apache.rocketmq.common.message.MessageExtBrokerInner;
import org.apache.rocketmq.store.PutMessageContext;
import org.apache.rocketmq.store.SelectMappedBufferResult;
import org.apache.rocketmq.store.TransientStorePool;
import org.apache.rocketmq.store.config.FlushDiskType;
import org.apache.rocketmq.store.util.LibC;
import sun.nio.ch.DirectBuffer;

public class DefaultMappedFile extends AbstractMappedFile {
    public static final int OS_PAGE_SIZE = 1024 * 4;
    protected static final InternalLogger log = InternalLoggerFactory.getLogger(LoggerName.STORE_LOGGER_NAME);

    protected static final AtomicLong TOTAL_MAPPED_VIRTUAL_MEMORY = new AtomicLong(0);

    protected static final AtomicInteger TOTAL_MAPPED_FILES = new AtomicInteger(0);

    protected static final AtomicIntegerFieldUpdater<DefaultMappedFile> WROTE_POSITION_UPDATER;
    protected static final AtomicIntegerFieldUpdater<DefaultMappedFile> COMMITTED_POSITION_UPDATER;
    protected static final AtomicIntegerFieldUpdater<DefaultMappedFile> FLUSHED_POSITION_UPDATER;

    protected volatile int wrotePosition;
    protected volatile int committedPosition;
    protected volatile int flushedPosition;
    protected int fileSize;
    protected FileChannel fileChannel;
    /**
     * Message will put to here first, and then reput to FileChannel if writeBuffer is not null.
     */
    protected ByteBuffer writeBuffer = null;
    protected TransientStorePool transientStorePool = null;
    protected String fileName;
    protected long fileFromOffset;
    protected File file;
    protected MappedByteBuffer mappedByteBuffer;
    protected volatile long storeTimestamp = 0;
    protected boolean firstCreateInQueue = false;
    private long lastFlushTime = -1L;

    protected MappedByteBuffer mappedByteBufferWaitToClean = null;
    protected long swapMapTime = 0L;
    protected long mappedByteBufferAccessCountSinceLastSwap = 0L;

    static {
        WROTE_POSITION_UPDATER = AtomicIntegerFieldUpdater.newUpdater(DefaultMappedFile.class, "wrotePosition");
        COMMITTED_POSITION_UPDATER = AtomicIntegerFieldUpdater.newUpdater(DefaultMappedFile.class, "committedPosition");
        FLUSHED_POSITION_UPDATER = AtomicIntegerFieldUpdater.newUpdater(DefaultMappedFile.class, "flushedPosition");
    }

    public DefaultMappedFile() {
    }

    public DefaultMappedFile(final String fileName, final int fileSize) throws IOException {
        init(fileName, fileSize);
    }

    public DefaultMappedFile(final String fileName, final int fileSize,
                             final TransientStorePool transientStorePool) throws IOException {
        init(fileName, fileSize, transientStorePool);
    }

    public static int getTotalMappedFiles() {
        return TOTAL_MAPPED_FILES.get();
    }

    public static long getTotalMappedVirtualMemory() {
        return TOTAL_MAPPED_VIRTUAL_MEMORY.get();
    }

    @Override
    public void init(final String fileName, final int fileSize,
                     final TransientStorePool transientStorePool) throws IOException {
        init(fileName, fileSize);
        this.writeBuffer = transientStorePool.borrowBuffer();
        this.transientStorePool = transientStorePool;
    }

    private void init(final String fileName, final int fileSize) throws IOException {
        this.fileName = fileName;
        this.fileSize = fileSize;
        this.file = new File(fileName);
        this.fileFromOffset = Long.parseLong(this.file.getName());
        boolean ok = false;

        UtilAll.ensureDirOK(this.file.getParent());

        try {
            this.fileChannel = new RandomAccessFile(this.file, "rw").getChannel();
            this.mappedByteBuffer = this.fileChannel.map(MapMode.READ_WRITE, 0, fileSize);
            TOTAL_MAPPED_VIRTUAL_MEMORY.addAndGet(fileSize);
            TOTAL_MAPPED_FILES.incrementAndGet();
            ok = true;
        } catch (FileNotFoundException e) {
            log.error("Failed to create file " + this.fileName, e);
            throw e;
        } catch (IOException e) {
            log.error("Failed to map file " + this.fileName, e);
            throw e;
        } finally {
            if (!ok && this.fileChannel != null) {
                this.fileChannel.close();
            }
        }
    }

    @Override
    public long getLastModifiedTimestamp() {
        return this.file.lastModified();
    }

    public boolean getData(int pos, int size, ByteBuffer byteBuffer) {
        if (byteBuffer.remaining() < size) {
            return false;
        }

        int readPosition = getReadPosition();
        if ((pos + size) <= readPosition) {

            if (this.hold()) {
                try {
                    int readNum = fileChannel.read(byteBuffer, pos);
                    return size == readNum;
                } catch (Throwable t) {
                    log.warn("Get data failed pos:{} size:{} fileFromOffset:{}", pos, size, this.fileFromOffset);
                    return false;
                } finally {
                    this.release();
                }
            } else {
                log.debug("matched, but hold failed, request pos: " + pos + ", fileFromOffset: "
                        + this.fileFromOffset);
            }
        } else {
            log.warn("selectMappedBuffer request pos invalid, request pos: " + pos + ", size: " + size
                    + ", fileFromOffset: " + this.fileFromOffset);
        }

        return false;
    }

    @Override
    public int getFileSize() {
        return fileSize;
    }

    @Override
    public FileChannel getFileChannel() {
        return fileChannel;
    }

    @Override
    public AppendMessageResult appendMessage(final MessageExtBrokerInner msg, final AppendMessageCallback cb,
                                             PutMessageContext putMessageContext) {
        return appendMessagesInner(msg, cb, putMessageContext);
    }

    @Override
    public AppendMessageResult appendMessages(final MessageExtBatch messageExtBatch, final AppendMessageCallback cb,
                                              PutMessageContext putMessageContext) {
        return appendMessagesInner(messageExtBatch, cb, putMessageContext);
    }

    public AppendMessageResult appendMessagesInner(final MessageExt messageExt, final AppendMessageCallback cb,
                                                   PutMessageContext putMessageContext) {
        assert messageExt != null;
        assert cb != null;

        int currentPos = WROTE_POSITION_UPDATER.get(this);

        if (currentPos < this.fileSize) {
            ByteBuffer byteBuffer = appendMessageBuffer().slice();
            byteBuffer.position(currentPos);
            AppendMessageResult result;
            if (messageExt instanceof MessageExtBatch && !((MessageExtBatch) messageExt).isInnerBatch()) {
                // traditional batch message
                result = cb.doAppend(this.getFileFromOffset(), byteBuffer, this.fileSize - currentPos,
                        (MessageExtBatch) messageExt, putMessageContext);
            } else if (messageExt instanceof MessageExtBrokerInner) {
                // traditional single message or newly introduced inner-batch message
                result = cb.doAppend(this.getFileFromOffset(), byteBuffer, this.fileSize - currentPos,
                        (MessageExtBrokerInner) messageExt, putMessageContext);
            } else {
                return new AppendMessageResult(AppendMessageStatus.UNKNOWN_ERROR);
            }
            WROTE_POSITION_UPDATER.addAndGet(this, result.getWroteBytes());
            this.storeTimestamp = result.getStoreTimestamp();
            return result;
        }
        log.error("MappedFile.appendMessage return null, wrotePosition: {} fileSize: {}", currentPos, this.fileSize);
        return new AppendMessageResult(AppendMessageStatus.UNKNOWN_ERROR);
    }

    protected ByteBuffer appendMessageBuffer() {
        this.mappedByteBufferAccessCountSinceLastSwap++;
        return writeBuffer != null ? writeBuffer : this.mappedByteBuffer;
    }

    @Override
    public long getFileFromOffset() {
        return this.fileFromOffset;
    }

    @Override
    public boolean appendMessage(final byte[] data) {
        return appendMessage(data, 0, data.length);
    }

    @Override
    public boolean appendMessage(ByteBuffer data) {
        int currentPos = WROTE_POSITION_UPDATER.get(this);
        int remaining = data.remaining();

        if ((currentPos + remaining) <= this.fileSize) {
            try {
                this.fileChannel.position(currentPos);
                while (data.hasRemaining()) {
                    this.fileChannel.write(data);
                }
            } catch (Throwable e) {
                log.error("Error occurred when append message to mappedFile.", e);
            }
            WROTE_POSITION_UPDATER.addAndGet(this, remaining);
            return true;
        }
        return false;
    }

    /**
     * Content of data from offset to offset + length will be written to file.
     *
     * @param offset The offset of the subarray to be used.
     * @param length The length of the subarray to be used.
     */
    @Override
    public boolean appendMessage(final byte[] data, final int offset, final int length) {
        int currentPos = WROTE_POSITION_UPDATER.get(this);

        if ((currentPos + length) <= this.fileSize) {
            try {
                ByteBuffer buf = this.mappedByteBuffer.slice();
                buf.position(currentPos);
                buf.put(data, offset, length);
            } catch (Throwable e) {
                log.error("Error occurred when append message to mappedFile.", e);
            }
            WROTE_POSITION_UPDATER.addAndGet(this, length);
            return true;
        }

        return false;
    }

    /**
     * @return The current flushed position
     */
    @Override
    public int flush(final int flushLeastPages) {
        if (this.isAbleToFlush(flushLeastPages)) {
            if (this.hold()) {
                int value = getReadPosition();

                try {
                    this.mappedByteBufferAccessCountSinceLastSwap++;

                    //We only append data to fileChannel or mappedByteBuffer, never both.
                    if (writeBuffer != null || this.fileChannel.position() != 0) {
                        this.fileChannel.force(false);
                    } else {
                        this.mappedByteBuffer.force();
                    }
                    this.lastFlushTime = System.currentTimeMillis();
                } catch (Throwable e) {
                    log.error("Error occurred when force data to disk.", e);
                }

                FLUSHED_POSITION_UPDATER.set(this, value);
                this.release();
            } else {
                log.warn("in flush, hold failed, flush offset = " + FLUSHED_POSITION_UPDATER.get(this));
                FLUSHED_POSITION_UPDATER.set(this, getReadPosition());
            }
        }
        return this.getFlushedPosition();
    }

    @Override
    public int commit(final int commitLeastPages) {
        if (writeBuffer == null) {
            //no need to commit data to file channel, so just regard wrotePosition as committedPosition.
            return WROTE_POSITION_UPDATER.get(this);
        }
        if (this.isAbleToCommit(commitLeastPages)) {
            if (this.hold()) {
                commit0();
                this.release();
            } else {
                log.warn("in commit, hold failed, commit offset = " + COMMITTED_POSITION_UPDATER.get(this));
            }
        }

        // All dirty data has been committed to FileChannel.
        if (writeBuffer != null && this.transientStorePool != null && this.fileSize == COMMITTED_POSITION_UPDATER.get(this)) {
            this.transientStorePool.returnBuffer(writeBuffer);
            this.writeBuffer = null;
        }

        return COMMITTED_POSITION_UPDATER.get(this);
    }

    protected void commit0() {
        int writePos = WROTE_POSITION_UPDATER.get(this);
        int lastCommittedPosition = COMMITTED_POSITION_UPDATER.get(this);

        if (writePos - lastCommittedPosition > 0) {
            try {
                ByteBuffer byteBuffer = writeBuffer.slice();
                byteBuffer.position(lastCommittedPosition);
                byteBuffer.limit(writePos);
                this.fileChannel.position(lastCommittedPosition);
                this.fileChannel.write(byteBuffer);
                COMMITTED_POSITION_UPDATER.set(this, writePos);
            } catch (Throwable e) {
                log.error("Error occurred when commit data to FileChannel.", e);
            }
        }
    }

    private boolean isAbleToFlush(final int flushLeastPages) {
        int flush = FLUSHED_POSITION_UPDATER.get(this);
        int write = getReadPosition();

        if (this.isFull()) {
            return true;
        }

        if (flushLeastPages > 0) {
            return ((write / OS_PAGE_SIZE) - (flush / OS_PAGE_SIZE)) >= flushLeastPages;
        }

        return write > flush;
    }

    protected boolean isAbleToCommit(final int commitLeastPages) {
        int commit = COMMITTED_POSITION_UPDATER.get(this);
        int write = WROTE_POSITION_UPDATER.get(this);

        if (this.isFull()) {
            return true;
        }

        if (commitLeastPages > 0) {
            return ((write / OS_PAGE_SIZE) - (commit / OS_PAGE_SIZE)) >= commitLeastPages;
        }

        return write > commit;
    }

    @Override
    public int getFlushedPosition() {
        return FLUSHED_POSITION_UPDATER.get(this);
    }

    @Override
    public void setFlushedPosition(int pos) {
        FLUSHED_POSITION_UPDATER.set(this, pos);
    }

    @Override
    public boolean isFull() {
        return this.fileSize == WROTE_POSITION_UPDATER.get(this);
    }

    @Override
    public SelectMappedBufferResult selectMappedBuffer(int pos, int size) {
        int readPosition = getReadPosition();
        if ((pos + size) <= readPosition) {
            if (this.hold()) {
                this.mappedByteBufferAccessCountSinceLastSwap++;

                ByteBuffer byteBuffer = this.mappedByteBuffer.slice();
                byteBuffer.position(pos);
                ByteBuffer byteBufferNew = byteBuffer.slice();
                byteBufferNew.limit(size);
                return new SelectMappedBufferResult(this.fileFromOffset + pos, byteBufferNew, size, this);
            } else {
                log.warn("matched, but hold failed, request pos: " + pos + ", fileFromOffset: "
                        + this.fileFromOffset);
            }
        } else {
            log.warn("selectMappedBuffer request pos invalid, request pos: " + pos + ", size: " + size
                    + ", fileFromOffset: " + this.fileFromOffset);
        }

        return null;
    }

    @Override
    public SelectMappedBufferResult selectMappedBuffer(int pos) {
        int readPosition = getReadPosition();
        if (pos < readPosition && pos >= 0) {
            if (this.hold()) {
                this.mappedByteBufferAccessCountSinceLastSwap++;
                ByteBuffer byteBuffer = this.mappedByteBuffer.slice();
                byteBuffer.position(pos);
                int size = readPosition - pos;
                ByteBuffer byteBufferNew = byteBuffer.slice();
                byteBufferNew.limit(size);
                return new SelectMappedBufferResult(this.fileFromOffset + pos, byteBufferNew, size, this);
            }
        }

        return null;
    }

    @Override
    public boolean cleanup(final long currentRef) {
        if (this.isAvailable()) {
            log.error("this file[REF:" + currentRef + "] " + this.fileName
                    + " have not shutdown, stop unmapping.");
            return false;
        }

        if (this.isCleanupOver()) {
            log.error("this file[REF:" + currentRef + "] " + this.fileName
                    + " have cleanup, do not do it again.");
            return true;
        }

        UtilAll.cleanBuffer(this.mappedByteBuffer);
        UtilAll.cleanBuffer(this.mappedByteBufferWaitToClean);
        this.mappedByteBufferWaitToClean = null;
        TOTAL_MAPPED_VIRTUAL_MEMORY.addAndGet(this.fileSize * (-1));
        TOTAL_MAPPED_FILES.decrementAndGet();
        log.info("unmap file[REF:" + currentRef + "] " + this.fileName + " OK");
        return true;
    }

    @Override
    public boolean destroy(final long intervalForcibly) {
        this.shutdown(intervalForcibly);

        if (this.isCleanupOver()) {
            try {
                long lastModified = getLastModifiedTimestamp();
                this.fileChannel.close();
                log.info("close file channel " + this.fileName + " OK");

                long beginTime = System.currentTimeMillis();
                boolean result = this.file.delete();
                log.info("delete file[REF:" + this.getRefCount() + "] " + this.fileName
                        + (result ? " OK, " : " Failed, ") + "W:" + this.getWrotePosition() + " M:"
                        + this.getFlushedPosition() + ", "
                        + UtilAll.computeElapsedTimeMilliseconds(beginTime)
                        + "," + (System.currentTimeMillis() - lastModified));
            } catch (Exception e) {
                log.warn("close file channel " + this.fileName + " Failed. ", e);
            }

            return true;
        } else {
            log.warn("destroy mapped file[REF:" + this.getRefCount() + "] " + this.fileName
                    + " Failed. cleanupOver: " + this.cleanupOver);
        }

        return false;
    }

    @Override
    public int getWrotePosition() {
        return WROTE_POSITION_UPDATER.get(this);
    }

    @Override
    public void setWrotePosition(int pos) {
        WROTE_POSITION_UPDATER.set(this, pos);
    }

    /**
     * @return The max position which have valid data
     */
    @Override
    public int getReadPosition() {
        return this.writeBuffer == null ? WROTE_POSITION_UPDATER.get(this) : COMMITTED_POSITION_UPDATER.get(this);
    }

    @Override
    public void setCommittedPosition(int pos) {
        COMMITTED_POSITION_UPDATER.set(this, pos);
    }

    @Override
    public void warmMappedFile(FlushDiskType type, int pages) {
        this.mappedByteBufferAccessCountSinceLastSwap++;

        long beginTime = System.currentTimeMillis();
        ByteBuffer byteBuffer = this.mappedByteBuffer.slice();
        long flush = 0;
<<<<<<< HEAD
=======
        // long time = System.currentTimeMillis();
>>>>>>> cb09cf0c
        for (long i = 0, j = 0; i < this.fileSize; i += DefaultMappedFile.OS_PAGE_SIZE, j++) {
            byteBuffer.put((int) i, (byte) 0);
            // force flush when flush disk type is sync
            if (type == FlushDiskType.SYNC_FLUSH) {
                if ((i / OS_PAGE_SIZE) - (flush / OS_PAGE_SIZE) >= pages) {
                    flush = i;
                    mappedByteBuffer.force();
                }
            }
<<<<<<< HEAD
=======

            // prevent gc
            // if (j % 1000 == 0) {
            //     log.info("j={}, costTime={}", j, System.currentTimeMillis() - time);
            //     time = System.currentTimeMillis();
            //     try {
            //         Thread.sleep(0);
            //     } catch (InterruptedException e) {
            //         log.error("Interrupted", e);
            //     }
            // }
>>>>>>> cb09cf0c
        }

        // force flush when prepare load finished
        if (type == FlushDiskType.SYNC_FLUSH) {
            log.info("mapped file warm-up done, force to disk, mappedFile={}, costTime={}",
                    this.getFileName(), System.currentTimeMillis() - beginTime);
            mappedByteBuffer.force();
        }
        log.info("mapped file warm-up done. mappedFile={}, costTime={}", this.getFileName(),
                System.currentTimeMillis() - beginTime);

        this.mlock();
    }

    @Override
    public boolean swapMap() {
        if (getRefCount() == 1 && this.mappedByteBufferWaitToClean == null) {

            if (!hold()) {
                log.warn("in swapMap, hold failed, fileName: " + this.fileName);
                return false;
            }
            try {
                this.mappedByteBufferWaitToClean = this.mappedByteBuffer;
                this.mappedByteBuffer = this.fileChannel.map(FileChannel.MapMode.READ_WRITE, 0, fileSize);
                this.mappedByteBufferAccessCountSinceLastSwap = 0L;
                this.swapMapTime = System.currentTimeMillis();
                log.info("swap file " + this.fileName + " success.");
                return true;
            } catch (Exception e) {
                log.error("swapMap file " + this.fileName + " Failed. ", e);
            } finally {
                this.release();
            }
        } else {
            log.info("Will not swap file: " + this.fileName + ", ref=" + getRefCount());
        }
        return false;
    }

    @Override
    public void cleanSwapedMap(boolean force) {
        try {
            if (this.mappedByteBufferWaitToClean == null) {
                return;
            }
            long minGapTime = 120 * 1000L;
            long gapTime = System.currentTimeMillis() - this.swapMapTime;
            if (!force && gapTime < minGapTime) {
                Thread.sleep(minGapTime - gapTime);
            }
            UtilAll.cleanBuffer(this.mappedByteBufferWaitToClean);
            mappedByteBufferWaitToClean = null;
            log.info("cleanSwapedMap file " + this.fileName + " success.");
        } catch (Exception e) {
            log.error("cleanSwapedMap file " + this.fileName + " Failed. ", e);
        }
    }

    @Override
    public long getRecentSwapMapTime() {
        return 0;
    }

    @Override
    public long getMappedByteBufferAccessCountSinceLastSwap() {
        return this.mappedByteBufferAccessCountSinceLastSwap;
    }

    @Override
    public long getLastFlushTime() {
        return this.lastFlushTime;
    }

    @Override
    public String getFileName() {
        return fileName;
    }

    @Override
    public MappedByteBuffer getMappedByteBuffer() {
        this.mappedByteBufferAccessCountSinceLastSwap++;
        return mappedByteBuffer;
    }

    @Override
    public ByteBuffer sliceByteBuffer() {
        this.mappedByteBufferAccessCountSinceLastSwap++;
        return this.mappedByteBuffer.slice();
    }

    @Override
    public long getStoreTimestamp() {
        return storeTimestamp;
    }

    @Override
    public boolean isFirstCreateInQueue() {
        return firstCreateInQueue;
    }

    @Override
    public void setFirstCreateInQueue(boolean firstCreateInQueue) {
        this.firstCreateInQueue = firstCreateInQueue;
    }

    @Override
    public void mlock() {
        final long beginTime = System.currentTimeMillis();
        final long address = ((DirectBuffer) (this.mappedByteBuffer)).address();
        Pointer pointer = new Pointer(address);
        {
            int ret = LibC.INSTANCE.mlock(pointer, new NativeLong(this.fileSize));
            log.info("mlock {} {} {} ret = {} time consuming = {}", address, this.fileName, this.fileSize, ret, System.currentTimeMillis() - beginTime);
        }

        {
            int ret = LibC.INSTANCE.madvise(pointer, new NativeLong(this.fileSize), LibC.MADV_WILLNEED);
            log.info("madvise {} {} {} ret = {} time consuming = {}", address, this.fileName, this.fileSize, ret, System.currentTimeMillis() - beginTime);
        }
    }

    @Override
    public void munlock() {
        final long beginTime = System.currentTimeMillis();
        final long address = ((DirectBuffer) (this.mappedByteBuffer)).address();
        Pointer pointer = new Pointer(address);
        int ret = LibC.INSTANCE.munlock(pointer, new NativeLong(this.fileSize));
        log.info("munlock {} {} {} ret = {} time consuming = {}", address, this.fileName, this.fileSize, ret, System.currentTimeMillis() - beginTime);
    }

    @Override
    public File getFile() {
        return this.file;
    }

    @Override
    public String toString() {
        return this.fileName;
    }

}<|MERGE_RESOLUTION|>--- conflicted
+++ resolved
@@ -536,10 +536,7 @@
         long beginTime = System.currentTimeMillis();
         ByteBuffer byteBuffer = this.mappedByteBuffer.slice();
         long flush = 0;
-<<<<<<< HEAD
-=======
         // long time = System.currentTimeMillis();
->>>>>>> cb09cf0c
         for (long i = 0, j = 0; i < this.fileSize; i += DefaultMappedFile.OS_PAGE_SIZE, j++) {
             byteBuffer.put((int) i, (byte) 0);
             // force flush when flush disk type is sync
@@ -549,8 +546,6 @@
                     mappedByteBuffer.force();
                 }
             }
-<<<<<<< HEAD
-=======
 
             // prevent gc
             // if (j % 1000 == 0) {
@@ -562,7 +557,6 @@
             //         log.error("Interrupted", e);
             //     }
             // }
->>>>>>> cb09cf0c
         }
 
         // force flush when prepare load finished
