--- conflicted
+++ resolved
@@ -725,31 +725,6 @@
     boolean isSyncMaster();
 
     /**
-<<<<<<< HEAD
-     * get all topic config
-     *
-     * @return all topic config info
-     */
-    Map<String, TopicConfig> getTopicConfigs();
-
-    /**
-     * get topic config
-     *
-     * @param topic topic name
-     * @return topic config info
-     */
-    Optional<TopicConfig> getTopicConfig(String topic);
-=======
-     * Assign an queue offset and increase it. If there is a race condition, you need to lock/unlock this method
-     * yourself.
-     *
-     * @param msg        message
-     * @param messageNum message num
-     */
-    void assignOffset(MessageExtBrokerInner msg, short messageNum);
->>>>>>> 3fe81bfb
-
-    /**
      * Get master broker message store in process in broker container
      *
      * @return
