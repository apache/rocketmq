/*
 * Licensed to the Apache Software Foundation (ASF) under one or more
 * contributor license agreements.  See the NOTICE file distributed with
 * this work for additional information regarding copyright ownership.
 * The ASF licenses this file to You under the Apache License, Version 2.0
 * (the "License"); you may not use this file except in compliance with
 * the License.  You may obtain a copy of the License at
 *
 *     http://www.apache.org/licenses/LICENSE-2.0
 *
 * Unless required by applicable law or agreed to in writing, software
 * distributed under the License is distributed on an "AS IS" BASIS,
 * WITHOUT WARRANTIES OR CONDITIONS OF ANY KIND, either express or implied.
 * See the License for the specific language governing permissions and
 * limitations under the License.
 */
package org.apache.rocketmq.store;

import java.io.File;
import java.nio.ByteBuffer;
import java.util.List;
import org.apache.rocketmq.common.constant.LoggerName;
import org.apache.rocketmq.store.config.StorePathConfigHelper;
import org.slf4j.Logger;
import org.slf4j.LoggerFactory;

public class ConsumeQueue {
    private static final Logger log = LoggerFactory.getLogger(LoggerName.STORE_LOGGER_NAME);

    public static final int CQ_STORE_UNIT_SIZE = 20;
    private static final Logger LOG_ERROR = LoggerFactory.getLogger(LoggerName.STORE_ERROR_LOGGER_NAME);

    private final DefaultMessageStore defaultMessageStore;

    private final MappedFileQueue mappedFileQueue;
    private final String topic;
    private final int queueId;
    private final ByteBuffer byteBufferIndex;

    private final String storePath;
    private final int mappedFileSize;
    private long maxPhysicOffset = -1;
    private volatile long minLogicOffset = 0;
    private ConsumeQueueExt consumeQueueExt = null;

    public ConsumeQueue(
        final String topic,
        final int queueId,
        final String storePath,
        final int mappedFileSize,
        final DefaultMessageStore defaultMessageStore) {
        this.storePath = storePath;
        this.mappedFileSize = mappedFileSize;
        this.defaultMessageStore = defaultMessageStore;

        this.topic = topic;
        this.queueId = queueId;

        String queueDir = this.storePath
            + File.separator + topic
            + File.separator + queueId;

        this.mappedFileQueue = new MappedFileQueue(queueDir, mappedFileSize, null);

        this.byteBufferIndex = ByteBuffer.allocate(CQ_STORE_UNIT_SIZE);

        if (defaultMessageStore.getMessageStoreConfig().isEnableConsumeQueueExt()) {
            this.consumeQueueExt = new ConsumeQueueExt(
                topic,
                queueId,
                StorePathConfigHelper.getStorePathConsumeQueueExt(defaultMessageStore.getMessageStoreConfig().getStorePathRootDir()),
                defaultMessageStore.getMessageStoreConfig().getMappedFileSizeConsumeQueueExt(),
                defaultMessageStore.getMessageStoreConfig().getBitMapLengthConsumeQueueExt()
            );
        }
    }

    public boolean load() {
        boolean result = this.mappedFileQueue.load();
        log.info("load consume queue " + this.topic + "-" + this.queueId + " " + (result ? "OK" : "Failed"));
        if (isExtReadEnable()) {
            result &= this.consumeQueueExt.load();
        }
        return result;
    }

    public void recover() {
        final List<MappedFile> mappedFiles = this.mappedFileQueue.getMappedFiles();
        if (!mappedFiles.isEmpty()) {

            int index = mappedFiles.size() - 3;
            if (index < 0)
                index = 0;

            int mappedFileSizeLogics = this.mappedFileSize;
            MappedFile mappedFile = mappedFiles.get(index);
            ByteBuffer byteBuffer = mappedFile.sliceByteBuffer();
            long processOffset = mappedFile.getFileFromOffset();
            long mappedFileOffset = 0;
            long maxExtAddr = 1;
            while (true) {
                for (int i = 0; i < mappedFileSizeLogics; i += CQ_STORE_UNIT_SIZE) {
                    long offset = byteBuffer.getLong();
                    int size = byteBuffer.getInt();
                    long tagsCode = byteBuffer.getLong();

                    if (offset >= 0 && size > 0) {
                        mappedFileOffset = i + CQ_STORE_UNIT_SIZE;
                        this.maxPhysicOffset = offset;
                        if (isExtAddr(tagsCode)) {
                            maxExtAddr = tagsCode;
                        }
                    } else {
                        log.info("recover current consume queue file over,  " + mappedFile.getFileName() + " "
                            + offset + " " + size + " " + tagsCode);
                        break;
                    }
                }

                if (mappedFileOffset == mappedFileSizeLogics) {
                    index++;
                    if (index >= mappedFiles.size()) {

                        log.info("recover last consume queue file over, last maped file "
                            + mappedFile.getFileName());
                        break;
                    } else {
                        mappedFile = mappedFiles.get(index);
                        byteBuffer = mappedFile.sliceByteBuffer();
                        processOffset = mappedFile.getFileFromOffset();
                        mappedFileOffset = 0;
                        log.info("recover next consume queue file, " + mappedFile.getFileName());
                    }
                } else {
                    log.info("recover current consume queue queue over " + mappedFile.getFileName() + " "
                        + (processOffset + mappedFileOffset));
                    break;
                }
            }

            processOffset += mappedFileOffset;
            this.mappedFileQueue.setFlushedWhere(processOffset);
            this.mappedFileQueue.setCommittedWhere(processOffset);
            this.mappedFileQueue.truncateDirtyFiles(processOffset);

            if (isExtReadEnable()) {
                this.consumeQueueExt.recover();
                log.info("Truncate consume queue extend file by max {}", maxExtAddr);
                this.consumeQueueExt.truncateByMaxAddress(maxExtAddr);
            }
        }
    }

    public long getOffsetInQueueByTime(final long timestamp) {
        MappedFile mappedFile = this.mappedFileQueue.getMappedFileByTime(timestamp);
        if (mappedFile != null) {
            long offset = 0;
            int low = minLogicOffset > mappedFile.getFileFromOffset() ? (int) (minLogicOffset - mappedFile.getFileFromOffset()) : 0;
            int high = 0;
            int midOffset = -1, targetOffset = -1, leftOffset = -1, rightOffset = -1;
            long leftIndexValue = -1L, rightIndexValue = -1L;
            long minPhysicOffset = this.defaultMessageStore.getMinPhyOffset();
            SelectMappedBufferResult sbr = mappedFile.selectMappedBuffer(0);
            if (null != sbr) {
                ByteBuffer byteBuffer = sbr.getByteBuffer();
                high = byteBuffer.limit() - CQ_STORE_UNIT_SIZE;
                try {
                    while (high >= low) {
                        midOffset = (low + high) / (2 * CQ_STORE_UNIT_SIZE) * CQ_STORE_UNIT_SIZE;
                        byteBuffer.position(midOffset);
                        long phyOffset = byteBuffer.getLong();
                        int size = byteBuffer.getInt();
                        if (phyOffset < minPhysicOffset) {
                            low = midOffset + CQ_STORE_UNIT_SIZE;
                            leftOffset = midOffset;
                            continue;
                        }

                        long storeTime =
                            this.defaultMessageStore.getCommitLog().pickupStoreTimestamp(phyOffset, size);
                        if (storeTime < 0) {
                            return 0;
                        } else if (storeTime == timestamp) {
                            targetOffset = midOffset;
                            break;
                        } else if (storeTime > timestamp) {
                            high = midOffset - CQ_STORE_UNIT_SIZE;
                            rightOffset = midOffset;
                            rightIndexValue = storeTime;
                        } else {
                            low = midOffset + CQ_STORE_UNIT_SIZE;
                            leftOffset = midOffset;
                            leftIndexValue = storeTime;
                        }
                    }

                    if (targetOffset != -1) {

                        offset = targetOffset;
                    } else {
                        if (leftIndexValue == -1) {

                            offset = rightOffset;
                        } else if (rightIndexValue == -1) {

                            offset = leftOffset;
                        } else {
                            offset =
                                Math.abs(timestamp - leftIndexValue) > Math.abs(timestamp
                                    - rightIndexValue) ? rightOffset : leftOffset;
                        }
                    }

                    return (mappedFile.getFileFromOffset() + offset) / CQ_STORE_UNIT_SIZE;
                } finally {
                    sbr.release();
                }
            }
        }
        return 0;
    }

    public void truncateDirtyLogicFiles(long phyOffet) {

        int logicFileSize = this.mappedFileSize;

        this.maxPhysicOffset = phyOffet - 1;
        long maxExtAddr = 1;
        while (true) {
            MappedFile mappedFile = this.mappedFileQueue.getLastMappedFile();
            if (mappedFile != null) {
                ByteBuffer byteBuffer = mappedFile.sliceByteBuffer();

                mappedFile.setWrotePosition(0);
                mappedFile.setCommittedPosition(0);
                mappedFile.setFlushedPosition(0);

                for (int i = 0; i < logicFileSize; i += CQ_STORE_UNIT_SIZE) {
                    long offset = byteBuffer.getLong();
                    int size = byteBuffer.getInt();
                    long tagsCode = byteBuffer.getLong();

                    if (0 == i) {
                        if (offset >= phyOffet) {
                            this.mappedFileQueue.deleteLastMappedFile();
                            break;
                        } else {
                            int pos = i + CQ_STORE_UNIT_SIZE;
                            mappedFile.setWrotePosition(pos);
                            mappedFile.setCommittedPosition(pos);
                            mappedFile.setFlushedPosition(pos);
                            this.maxPhysicOffset = offset;
                            // This maybe not take effect, when not every consume queue has extend file.
                            if (isExtAddr(tagsCode)) {
                                maxExtAddr = tagsCode;
                            }
                        }
                    } else {

                        if (offset >= 0 && size > 0) {

                            if (offset >= phyOffet) {
                                return;
                            }

                            int pos = i + CQ_STORE_UNIT_SIZE;
                            mappedFile.setWrotePosition(pos);
                            mappedFile.setCommittedPosition(pos);
                            mappedFile.setFlushedPosition(pos);
                            this.maxPhysicOffset = offset;
                            if (isExtAddr(tagsCode)) {
                                maxExtAddr = tagsCode;
                            }

                            if (pos == logicFileSize) {
                                return;
                            }
                        } else {
                            return;
                        }
                    }
                }
            } else {
                break;
            }
        }

        if (isExtReadEnable()) {
            this.consumeQueueExt.truncateByMaxAddress(maxExtAddr);
        }
    }

    public long getLastOffset() {
        long lastOffset = -1;

        int logicFileSize = this.mappedFileSize;

        MappedFile mappedFile = this.mappedFileQueue.getLastMappedFile();
        if (mappedFile != null) {

            int position = mappedFile.getWrotePosition() - CQ_STORE_UNIT_SIZE;
            if (position < 0)
                position = 0;

            ByteBuffer byteBuffer = mappedFile.sliceByteBuffer();
            byteBuffer.position(position);
            for (int i = 0; i < logicFileSize; i += CQ_STORE_UNIT_SIZE) {
                long offset = byteBuffer.getLong();
                int size = byteBuffer.getInt();
                byteBuffer.getLong();

                if (offset >= 0 && size > 0) {
                    lastOffset = offset + size;
                } else {
                    break;
                }
            }
        }

        return lastOffset;
    }

    public boolean flush(final int flushLeastPages) {
        boolean result = this.mappedFileQueue.flush(flushLeastPages);
        if (isExtReadEnable()) {
            result = result & this.consumeQueueExt.flush(flushLeastPages);
        }

        return result;
    }

    public int deleteExpiredFile(long offset) {
        int cnt = this.mappedFileQueue.deleteExpiredFileByOffset(offset, CQ_STORE_UNIT_SIZE);
        this.correctMinOffset(offset);
        return cnt;
    }

    public void correctMinOffset(long phyMinOffset) {
        MappedFile mappedFile = this.mappedFileQueue.getFirstMappedFile();
        long minExtAddr = 1;
        if (mappedFile != null) {
            SelectMappedBufferResult result = mappedFile.selectMappedBuffer(0);
            if (result != null) {
                try {
                    for (int i = 0; i < result.getSize(); i += ConsumeQueue.CQ_STORE_UNIT_SIZE) {
                        long offsetPy = result.getByteBuffer().getLong();
                        result.getByteBuffer().getInt();
                        long tagsCode = result.getByteBuffer().getLong();

                        if (offsetPy >= phyMinOffset) {
                            this.minLogicOffset = result.getMappedFile().getFileFromOffset() + i;
                            log.info("Compute logical min offset: {}, topic: {}, queueId: {}",
                                    this.getMinOffsetInQueue(), this.topic, this.queueId);
                            // This maybe not take effect, when not every consume queue has extend file.
                            if (isExtAddr(tagsCode)) {
                                minExtAddr = tagsCode;
                            }
                            break;
                        }
                    }
                } catch (Exception e) {
<<<<<<< HEAD
                    log.warn("Failed to correctMinOffset", e);
=======
                    log.error("Exception thrown when correctMinOffset", e);
>>>>>>> 9ad9ad06
                } finally {
                    result.release();
                }
            }
        }

        if (isExtReadEnable()) {
            this.consumeQueueExt.truncateByMinAddress(minExtAddr);
        }
    }

    public long getMinOffsetInQueue() {
        return this.minLogicOffset / CQ_STORE_UNIT_SIZE;
    }

    public void putMessagePositionInfoWrapper(DispatchRequest request) {
        final int maxRetries = 30;
        boolean canWrite = this.defaultMessageStore.getRunningFlags().isCQWriteable();
        for (int i = 0; i < maxRetries && canWrite; i++) {
            long tagsCode = request.getTagsCode();
            if (isExtWriteEnable()) {
                ConsumeQueueExt.CqExtUnit cqExtUnit = new ConsumeQueueExt.CqExtUnit();
                cqExtUnit.setFilterBitMap(request.getBitMap());
                cqExtUnit.setMsgStoreTime(request.getStoreTimestamp());
                cqExtUnit.setTagsCode(request.getTagsCode());

                long extAddr = this.consumeQueueExt.put(cqExtUnit);
                if (isExtAddr(extAddr)) {
                    tagsCode = extAddr;
                } else {
                    log.warn("Save consume queue extend fail, So just save tagsCode! {}, topic:{}, queueId:{}, offset:{}", cqExtUnit,
                        topic, queueId, request.getCommitLogOffset());
                }
            }
            boolean result = this.putMessagePositionInfo(request.getCommitLogOffset(),
                request.getMsgSize(), tagsCode, request.getConsumeQueueOffset());
            if (result) {
                this.defaultMessageStore.getStoreCheckpoint().setLogicsMsgTimestamp(request.getStoreTimestamp());
                return;
            } else {
                // XXX: warn and notify me
                log.warn("[BUG]put commit log position info to " + topic + ":" + queueId + " " + request.getCommitLogOffset()
                    + " failed, retry " + i + " times");

                try {
                    Thread.sleep(1000);
                } catch (InterruptedException e) {
                    log.warn("", e);
                }
            }
        }

        // XXX: warn and notify me
        log.error("[BUG]consume queue can not write, {} {}", this.topic, this.queueId);
        this.defaultMessageStore.getRunningFlags().makeLogicsQueueError();
    }

    private boolean putMessagePositionInfo(final long offset, final int size, final long tagsCode,
        final long cqOffset) {

        if (offset <= this.maxPhysicOffset) {
            return true;
        }

        this.byteBufferIndex.flip();
        this.byteBufferIndex.limit(CQ_STORE_UNIT_SIZE);
        this.byteBufferIndex.putLong(offset);
        this.byteBufferIndex.putInt(size);
        this.byteBufferIndex.putLong(tagsCode);

        final long expectLogicOffset = cqOffset * CQ_STORE_UNIT_SIZE;

        MappedFile mappedFile = this.mappedFileQueue.getLastMappedFile(expectLogicOffset);
        if (mappedFile != null) {

            if (mappedFile.isFirstCreateInQueue() && cqOffset != 0 && mappedFile.getWrotePosition() == 0) {
                this.minLogicOffset = expectLogicOffset;
                this.mappedFileQueue.setFlushedWhere(expectLogicOffset);
                this.mappedFileQueue.setCommittedWhere(expectLogicOffset);
                this.fillPreBlank(mappedFile, expectLogicOffset);
                log.info("fill pre blank space " + mappedFile.getFileName() + " " + expectLogicOffset + " "
                    + mappedFile.getWrotePosition());
            }

            if (cqOffset != 0) {
                long currentLogicOffset = mappedFile.getWrotePosition() + mappedFile.getFileFromOffset();
                if (expectLogicOffset != currentLogicOffset) {
                    LOG_ERROR.warn(
                        "[BUG]logic queue order maybe wrong, expectLogicOffset: {} currentLogicOffset: {} Topic: {} QID: {} Diff: {}",
                        expectLogicOffset,
                        currentLogicOffset,
                        this.topic,
                        this.queueId,
                        expectLogicOffset - currentLogicOffset
                    );
                }
            }
            this.maxPhysicOffset = offset;
            return mappedFile.appendMessage(this.byteBufferIndex.array());
        }
        return false;
    }

    private void fillPreBlank(final MappedFile mappedFile, final long untilWhere) {
        ByteBuffer byteBuffer = ByteBuffer.allocate(CQ_STORE_UNIT_SIZE);
        byteBuffer.putLong(0L);
        byteBuffer.putInt(Integer.MAX_VALUE);
        byteBuffer.putLong(0L);

        int until = (int) (untilWhere % this.mappedFileQueue.getMappedFileSize());
        for (int i = 0; i < until; i += CQ_STORE_UNIT_SIZE) {
            mappedFile.appendMessage(byteBuffer.array());
        }
    }

    public SelectMappedBufferResult getIndexBuffer(final long startIndex) {
        int mappedFileSize = this.mappedFileSize;
        long offset = startIndex * CQ_STORE_UNIT_SIZE;
        if (offset >= this.getMinLogicOffset()) {
            MappedFile mappedFile = this.mappedFileQueue.findMappedFileByOffset(offset);
            if (mappedFile != null) {
                SelectMappedBufferResult result = mappedFile.selectMappedBuffer((int) (offset % mappedFileSize));
                return result;
            }
        }
        return null;
    }

    public ConsumeQueueExt.CqExtUnit getExt(final long offset) {
        if (isExtReadEnable()) {
            return this.consumeQueueExt.get(offset);
        }
        return null;
    }

    public boolean getExt(final long offset, ConsumeQueueExt.CqExtUnit cqExtUnit) {
        if (isExtReadEnable()) {
            return this.consumeQueueExt.get(offset, cqExtUnit);
        }
        return false;
    }

    public long getMinLogicOffset() {
        return minLogicOffset;
    }

    public void setMinLogicOffset(long minLogicOffset) {
        this.minLogicOffset = minLogicOffset;
    }

    public long rollNextFile(final long index) {
        int mappedFileSize = this.mappedFileSize;
        int totalUnitsInFile = mappedFileSize / CQ_STORE_UNIT_SIZE;
        return index + totalUnitsInFile - index % totalUnitsInFile;
    }

    public String getTopic() {
        return topic;
    }

    public int getQueueId() {
        return queueId;
    }

    public long getMaxPhysicOffset() {
        return maxPhysicOffset;
    }

    public void setMaxPhysicOffset(long maxPhysicOffset) {
        this.maxPhysicOffset = maxPhysicOffset;
    }

    public void destroy() {
        this.maxPhysicOffset = -1;
        this.minLogicOffset = 0;
        this.mappedFileQueue.destroy();
        if (isExtReadEnable()) {
            this.consumeQueueExt.destroy();
        }
    }

    public long getMessageTotalInQueue() {
        return this.getMaxOffsetInQueue() - this.getMinOffsetInQueue();
    }

    public long getMaxOffsetInQueue() {
        return this.mappedFileQueue.getMaxOffset() / CQ_STORE_UNIT_SIZE;
    }

    public void checkSelf() {
        mappedFileQueue.checkSelf();
        if (isExtReadEnable()) {
            this.consumeQueueExt.checkSelf();
        }
    }

    protected boolean isExtReadEnable() {
        return this.consumeQueueExt != null;
    }

    protected boolean isExtWriteEnable() {
        return this.consumeQueueExt != null
            && this.defaultMessageStore.getMessageStoreConfig().isEnableConsumeQueueExt();
    }

    /**
     * Check {@code tagsCode} is address of extend file or tags code.
     *
     * @param tagsCode
     * @return
     */
    public boolean isExtAddr(long tagsCode) {
        return isExtReadEnable() && this.consumeQueueExt.isExtAddr(tagsCode);
    }
}<|MERGE_RESOLUTION|>--- conflicted
+++ resolved
@@ -359,11 +359,7 @@
                         }
                     }
                 } catch (Exception e) {
-<<<<<<< HEAD
-                    log.warn("Failed to correctMinOffset", e);
-=======
                     log.error("Exception thrown when correctMinOffset", e);
->>>>>>> 9ad9ad06
                 } finally {
                     result.release();
                 }
