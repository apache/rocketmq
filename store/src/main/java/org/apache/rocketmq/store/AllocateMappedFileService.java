/*
 * Licensed to the Apache Software Foundation (ASF) under one or more
 * contributor license agreements.  See the NOTICE file distributed with
 * this work for additional information regarding copyright ownership.
 * The ASF licenses this file to You under the Apache License, Version 2.0
 * (the "License"); you may not use this file except in compliance with
 * the License.  You may obtain a copy of the License at
 *
 *     http://www.apache.org/licenses/LICENSE-2.0
 *
 * Unless required by applicable law or agreed to in writing, software
 * distributed under the License is distributed on an "AS IS" BASIS,
 * WITHOUT WARRANTIES OR CONDITIONS OF ANY KIND, either express or implied.
 * See the License for the specific language governing permissions and
 * limitations under the License.
 */
package org.apache.rocketmq.store;

import org.apache.rocketmq.common.ServiceThread;
import org.apache.rocketmq.common.UtilAll;
import org.apache.rocketmq.common.constant.LoggerName;
import org.apache.rocketmq.logging.org.slf4j.Logger;
import org.apache.rocketmq.logging.org.slf4j.LoggerFactory;
import org.apache.rocketmq.store.config.BrokerRole;
import org.apache.rocketmq.store.logfile.DefaultMappedFile;
import org.apache.rocketmq.store.logfile.MappedFile;

import java.io.File;
import java.io.IOException;
import java.util.ServiceLoader;
import java.util.concurrent.PriorityBlockingQueue;
import java.util.concurrent.ConcurrentMap;
import java.util.concurrent.ConcurrentHashMap;
import java.util.concurrent.CountDownLatch;
import java.util.concurrent.TimeUnit;

/**
 * Create MappedFile in advance
 */
public class AllocateMappedFileService extends ServiceThread {
    private static final Logger log = LoggerFactory.getLogger(LoggerName.STORE_LOGGER_NAME);
    private static int waitTimeOut = 1000 * 5;
    private ConcurrentMap<String, AllocateRequest> requestTable =
            new ConcurrentHashMap<>();
    private PriorityBlockingQueue<AllocateRequest> requestQueue =
            new PriorityBlockingQueue<>();
    private volatile boolean hasException = false;
    private DefaultMessageStore messageStore;

    public AllocateMappedFileService(DefaultMessageStore messageStore) {
        this.messageStore = messageStore;
    }

    public MappedFile putRequestAndReturnMappedFile(String nextFilePath, String nextNextFilePath, int fileSize) {
        int canSubmitRequests = 2;
        if (this.messageStore.isTransientStorePoolEnable()) {
            if (this.messageStore.getMessageStoreConfig().isFastFailIfNoBufferInStorePool()
                    && BrokerRole.SLAVE != this.messageStore.getMessageStoreConfig().getBrokerRole()) { //if broker is slave, don't fast fail even no buffer in pool
                canSubmitRequests = this.messageStore.remainTransientStoreBufferNumbs() - this.requestQueue.size();
            }
        }

        AllocateRequest nextReq = new AllocateRequest(nextFilePath, fileSize);
        boolean nextPutOK = this.requestTable.putIfAbsent(nextFilePath, nextReq) == null;

        if (nextPutOK) {
            if (canSubmitRequests <= 0) {
                log.warn("[NOTIFYME]TransientStorePool is not enough, so create mapped file error, " +
                        "RequestQueueSize : {}, StorePoolSize: {}", this.requestQueue.size(), this.messageStore.remainTransientStoreBufferNumbs());
                this.requestTable.remove(nextFilePath);
                return null;
            }
            boolean offerOK = this.requestQueue.offer(nextReq);
            if (!offerOK) {
                log.warn("never expected here, add a request to preallocate queue failed");
            }
            canSubmitRequests--;
        }

        AllocateRequest nextNextReq = new AllocateRequest(nextNextFilePath, fileSize);
        boolean nextNextPutOK = this.requestTable.putIfAbsent(nextNextFilePath, nextNextReq) == null;
        if (nextNextPutOK) {
            if (canSubmitRequests <= 0) {
                log.warn("[NOTIFYME]TransientStorePool is not enough, so skip preallocate mapped file, " +
                        "RequestQueueSize : {}, StorePoolSize: {}", this.requestQueue.size(), this.messageStore.remainTransientStoreBufferNumbs());
                this.requestTable.remove(nextNextFilePath);
            } else {
                boolean offerOK = this.requestQueue.offer(nextNextReq);
                if (!offerOK) {
                    log.warn("never expected here, add a request to preallocate queue failed");
                }
            }
        }

        if (hasException) {
            log.warn(this.getServiceName() + " service has exception. so return null");
            return null;
        }

        AllocateRequest result = this.requestTable.get(nextFilePath);
        try {
            if (result != null) {
                messageStore.getPerfCounter().startTick("WAIT_MAPFILE_TIME_MS");
                boolean waitOK = result.getCountDownLatch().await(waitTimeOut, TimeUnit.MILLISECONDS);
                messageStore.getPerfCounter().endTick("WAIT_MAPFILE_TIME_MS");
                if (!waitOK) {
                    log.warn("create mmap timeout " + result.getFilePath() + " " + result.getFileSize());
                    return null;
                } else {
                    this.requestTable.remove(nextFilePath);
                    return result.getMappedFile();
                }
            } else {
                log.error("find preallocate mmap failed, this never happen");
            }
        } catch (InterruptedException e) {
            log.warn(this.getServiceName() + " service has exception. ", e);
        }

        return null;
    }

    @Override
    public String getServiceName() {
        if (messageStore != null && messageStore.getBrokerConfig().isInBrokerContainer()) {
            return messageStore.getBrokerIdentity().getIdentifier() + AllocateMappedFileService.class.getSimpleName();
        }
        return AllocateMappedFileService.class.getSimpleName();
    }

    @Override
    public void shutdown() {
        super.shutdown(true);
        for (AllocateRequest req : this.requestTable.values()) {
            if (req.mappedFile != null) {
                log.info("delete pre allocated mapped file, {}", req.mappedFile.getFileName());
                req.mappedFile.destroy(1000);
            }
        }
    }

    @Override
    public void run() {
        log.info(this.getServiceName() + " service started");

        while (!this.isStopped() && this.mmapOperation()) {

        }
        log.info(this.getServiceName() + " service end");
    }

    /**
     * Only interrupted by the external thread, will return false
     */
    private boolean mmapOperation() {
        boolean isSuccess = false;
        AllocateRequest req = null;
        try {
            req = this.requestQueue.take();
            AllocateRequest expectedRequest = this.requestTable.get(req.getFilePath());
            if (null == expectedRequest) {
                log.warn("this mmap request expired, maybe cause timeout " + req.getFilePath() + " "
                        + req.getFileSize());
                return true;
            }
            if (expectedRequest != req) {
                log.warn("never expected here,  maybe cause timeout " + req.getFilePath() + " "
                        + req.getFileSize() + ", req:" + req + ", expectedRequest:" + expectedRequest);
                return true;
            }

            if (req.getMappedFile() == null) {
                long beginTime = System.currentTimeMillis();

                MappedFile mappedFile;
                boolean writeWithoutMmap = messageStore.getMessageStoreConfig().isWriteWithoutMmap();
                if (messageStore.isTransientStorePoolEnable()) {
                    try {
                        mappedFile = ServiceLoader.load(MappedFile.class).iterator().next();
                        mappedFile.init(req.getFilePath(), req.getFileSize(), messageStore.getTransientStorePool());
                    } catch (RuntimeException e) {
                        log.warn("Use default implementation.");
                        mappedFile = new DefaultMappedFile(req.getFilePath(), req.getFileSize(), messageStore.getTransientStorePool(), writeWithoutMmap);
                    }
                } else {
                    mappedFile = new DefaultMappedFile(req.getFilePath(), req.getFileSize(), writeWithoutMmap);
                }

                long elapsedTime = UtilAll.computeElapsedTimeMilliseconds(beginTime);
                if (elapsedTime > 10) {
                    int queueSize = this.requestQueue.size();
                    log.warn("create mappedFile spent time(ms) " + elapsedTime + " queue size " + queueSize
                            + " " + req.getFilePath() + " " + req.getFileSize());
                }

                // pre write mappedFile
                if (mappedFile.getFileSize() >= this.messageStore.getMessageStoreConfig()
<<<<<<< HEAD
                        .getMappedFileSizeCommitLog()
                        &&
                        this.messageStore.getMessageStoreConfig().isWarmMappedFileEnable()) {
=======
                    .getMappedFileSizeCommitLog()
                    &&
                    this.messageStore.getMessageStoreConfig().isWarmMapedFileEnable()
                    &&
                    !this.messageStore.getMessageStoreConfig().isWriteWithoutMmap()) {
>>>>>>> 02f413d4
                    mappedFile.warmMappedFile(this.messageStore.getMessageStoreConfig().getFlushDiskType(),
                            this.messageStore.getMessageStoreConfig().getFlushLeastPagesWhenWarmMapedFile());
                }

                req.setMappedFile(mappedFile);
                this.hasException = false;
                isSuccess = true;
            }
        } catch (InterruptedException e) {
            log.warn(this.getServiceName() + " interrupted, possibly by shutdown.");
            this.hasException = true;
            return false;
        } catch (IOException e) {
            log.warn(this.getServiceName() + " service has exception. ", e);
            this.hasException = true;
            if (null != req) {
                requestQueue.offer(req);
                try {
                    Thread.sleep(1);
                } catch (InterruptedException ignored) {
                }
            }
        } finally {
            if (req != null && isSuccess)
                req.getCountDownLatch().countDown();
        }
        return true;
    }

    static class AllocateRequest implements Comparable<AllocateRequest> {
        // Full file path
        private String filePath;
        private int fileSize;
        private CountDownLatch countDownLatch = new CountDownLatch(1);
        private volatile MappedFile mappedFile = null;

        public AllocateRequest(String filePath, int fileSize) {
            this.filePath = filePath;
            this.fileSize = fileSize;
        }

        public String getFilePath() {
            return filePath;
        }

        public void setFilePath(String filePath) {
            this.filePath = filePath;
        }

        public int getFileSize() {
            return fileSize;
        }

        public void setFileSize(int fileSize) {
            this.fileSize = fileSize;
        }

        public CountDownLatch getCountDownLatch() {
            return countDownLatch;
        }

        public void setCountDownLatch(CountDownLatch countDownLatch) {
            this.countDownLatch = countDownLatch;
        }

        public MappedFile getMappedFile() {
            return mappedFile;
        }

        public void setMappedFile(MappedFile mappedFile) {
            this.mappedFile = mappedFile;
        }

        public int compareTo(AllocateRequest other) {
            if (this.fileSize < other.fileSize)
                return 1;
            else if (this.fileSize > other.fileSize) {
                return -1;
            } else {
                int mIndex = this.filePath.lastIndexOf(File.separator);
                long mName = Long.parseLong(this.filePath.substring(mIndex + 1));
                int oIndex = other.filePath.lastIndexOf(File.separator);
                long oName = Long.parseLong(other.filePath.substring(oIndex + 1));
                if (mName < oName) {
                    return -1;
                } else if (mName > oName) {
                    return 1;
                } else {
                    return 0;
                }
            }
            // return this.fileSize < other.fileSize ? 1 : this.fileSize >
            // other.fileSize ? -1 : 0;
        }

        @Override
        public int hashCode() {
            final int prime = 31;
            int result = 1;
            result = prime * result + ((filePath == null) ? 0 : filePath.hashCode());
            result = prime * result + fileSize;
            return result;
        }

        @Override
        public boolean equals(Object obj) {
            if (this == obj)
                return true;
            if (obj == null)
                return false;
            if (getClass() != obj.getClass())
                return false;
            AllocateRequest other = (AllocateRequest) obj;
            if (filePath == null) {
                if (other.filePath != null)
                    return false;
            } else if (!filePath.equals(other.filePath))
                return false;
            if (fileSize != other.fileSize)
                return false;
            return true;
        }
    }
}<|MERGE_RESOLUTION|>--- conflicted
+++ resolved
@@ -195,17 +195,11 @@
 
                 // pre write mappedFile
                 if (mappedFile.getFileSize() >= this.messageStore.getMessageStoreConfig()
-<<<<<<< HEAD
-                        .getMappedFileSizeCommitLog()
-                        &&
-                        this.messageStore.getMessageStoreConfig().isWarmMappedFileEnable()) {
-=======
                     .getMappedFileSizeCommitLog()
                     &&
                     this.messageStore.getMessageStoreConfig().isWarmMapedFileEnable()
                     &&
                     !this.messageStore.getMessageStoreConfig().isWriteWithoutMmap()) {
->>>>>>> 02f413d4
                     mappedFile.warmMappedFile(this.messageStore.getMessageStoreConfig().getFlushDiskType(),
                             this.messageStore.getMessageStoreConfig().getFlushLeastPagesWhenWarmMapedFile());
                 }
