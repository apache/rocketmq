--- conflicted
+++ resolved
@@ -58,10 +58,7 @@
 import org.apache.rocketmq.store.SelectMappedBufferResult;
 import org.apache.rocketmq.store.config.BrokerRole;
 import org.apache.rocketmq.store.config.MessageStoreConfig;
-<<<<<<< HEAD
-=======
 import org.apache.rocketmq.store.ha.DefaultHAService;
->>>>>>> c1c960bb
 import org.apache.rocketmq.store.ha.GroupTransferService;
 import org.apache.rocketmq.store.ha.HAClient;
 import org.apache.rocketmq.store.ha.HAConnection;
@@ -119,10 +116,6 @@
         this.epochStore = new EpochStoreService(defaultMessageStore.getMessageStoreConfig().getStorePathEpochFile());
         this.epochStore.initStateFromFile();
         this.defaultMessageStore = defaultMessageStore;
-<<<<<<< HEAD
-=======
-        this.acceptSocketService = new AutoSwitchAcceptSocketService(defaultMessageStore.getMessageStoreConfig());
->>>>>>> c1c960bb
         this.groupTransferService = new GroupTransferService(this, defaultMessageStore);
         this.haConnectionStateNotificationService =
             new HAConnectionStateNotificationService(this, defaultMessageStore);
@@ -362,20 +355,16 @@
         return confirmOffset;
     }
 
-<<<<<<< HEAD
-=======
     public void updateConfirmOffsetWhenSlaveAck(final String slaveAddress) {
         if (this.syncStateSet.contains(slaveAddress)) {
             this.confirmOffset = computeConfirmOffset();
         }
     }
 
-    @Override
     public int inSyncReplicasNums(final long masterPutWhere) {
         return syncStateSet.size();
     }
 
->>>>>>> c1c960bb
     @Override
     public HARuntimeInfo getRuntimeInfo(long masterPutWhere) {
         HARuntimeInfo info = new HARuntimeInfo();
@@ -636,7 +625,6 @@
         }
     }
 
-<<<<<<< HEAD
     public void notifyTransferSome() {
         this.confirmOffset = computeConfirmOffset();
         this.groupTransferService.notifyTransferSome();
@@ -647,21 +635,6 @@
         if (haConnection != null) {
             haConnection.setSlaveAsyncLearner(pushCommitLogAck.isSlaveAsyncLearner());
             haConnection.updateSlaveTransferProgress(pushCommitLogAck.getConfirmOffset());
-=======
-    public int getLastEpoch() {
-        return this.epochCache.lastEpoch();
-    }
-
-    public List<EpochEntry> getEpochEntries() {
-        return this.epochCache.getAllEntries();
-    }
-
-    class AutoSwitchAcceptSocketService extends AcceptSocketService {
-
-        public AutoSwitchAcceptSocketService(final MessageStoreConfig messageStoreConfig) {
-            super(messageStoreConfig);
-        }
->>>>>>> c1c960bb
 
             if (!pushCommitLogAck.isSlaveAsyncLearner()) {
                 maybeExpandInSyncStateSet(haConnection, pushCommitLogAck.getConfirmOffset());
@@ -682,16 +655,10 @@
         this.connectionMap.put(channel, conn);
     }
 
-<<<<<<< HEAD
     public void removeConnection(Channel channel) {
         HAConnection haConnection = this.connectionMap.remove(channel);
         if (haConnection != null) {
             haConnection.shutdown();
-=======
-        @Override
-        protected HAConnection createConnection(SocketChannel sc) throws IOException {
-            return new AutoSwitchHAConnection(AutoSwitchHAService.this, sc, AutoSwitchHAService.this.epochCache);
->>>>>>> c1c960bb
         }
     }
 
