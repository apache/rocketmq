/*
 * Licensed to the Apache Software Foundation (ASF) under one or more
 * contributor license agreements.  See the NOTICE file distributed with
 * this work for additional information regarding copyright ownership.
 * The ASF licenses this file to You under the Apache License, Version 2.0
 * (the "License"); you may not use this file except in compliance with
 * the License.  You may obtain a copy of the License at
 *
 *     http://www.apache.org/licenses/LICENSE-2.0
 *
 * Unless required by applicable law or agreed to in writing, software
 * distributed under the License is distributed on an "AS IS" BASIS,
 * WITHOUT WARRANTIES OR CONDITIONS OF ANY KIND, either express or implied.
 * See the License for the specific language governing permissions and
 * limitations under the License.
 */
package org.apache.rocketmq.store.dledger;

import io.openmessaging.storage.dledger.AppendFuture;
import io.openmessaging.storage.dledger.DLedgerConfig;
import io.openmessaging.storage.dledger.DLedgerServer;
import io.openmessaging.storage.dledger.entry.DLedgerEntry;
import io.openmessaging.storage.dledger.protocol.AppendEntryRequest;
import io.openmessaging.storage.dledger.protocol.AppendEntryResponse;
import io.openmessaging.storage.dledger.protocol.DLedgerResponseCode;
import io.openmessaging.storage.dledger.store.file.DLedgerMmapFileStore;
import io.openmessaging.storage.dledger.store.file.MmapFile;
import io.openmessaging.storage.dledger.store.file.MmapFileList;
import io.openmessaging.storage.dledger.store.file.SelectMmapBufferResult;
import io.openmessaging.storage.dledger.utils.DLedgerUtils;
import java.net.Inet6Address;
import java.net.InetSocketAddress;
import java.nio.ByteBuffer;
import java.util.HashMap;
import java.util.concurrent.CompletableFuture;
import java.util.concurrent.TimeUnit;
import org.apache.rocketmq.common.UtilAll;
import org.apache.rocketmq.common.message.MessageAccessor;
import org.apache.rocketmq.common.message.MessageConst;
import org.apache.rocketmq.common.message.MessageDecoder;
import org.apache.rocketmq.common.message.MessageExtBatch;
import org.apache.rocketmq.common.sysflag.MessageSysFlag;
import org.apache.rocketmq.common.topic.TopicValidator;
import org.apache.rocketmq.store.AppendMessageResult;
import org.apache.rocketmq.store.AppendMessageStatus;
import org.apache.rocketmq.store.CommitLog;
import org.apache.rocketmq.store.DefaultMessageStore;
import org.apache.rocketmq.store.DispatchRequest;
import org.apache.rocketmq.store.MappedFile;
import org.apache.rocketmq.store.MessageExtBrokerInner;
import org.apache.rocketmq.store.PutMessageResult;
import org.apache.rocketmq.store.PutMessageStatus;
import org.apache.rocketmq.store.SelectMappedBufferResult;
import org.apache.rocketmq.store.StoreStatsService;
import org.apache.rocketmq.store.schedule.ScheduleMessageService;

/**
 * Store all metadata downtime for recovery, data protection reliability
 */
public class DLedgerCommitLog extends CommitLog {
    private final DLedgerServer dLedgerServer;
    private final DLedgerConfig dLedgerConfig;
    private final DLedgerMmapFileStore dLedgerFileStore;
    private final MmapFileList dLedgerFileList;

    //The id identifies the broker role, 0 means master, others means slave
    private final int id;

    private final MessageSerializer messageSerializer;
    private volatile long beginTimeInDledgerLock = 0;

    //This offset separate the old commitlog from dledger commitlog
    private long dividedCommitlogOffset = -1;

    private boolean isInrecoveringOldCommitlog = false;

    public DLedgerCommitLog(final DefaultMessageStore defaultMessageStore) {
        super(defaultMessageStore);
        dLedgerConfig = new DLedgerConfig();
        dLedgerConfig.setEnableDiskForceClean(defaultMessageStore.getMessageStoreConfig().isCleanFileForciblyEnable());
        dLedgerConfig.setStoreType(DLedgerConfig.FILE);
        dLedgerConfig.setSelfId(defaultMessageStore.getMessageStoreConfig().getdLegerSelfId());
        dLedgerConfig.setGroup(defaultMessageStore.getMessageStoreConfig().getdLegerGroup());
        dLedgerConfig.setPeers(defaultMessageStore.getMessageStoreConfig().getdLegerPeers());
        dLedgerConfig.setStoreBaseDir(defaultMessageStore.getMessageStoreConfig().getStorePathRootDir());
        dLedgerConfig.setMappedFileSizeForEntryData(defaultMessageStore.getMessageStoreConfig().getMappedFileSizeCommitLog());
        dLedgerConfig.setDeleteWhen(defaultMessageStore.getMessageStoreConfig().getDeleteWhen());
        dLedgerConfig.setFileReservedHours(defaultMessageStore.getMessageStoreConfig().getFileReservedTime() + 1);
        dLedgerConfig.setPreferredLeaderId(defaultMessageStore.getMessageStoreConfig().getPreferredLeaderId());
        dLedgerConfig.setEnableBatchPush(defaultMessageStore.getMessageStoreConfig().isEnableBatchPush());

        id = Integer.valueOf(dLedgerConfig.getSelfId().substring(1)) + 1;
        dLedgerServer = new DLedgerServer(dLedgerConfig);
        dLedgerFileStore = (DLedgerMmapFileStore) dLedgerServer.getdLedgerStore();
        DLedgerMmapFileStore.AppendHook appendHook = (entry, buffer, bodyOffset) -> {
            assert bodyOffset == DLedgerEntry.BODY_OFFSET;
            buffer.position(buffer.position() + bodyOffset + MessageDecoder.PHY_POS_POSITION);
            buffer.putLong(entry.getPos() + bodyOffset);
        };
        dLedgerFileStore.addAppendHook(appendHook);
        dLedgerFileList = dLedgerFileStore.getDataFileList();
        this.messageSerializer = new MessageSerializer(defaultMessageStore.getMessageStoreConfig().getMaxMessageSize());

    }

    @Override
    public boolean load() {
        return super.load();
    }

    private void refreshConfig() {
        dLedgerConfig.setEnableDiskForceClean(defaultMessageStore.getMessageStoreConfig().isCleanFileForciblyEnable());
        dLedgerConfig.setDeleteWhen(defaultMessageStore.getMessageStoreConfig().getDeleteWhen());
        dLedgerConfig.setFileReservedHours(defaultMessageStore.getMessageStoreConfig().getFileReservedTime() + 1);
    }

    private void disableDeleteDledger() {
        dLedgerConfig.setEnableDiskForceClean(false);
        dLedgerConfig.setFileReservedHours(24 * 365 * 10);
    }

    @Override
    public void start() {
        dLedgerServer.startup();
    }

    @Override
    public void shutdown() {
        dLedgerServer.shutdown();
    }

    @Override
    public long flush() {
        dLedgerFileStore.flush();
        return dLedgerFileList.getFlushedWhere();
    }

    @Override
    public long getMaxOffset() {
        if (dLedgerFileStore.getCommittedPos() > 0) {
            return dLedgerFileStore.getCommittedPos();
        }
        if (dLedgerFileList.getMinOffset() > 0) {
            return dLedgerFileList.getMinOffset();
        }
        return 0;
    }

    @Override
    public long getMinOffset() {
        if (!mappedFileQueue.getMappedFiles().isEmpty()) {
            return mappedFileQueue.getMinOffset();
        }
        return dLedgerFileList.getMinOffset();
    }

    @Override
    public long getConfirmOffset() {
        return this.getMaxOffset();
    }

    @Override
    public void setConfirmOffset(long phyOffset) {
        log.warn("Should not set confirm offset {} for dleger commitlog", phyOffset);
    }

    @Override
    public long remainHowManyDataToCommit() {
        return dLedgerFileList.remainHowManyDataToCommit();
    }

    @Override
    public long remainHowManyDataToFlush() {
        return dLedgerFileList.remainHowManyDataToFlush();
    }

    @Override
    public int deleteExpiredFile(
        final long expiredTime,
        final int deleteFilesInterval,
        final long intervalForcibly,
        final boolean cleanImmediately
    ) {
        if (mappedFileQueue.getMappedFiles().isEmpty()) {
            refreshConfig();
            //To prevent too much log in defaultMessageStore
            return Integer.MAX_VALUE;
        } else {
            disableDeleteDledger();
        }
        int count = super.deleteExpiredFile(expiredTime, deleteFilesInterval, intervalForcibly, cleanImmediately);
        if (count > 0 || mappedFileQueue.getMappedFiles().size() != 1) {
            return count;
        }
        //the old logic will keep the last file, here to delete it
        MappedFile mappedFile = mappedFileQueue.getLastMappedFile();
        log.info("Try to delete the last old commitlog file {}", mappedFile.getFileName());
        long liveMaxTimestamp = mappedFile.getLastModifiedTimestamp() + expiredTime;
        if (System.currentTimeMillis() >= liveMaxTimestamp || cleanImmediately) {
            while (!mappedFile.destroy(10 * 1000)) {
                DLedgerUtils.sleep(1000);
            }
            mappedFileQueue.getMappedFiles().remove(mappedFile);
        }
        return 1;
    }

    public SelectMappedBufferResult convertSbr(SelectMmapBufferResult sbr) {
        if (sbr == null) {
            return null;
        } else {
            return new DLedgerSelectMappedBufferResult(sbr);
        }

    }

    public SelectMmapBufferResult truncate(SelectMmapBufferResult sbr) {
        long committedPos = dLedgerFileStore.getCommittedPos();
        if (sbr == null || sbr.getStartOffset() == committedPos) {
            return null;
        }
        if (sbr.getStartOffset() + sbr.getSize() <= committedPos) {
            return sbr;
        } else {
            sbr.setSize((int) (committedPos - sbr.getStartOffset()));
            return sbr;
        }
    }

    @Override
    public SelectMappedBufferResult getData(final long offset) {
        if (offset < dividedCommitlogOffset) {
            return super.getData(offset);
        }
        return this.getData(offset, offset == 0);
    }

    @Override
    public SelectMappedBufferResult getData(final long offset, final boolean returnFirstOnNotFound) {
        if (offset < dividedCommitlogOffset) {
            return super.getData(offset, returnFirstOnNotFound);
        }
        if (offset >= dLedgerFileStore.getCommittedPos()) {
            return null;
        }
        int mappedFileSize = this.dLedgerServer.getdLedgerConfig().getMappedFileSizeForEntryData();
        MmapFile mappedFile = this.dLedgerFileList.findMappedFileByOffset(offset, returnFirstOnNotFound);
        if (mappedFile != null) {
            int pos = (int) (offset % mappedFileSize);
            SelectMmapBufferResult sbr = mappedFile.selectMappedBuffer(pos);
            return convertSbr(truncate(sbr));
        }

        return null;
    }

    private void recover(long maxPhyOffsetOfConsumeQueue) {
        dLedgerFileStore.load();
        if (dLedgerFileList.getMappedFiles().size() > 0) {
            dLedgerFileStore.recover();
            dividedCommitlogOffset = dLedgerFileList.getFirstMappedFile().getFileFromOffset();
            MappedFile mappedFile = this.mappedFileQueue.getLastMappedFile();
            if (mappedFile != null) {
                disableDeleteDledger();
            }
            long maxPhyOffset = dLedgerFileList.getMaxWrotePosition();
            // Clear ConsumeQueue redundant data
            if (maxPhyOffsetOfConsumeQueue >= maxPhyOffset) {
                log.warn("[TruncateCQ]maxPhyOffsetOfConsumeQueue({}) >= processOffset({}), truncate dirty logic files", maxPhyOffsetOfConsumeQueue, maxPhyOffset);
                this.defaultMessageStore.truncateDirtyLogicFiles(maxPhyOffset);
            }
            return;
        }
        //Indicate that, it is the first time to load mixed commitlog, need to recover the old commitlog
        isInrecoveringOldCommitlog = true;
        //No need the abnormal recover
        super.recoverNormally(maxPhyOffsetOfConsumeQueue);
        isInrecoveringOldCommitlog = false;
        MappedFile mappedFile = this.mappedFileQueue.getLastMappedFile();
        if (mappedFile == null) {
            return;
        }
        ByteBuffer byteBuffer = mappedFile.sliceByteBuffer();
        byteBuffer.position(mappedFile.getWrotePosition());
        boolean needWriteMagicCode = true;
        // 1 TOTAL SIZE
        byteBuffer.getInt(); //size
        int magicCode = byteBuffer.getInt();
        if (magicCode == CommitLog.BLANK_MAGIC_CODE) {
            needWriteMagicCode = false;
        } else {
            log.info("Recover old commitlog found a illegal magic code={}", magicCode);
        }
        dLedgerConfig.setEnableDiskForceClean(false);
        dividedCommitlogOffset = mappedFile.getFileFromOffset() + mappedFile.getFileSize();
        log.info("Recover old commitlog needWriteMagicCode={} pos={} file={} dividedCommitlogOffset={}", needWriteMagicCode, mappedFile.getFileFromOffset() + mappedFile.getWrotePosition(), mappedFile.getFileName(), dividedCommitlogOffset);
        if (needWriteMagicCode) {
            byteBuffer.position(mappedFile.getWrotePosition());
            byteBuffer.putInt(mappedFile.getFileSize() - mappedFile.getWrotePosition());
            byteBuffer.putInt(BLANK_MAGIC_CODE);
            mappedFile.flush(0);
        }
        mappedFile.setWrotePosition(mappedFile.getFileSize());
        mappedFile.setCommittedPosition(mappedFile.getFileSize());
        mappedFile.setFlushedPosition(mappedFile.getFileSize());
        dLedgerFileList.getLastMappedFile(dividedCommitlogOffset);
        log.info("Will set the initial commitlog offset={} for dledger", dividedCommitlogOffset);
    }

    @Override
    public void recoverNormally(long maxPhyOffsetOfConsumeQueue) {
        recover(maxPhyOffsetOfConsumeQueue);
    }

    @Override
    public void recoverAbnormally(long maxPhyOffsetOfConsumeQueue) {
        recover(maxPhyOffsetOfConsumeQueue);
    }

    @Override
    public DispatchRequest checkMessageAndReturnSize(ByteBuffer byteBuffer, final boolean checkCRC) {
        return this.checkMessageAndReturnSize(byteBuffer, checkCRC, true);
    }

    @Override
    public DispatchRequest checkMessageAndReturnSize(ByteBuffer byteBuffer, final boolean checkCRC,
        final boolean readBody) {
        if (isInrecoveringOldCommitlog) {
            return super.checkMessageAndReturnSize(byteBuffer, checkCRC, readBody);
        }
        try {
            int bodyOffset = DLedgerEntry.BODY_OFFSET;
            int pos = byteBuffer.position();
            int magic = byteBuffer.getInt();
            //In dledger, this field is size, it must be gt 0, so it could prevent collision
            int magicOld = byteBuffer.getInt();
            if (magicOld == CommitLog.BLANK_MAGIC_CODE || magicOld == CommitLog.MESSAGE_MAGIC_CODE) {
                byteBuffer.position(pos);
                return super.checkMessageAndReturnSize(byteBuffer, checkCRC, readBody);
            }
            if (magic == MmapFileList.BLANK_MAGIC_CODE) {
                return new DispatchRequest(0, true);
            }
            byteBuffer.position(pos + bodyOffset);
            DispatchRequest dispatchRequest = super.checkMessageAndReturnSize(byteBuffer, checkCRC, readBody);
            if (dispatchRequest.isSuccess()) {
                dispatchRequest.setBufferSize(dispatchRequest.getMsgSize() + bodyOffset);
            } else if (dispatchRequest.getMsgSize() > 0) {
                dispatchRequest.setBufferSize(dispatchRequest.getMsgSize() + bodyOffset);
            }
            return dispatchRequest;
        } catch (Throwable ignored) {
        }

        return new DispatchRequest(-1, false /* success */);
    }

    @Override
    public boolean resetOffset(long offset) {
        //currently, it seems resetOffset has no use
        return false;
    }

    @Override
    public long getBeginTimeInLock() {
        return beginTimeInDledgerLock;
    }

    private void setMessageInfo(MessageExtBrokerInner msg, int tranType) {
        // Set the storage time
        msg.setStoreTimestamp(System.currentTimeMillis());
        // Set the message body BODY CRC (consider the most appropriate setting
        // on the client)
        msg.setBodyCRC(UtilAll.crc32(msg.getBody()));

        //should be consistent with the old version
        if (tranType == MessageSysFlag.TRANSACTION_NOT_TYPE
            || tranType == MessageSysFlag.TRANSACTION_COMMIT_TYPE) {
            // Delay Delivery
            if (msg.getDelayTimeLevel() > 0) {
                if (msg.getDelayTimeLevel() > this.defaultMessageStore.getScheduleMessageService().getMaxDelayLevel()) {
                    msg.setDelayTimeLevel(this.defaultMessageStore.getScheduleMessageService().getMaxDelayLevel());
                }

<<<<<<< HEAD
                String topic = ScheduleMessageService.SCHEDULE_TOPIC;
                int queueId = ScheduleMessageService.delayLevel2QueueId(msg.getDelayTimeLevel());
=======
                topic = TopicValidator.RMQ_SYS_SCHEDULE_TOPIC;
                queueId = ScheduleMessageService.delayLevel2QueueId(msg.getDelayTimeLevel());
>>>>>>> f58dbc3e

                // Backup real topic, queueId
                MessageAccessor.putProperty(msg, MessageConst.PROPERTY_REAL_TOPIC, msg.getTopic());
                MessageAccessor.putProperty(msg, MessageConst.PROPERTY_REAL_QUEUE_ID, String.valueOf(msg.getQueueId()));
                msg.setPropertiesString(MessageDecoder.messageProperties2String(msg.getProperties()));

                msg.setTopic(topic);
                msg.setQueueId(queueId);
            }
        }

        InetSocketAddress bornSocketAddress = (InetSocketAddress) msg.getBornHost();
        if (bornSocketAddress.getAddress() instanceof Inet6Address) {
            msg.setBornHostV6Flag();
        }

        InetSocketAddress storeSocketAddress = (InetSocketAddress) msg.getStoreHost();
        if (storeSocketAddress.getAddress() instanceof Inet6Address) {
            msg.setStoreHostAddressV6Flag();
        }
    }

    @Override
    public PutMessageResult putMessage(final MessageExtBrokerInner msg) {

        StoreStatsService storeStatsService = this.defaultMessageStore.getStoreStatsService();
        final int tranType = MessageSysFlag.getTransactionValue(msg.getSysFlag());
        String topic = msg.getTopic();
        setMessageInfo(msg,tranType);

        // Back to Results
        AppendMessageResult appendResult;
        AppendFuture<AppendEntryResponse> dledgerFuture;
        EncodeResult encodeResult;

        putMessageLock.lock(); //spin or ReentrantLock ,depending on store config
        long elapsedTimeInLock;
        long queueOffset;
        try {
            beginTimeInDledgerLock = this.defaultMessageStore.getSystemClock().now();
            encodeResult = this.messageSerializer.serialize(msg);
            queueOffset = getQueueOffsetByKey(encodeResult.queueOffsetKey, tranType);
            encodeResult.setQueueOffsetKey(queueOffset);
            if (encodeResult.status != AppendMessageStatus.PUT_OK) {
                return new PutMessageResult(PutMessageStatus.MESSAGE_ILLEGAL, new AppendMessageResult(encodeResult.status));
            }
            AppendEntryRequest request = new AppendEntryRequest();
            request.setGroup(dLedgerConfig.getGroup());
            request.setRemoteId(dLedgerServer.getMemberState().getSelfId());
            request.setBody(encodeResult.getData());
            dledgerFuture = (AppendFuture<AppendEntryResponse>) dLedgerServer.handleAppend(request);
            if (dledgerFuture.getPos() == -1) {
                return new PutMessageResult(PutMessageStatus.OS_PAGECACHE_BUSY, new AppendMessageResult(AppendMessageStatus.UNKNOWN_ERROR));
            }
            long wroteOffset = dledgerFuture.getPos() + DLedgerEntry.BODY_OFFSET;

            int msgIdLength = (msg.getSysFlag() & MessageSysFlag.STOREHOSTADDRESS_V6_FLAG) == 0 ? 4 + 4 + 8 : 16 + 4 + 8;
            ByteBuffer buffer = ByteBuffer.allocate(msgIdLength);

            String msgId = MessageDecoder.createMessageId(buffer, msg.getStoreHostBytes(), wroteOffset);
            elapsedTimeInLock = this.defaultMessageStore.getSystemClock().now() - beginTimeInDledgerLock;
            appendResult = new AppendMessageResult(AppendMessageStatus.PUT_OK, wroteOffset, encodeResult.getData().length, msgId, System.currentTimeMillis(), queueOffset, elapsedTimeInLock);
            switch (tranType) {
                case MessageSysFlag.TRANSACTION_PREPARED_TYPE:
                case MessageSysFlag.TRANSACTION_ROLLBACK_TYPE:
                    break;
                case MessageSysFlag.TRANSACTION_NOT_TYPE:
                case MessageSysFlag.TRANSACTION_COMMIT_TYPE:
                    // The next update ConsumeQueue information
                    DLedgerCommitLog.this.topicQueueTable.put(encodeResult.queueOffsetKey, queueOffset + 1);
                    break;
                default:
                    break;
            }
        } catch (Exception e) {
            log.error("Put message error", e);
            return new PutMessageResult(PutMessageStatus.UNKNOWN_ERROR, new AppendMessageResult(AppendMessageStatus.UNKNOWN_ERROR));
        } finally {
            beginTimeInDledgerLock = 0;
            putMessageLock.unlock();
        }

        if (elapsedTimeInLock > 500) {
            log.warn("[NOTIFYME]putMessage in lock cost time(ms)={}, bodyLength={} AppendMessageResult={}", elapsedTimeInLock, msg.getBody().length, appendResult);
        }

        PutMessageStatus putMessageStatus = PutMessageStatus.UNKNOWN_ERROR;
        try {
            AppendEntryResponse appendEntryResponse = dledgerFuture.get(3, TimeUnit.SECONDS);
            switch (DLedgerResponseCode.valueOf(appendEntryResponse.getCode())) {
                case SUCCESS:
                    putMessageStatus = PutMessageStatus.PUT_OK;
                    break;
                case INCONSISTENT_LEADER:
                case NOT_LEADER:
                case LEADER_NOT_READY:
                case DISK_FULL:
                    putMessageStatus = PutMessageStatus.SERVICE_NOT_AVAILABLE;
                    break;
                case WAIT_QUORUM_ACK_TIMEOUT:
                    //Do not return flush_slave_timeout to the client, for the ons client will ignore it.
                    putMessageStatus = PutMessageStatus.OS_PAGECACHE_BUSY;
                    break;
                case LEADER_PENDING_FULL:
                    putMessageStatus = PutMessageStatus.OS_PAGECACHE_BUSY;
                    break;
            }
        } catch (Throwable t) {
            log.error("Failed to get dledger append result", t);
        }

        PutMessageResult putMessageResult = new PutMessageResult(putMessageStatus, appendResult);
        if (putMessageStatus == PutMessageStatus.PUT_OK) {
            // Statistics
            storeStatsService.getSinglePutMessageTopicTimesTotal(msg.getTopic()).incrementAndGet();
            storeStatsService.getSinglePutMessageTopicSizeTotal(topic).addAndGet(appendResult.getWroteBytes());
        }
        return putMessageResult;
    }

    @Override
    public PutMessageResult putMessages(final MessageExtBatch messageExtBatch) {
        return new PutMessageResult(PutMessageStatus.MESSAGE_ILLEGAL, null);
    }

    @Override
    public CompletableFuture<PutMessageResult> asyncPutMessage(MessageExtBrokerInner msg) {

        StoreStatsService storeStatsService = this.defaultMessageStore.getStoreStatsService();

        final int tranType = MessageSysFlag.getTransactionValue(msg.getSysFlag());

        setMessageInfo(msg, tranType);

        final String finalTopic = msg.getTopic();

        // Back to Results
        AppendMessageResult appendResult;
        AppendFuture<AppendEntryResponse> dledgerFuture;
        EncodeResult encodeResult;

        encodeResult = this.messageSerializer.serialize(msg);
        if (encodeResult.status != AppendMessageStatus.PUT_OK) {
            return CompletableFuture.completedFuture(new PutMessageResult(PutMessageStatus.MESSAGE_ILLEGAL, new AppendMessageResult(encodeResult.status)));
        }
        putMessageLock.lock(); //spin or ReentrantLock ,depending on store config
        long elapsedTimeInLock;
        long queueOffset;
        try {
            beginTimeInDledgerLock = this.defaultMessageStore.getSystemClock().now();
            queueOffset = getQueueOffsetByKey(encodeResult.queueOffsetKey, tranType);
            encodeResult.setQueueOffsetKey(queueOffset);
            AppendEntryRequest request = new AppendEntryRequest();
            request.setGroup(dLedgerConfig.getGroup());
            request.setRemoteId(dLedgerServer.getMemberState().getSelfId());
            request.setBody(encodeResult.getData());
            dledgerFuture = (AppendFuture<AppendEntryResponse>) dLedgerServer.handleAppend(request);
            if (dledgerFuture.getPos() == -1) {
                return CompletableFuture.completedFuture(new PutMessageResult(PutMessageStatus.OS_PAGECACHE_BUSY, new AppendMessageResult(AppendMessageStatus.UNKNOWN_ERROR)));
            }
            long wroteOffset = dledgerFuture.getPos() + DLedgerEntry.BODY_OFFSET;

            int msgIdLength = (msg.getSysFlag() & MessageSysFlag.STOREHOSTADDRESS_V6_FLAG) == 0 ? 4 + 4 + 8 : 16 + 4 + 8;
            ByteBuffer buffer = ByteBuffer.allocate(msgIdLength);

            String msgId = MessageDecoder.createMessageId(buffer, msg.getStoreHostBytes(), wroteOffset);
            elapsedTimeInLock = this.defaultMessageStore.getSystemClock().now() - beginTimeInDledgerLock;
            appendResult = new AppendMessageResult(AppendMessageStatus.PUT_OK, wroteOffset, encodeResult.getData().length, msgId, System.currentTimeMillis(), queueOffset, elapsedTimeInLock);
            switch (tranType) {
                case MessageSysFlag.TRANSACTION_PREPARED_TYPE:
                case MessageSysFlag.TRANSACTION_ROLLBACK_TYPE:
                    break;
                case MessageSysFlag.TRANSACTION_NOT_TYPE:
                case MessageSysFlag.TRANSACTION_COMMIT_TYPE:
                    // The next update ConsumeQueue information
                    DLedgerCommitLog.this.topicQueueTable.put(encodeResult.queueOffsetKey, queueOffset + 1);
                    break;
                default:
                    break;
            }
        } catch (Exception e) {
            log.error("Put message error", e);
            return CompletableFuture.completedFuture(new PutMessageResult(PutMessageStatus.UNKNOWN_ERROR, new AppendMessageResult(AppendMessageStatus.UNKNOWN_ERROR)));
        } finally {
            beginTimeInDledgerLock = 0;
            putMessageLock.unlock();
        }

        if (elapsedTimeInLock > 500) {
            log.warn("[NOTIFYME]putMessage in lock cost time(ms)={}, bodyLength={} AppendMessageResult={}", elapsedTimeInLock, msg.getBody().length, appendResult);
        }

        return dledgerFuture.thenApply(appendEntryResponse -> {
            PutMessageStatus putMessageStatus = PutMessageStatus.UNKNOWN_ERROR;
            switch (DLedgerResponseCode.valueOf(appendEntryResponse.getCode())) {
                case SUCCESS:
                    putMessageStatus = PutMessageStatus.PUT_OK;
                    break;
                case INCONSISTENT_LEADER:
                case NOT_LEADER:
                case LEADER_NOT_READY:
                case DISK_FULL:
                    putMessageStatus = PutMessageStatus.SERVICE_NOT_AVAILABLE;
                    break;
                case WAIT_QUORUM_ACK_TIMEOUT:
                    //Do not return flush_slave_timeout to the client, for the ons client will ignore it.
                    putMessageStatus = PutMessageStatus.OS_PAGECACHE_BUSY;
                    break;
                case LEADER_PENDING_FULL:
                    putMessageStatus = PutMessageStatus.OS_PAGECACHE_BUSY;
                    break;
            }
            PutMessageResult putMessageResult = new PutMessageResult(putMessageStatus, appendResult);
            if (putMessageStatus == PutMessageStatus.PUT_OK) {
                // Statistics
                storeStatsService.getSinglePutMessageTopicTimesTotal(finalTopic).incrementAndGet();
                storeStatsService.getSinglePutMessageTopicSizeTotal(msg.getTopic()).addAndGet(appendResult.getWroteBytes());
            }
            return putMessageResult;
        });
    }

    @Override
    public CompletableFuture<PutMessageResult> asyncPutMessages(MessageExtBatch messageExtBatch) {
        return CompletableFuture.completedFuture(new PutMessageResult(PutMessageStatus.MESSAGE_ILLEGAL, null));
    }

    @Override
    public SelectMappedBufferResult getMessage(final long offset, final int size) {
        if (offset < dividedCommitlogOffset) {
            return super.getMessage(offset, size);
        }
        int mappedFileSize = this.dLedgerServer.getdLedgerConfig().getMappedFileSizeForEntryData();
        MmapFile mappedFile = this.dLedgerFileList.findMappedFileByOffset(offset, offset == 0);
        if (mappedFile != null) {
            int pos = (int) (offset % mappedFileSize);
            return convertSbr(mappedFile.selectMappedBuffer(pos, size));
        }
        return null;
    }

    @Override
    public long rollNextFile(final long offset) {
        int mappedFileSize = this.defaultMessageStore.getMessageStoreConfig().getMappedFileSizeCommitLog();
        return offset + mappedFileSize - offset % mappedFileSize;
    }

    @Override
    public HashMap<String, Long> getTopicQueueTable() {
        return topicQueueTable;
    }

    @Override
    public void setTopicQueueTable(HashMap<String, Long> topicQueueTable) {
        this.topicQueueTable = topicQueueTable;
    }

    @Override
    public void destroy() {
        super.destroy();
        dLedgerFileList.destroy();
    }

    @Override
    public boolean appendData(long startOffset, byte[] data) {
        //the old ha service will invoke method, here to prevent it
        return false;
    }

    @Override
    public void checkSelf() {
        dLedgerFileList.checkSelf();
    }

    @Override
    public long lockTimeMills() {
        long diff = 0;
        long begin = this.beginTimeInDledgerLock;
        if (begin > 0) {
            diff = this.defaultMessageStore.now() - begin;
        }

        if (diff < 0) {
            diff = 0;
        }

        return diff;
    }

    private long getQueueOffsetByKey(String key, int tranType) {
        Long queueOffset = DLedgerCommitLog.this.topicQueueTable.get(key);
        if (null == queueOffset) {
            queueOffset = 0L;
            DLedgerCommitLog.this.topicQueueTable.put(key, queueOffset);
        }

        // Transaction messages that require special handling
        switch (tranType) {
            // Prepared and Rollback message is not consumed, will not enter the
            // consumer queuec
            case MessageSysFlag.TRANSACTION_PREPARED_TYPE:
            case MessageSysFlag.TRANSACTION_ROLLBACK_TYPE:
                queueOffset = 0L;
                break;
            case MessageSysFlag.TRANSACTION_NOT_TYPE:
            case MessageSysFlag.TRANSACTION_COMMIT_TYPE:
            default:
                break;
        }
        return queueOffset;
    }


    class EncodeResult {
        private String queueOffsetKey;
        private ByteBuffer data;
        private AppendMessageStatus status;

        public EncodeResult(AppendMessageStatus status, ByteBuffer data, String queueOffsetKey) {
            this.data = data;
            this.status = status;
            this.queueOffsetKey = queueOffsetKey;
        }

        public void setQueueOffsetKey(long offset) {
            data.putLong(MessageDecoder.QUEUE_OFFSET_POSITION, offset);
        }

        public byte[] getData() {
            return data.array();
        }
    }

    class MessageSerializer {

        // The maximum length of the message
        private final int maxMessageSize;
        // Build Message Key
        private final StringBuilder keyBuilder = new StringBuilder();

        MessageSerializer(final int size) {
            this.maxMessageSize = size;
        }

        public EncodeResult serialize(final MessageExtBrokerInner msgInner) {
            // STORETIMESTAMP + STOREHOSTADDRESS + OFFSET <br>

            // PHY OFFSET
            long wroteOffset = 0;

            long queueOffset = 0;

            int sysflag = msgInner.getSysFlag();

            int bornHostLength = (sysflag & MessageSysFlag.BORNHOST_V6_FLAG) == 0 ? 4 + 4 : 16 + 4;
            int storeHostLength = (sysflag & MessageSysFlag.STOREHOSTADDRESS_V6_FLAG) == 0 ? 4 + 4 : 16 + 4;
            ByteBuffer bornHostHolder = ByteBuffer.allocate(bornHostLength);
            ByteBuffer storeHostHolder = ByteBuffer.allocate(storeHostLength);

            String key = msgInner.getTopic() + "-" + msgInner.getQueueId();

            /**
             * Serialize message
             */
            final byte[] propertiesData =
                msgInner.getPropertiesString() == null ? null : msgInner.getPropertiesString().getBytes(MessageDecoder.CHARSET_UTF8);

            final int propertiesLength = propertiesData == null ? 0 : propertiesData.length;

            if (propertiesLength > Short.MAX_VALUE) {
                log.warn("putMessage message properties length too long. length={}", propertiesData.length);
                return new EncodeResult(AppendMessageStatus.PROPERTIES_SIZE_EXCEEDED, null, key);
            }

            final byte[] topicData = msgInner.getTopic().getBytes(MessageDecoder.CHARSET_UTF8);
            final int topicLength = topicData.length;

            final int bodyLength = msgInner.getBody() == null ? 0 : msgInner.getBody().length;

            final int msgLen = calMsgLength(msgInner.getSysFlag(), bodyLength, topicLength, propertiesLength);

            ByteBuffer msgStoreItemMemory = ByteBuffer.allocate(msgLen);

            // Exceeds the maximum message
            if (msgLen > this.maxMessageSize) {
                DLedgerCommitLog.log.warn("message size exceeded, msg total size: " + msgLen + ", msg body size: " + bodyLength
                    + ", maxMessageSize: " + this.maxMessageSize);
                return new EncodeResult(AppendMessageStatus.MESSAGE_SIZE_EXCEEDED, null, key);
            }
            // Initialization of storage space
            this.resetByteBuffer(msgStoreItemMemory, msgLen);
            // 1 TOTALSIZE
            msgStoreItemMemory.putInt(msgLen);
            // 2 MAGICCODE
            msgStoreItemMemory.putInt(DLedgerCommitLog.MESSAGE_MAGIC_CODE);
            // 3 BODYCRC
            msgStoreItemMemory.putInt(msgInner.getBodyCRC());
            // 4 QUEUEID
            msgStoreItemMemory.putInt(msgInner.getQueueId());
            // 5 FLAG
            msgStoreItemMemory.putInt(msgInner.getFlag());
            // 6 QUEUEOFFSET
            msgStoreItemMemory.putLong(queueOffset);
            // 7 PHYSICALOFFSET
            msgStoreItemMemory.putLong(wroteOffset);
            // 8 SYSFLAG
            msgStoreItemMemory.putInt(msgInner.getSysFlag());
            // 9 BORNTIMESTAMP
            msgStoreItemMemory.putLong(msgInner.getBornTimestamp());
            // 10 BORNHOST
            resetByteBuffer(bornHostHolder, bornHostLength);
            msgStoreItemMemory.put(msgInner.getBornHostBytes(bornHostHolder));
            // 11 STORETIMESTAMP
            msgStoreItemMemory.putLong(msgInner.getStoreTimestamp());
            // 12 STOREHOSTADDRESS
            resetByteBuffer(storeHostHolder, storeHostLength);
            msgStoreItemMemory.put(msgInner.getStoreHostBytes(storeHostHolder));
            //this.msgBatchMemory.put(msgInner.getStoreHostBytes());
            // 13 RECONSUMETIMES
            msgStoreItemMemory.putInt(msgInner.getReconsumeTimes());
            // 14 Prepared Transaction Offset
            msgStoreItemMemory.putLong(msgInner.getPreparedTransactionOffset());
            // 15 BODY
            msgStoreItemMemory.putInt(bodyLength);
            if (bodyLength > 0) {
                msgStoreItemMemory.put(msgInner.getBody());
            }
            // 16 TOPIC
            msgStoreItemMemory.put((byte) topicLength);
            msgStoreItemMemory.put(topicData);
            // 17 PROPERTIES
            msgStoreItemMemory.putShort((short) propertiesLength);
            if (propertiesLength > 0) {
                msgStoreItemMemory.put(propertiesData);
            }
            return new EncodeResult(AppendMessageStatus.PUT_OK, msgStoreItemMemory, key);
        }

        private void resetByteBuffer(final ByteBuffer byteBuffer, final int limit) {
            byteBuffer.flip();
            byteBuffer.limit(limit);
        }
    }

    public static class DLedgerSelectMappedBufferResult extends SelectMappedBufferResult {

        private SelectMmapBufferResult sbr;

        public DLedgerSelectMappedBufferResult(SelectMmapBufferResult sbr) {
            super(sbr.getStartOffset(), sbr.getByteBuffer(), sbr.getSize(), null);
            this.sbr = sbr;
        }

        public synchronized void release() {
            super.release();
            if (sbr != null) {
                sbr.release();
            }
        }

    }

    public DLedgerServer getdLedgerServer() {
        return dLedgerServer;
    }

    public int getId() {
        return id;
    }

    public long getDividedCommitlogOffset() {
        return dividedCommitlogOffset;
    }
}<|MERGE_RESOLUTION|>--- conflicted
+++ resolved
@@ -382,13 +382,9 @@
                     msg.setDelayTimeLevel(this.defaultMessageStore.getScheduleMessageService().getMaxDelayLevel());
                 }
 
-<<<<<<< HEAD
+
                 String topic = ScheduleMessageService.SCHEDULE_TOPIC;
                 int queueId = ScheduleMessageService.delayLevel2QueueId(msg.getDelayTimeLevel());
-=======
-                topic = TopicValidator.RMQ_SYS_SCHEDULE_TOPIC;
-                queueId = ScheduleMessageService.delayLevel2QueueId(msg.getDelayTimeLevel());
->>>>>>> f58dbc3e
 
                 // Backup real topic, queueId
                 MessageAccessor.putProperty(msg, MessageConst.PROPERTY_REAL_TOPIC, msg.getTopic());
