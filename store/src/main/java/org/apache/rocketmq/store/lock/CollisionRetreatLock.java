--- conflicted
+++ resolved
@@ -30,19 +30,6 @@
 
     private int optimalDegree;
 
-<<<<<<< HEAD
-    private int maxOptimalDegree;
-
-    private List<AtomicInteger> numberOfRetreat;
-
-    public CollisionRetreatLock() {
-        this.optimalDegree = 1000;
-        this.maxOptimalDegree = 10000;
-
-        this.numberOfRetreat = new ArrayList<>(2);
-        this.numberOfRetreat.add(new AtomicInteger(0));
-        this.numberOfRetreat.add(new AtomicInteger(0));
-=======
     private int initOptimalDegree;
 
     private int maxOptimalDegree;
@@ -57,7 +44,6 @@
         numberOfRetreat = new ArrayList<>(2);
         numberOfRetreat.add(new AtomicInteger(0));
         numberOfRetreat.add(new AtomicInteger(0));
->>>>>>> ef10b0a8
     }
 
     @Override
@@ -69,11 +55,7 @@
                     return;
                 }
             }
-<<<<<<< HEAD
-            this.numberOfRetreat.get(LocalTime.now().getSecond() % 2).incrementAndGet();
-=======
             numberOfRetreat.get(LocalTime.now().getSecond() % 2).getAndIncrement();
->>>>>>> ef10b0a8
             Thread.yield();
         }
     }
@@ -96,22 +78,6 @@
         this.optimalDegree = optimalDegree;
     }
 
-<<<<<<< HEAD
-    public int getNumberOfRetreat(int pos) {
-        return numberOfRetreat.get(pos).get();
-    }
-
-    public void setNumberOfRetreat(int numberOfRetreat, int pos) {
-        this.numberOfRetreat.get(pos).set(numberOfRetreat);
-    }
-
-    public boolean isAdapt() {
-        return this.optimalDegree < this.maxOptimalDegree;
-    }
-
-    public void adapt() {
-        //TODO adapt
-=======
     public int getMaxOptimalDegree() {
         return maxOptimalDegree;
     }
@@ -150,6 +116,5 @@
 
     public void setNumberOfRetreat(int pos, int size) {
         this.numberOfRetreat.get(pos).set(size);
->>>>>>> ef10b0a8
     }
 }