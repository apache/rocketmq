--- conflicted
+++ resolved
@@ -26,27 +26,16 @@
 
 import static java.lang.String.format;
 
-<<<<<<< HEAD
-public class StoreUtil {
+public final class StoreUtil {
 
     private StoreUtil() { }
 
     private static final Logger LOGGER = LoggerFactory.getLogger(LoggerName.STORE_LOGGER_NAME);
-=======
-public final class StoreUtil {
-
-    private static final InternalLogger LOGGER = InternalLoggerFactory.getLogger(LoggerName.STORE_LOGGER_NAME);
->>>>>>> 226ccc2f
 
     private static final long DEFAULT_MEM_SIZE = 1024 * 1024 * 1024 * 24L;
 
     public static final long TOTAL_PHYSICAL_MEMORY_SIZE = getTotalPhysicalMemorySize();
 
-<<<<<<< HEAD
-=======
-    private StoreUtil() {}
-
->>>>>>> 226ccc2f
     public static long getTotalPhysicalMemorySize() {
         long totalPhysicalMem = OperatingSystemBeanManager.getTotalPhysicalMem();
         if (totalPhysicalMem > 0) {
