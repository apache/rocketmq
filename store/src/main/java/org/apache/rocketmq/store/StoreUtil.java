--- conflicted
+++ resolved
@@ -16,30 +16,25 @@
  */
 package org.apache.rocketmq.store;
 
-<<<<<<< HEAD
-public class StoreUtil {
-
-    private StoreUtil() {}
-
-    private static final long DEFAULT_MEM_SIZE = 1024 * 1024 * 1024 * 24L;
-=======
 import com.google.common.base.Preconditions;
 import org.apache.rocketmq.common.constant.LoggerName;
 import org.apache.rocketmq.logging.InternalLogger;
 import org.apache.rocketmq.logging.InternalLoggerFactory;
 import org.apache.rocketmq.store.logfile.MappedFile;
 
-import java.lang.management.ManagementFactory;
-import java.lang.management.OperatingSystemMXBean;
 import java.nio.ByteBuffer;
 
 import static java.lang.String.format;
 
-public class StoreUtil {
-    private static final InternalLogger log = InternalLoggerFactory.getLogger(LoggerName.STORE_LOGGER_NAME);
->>>>>>> 8ba84c31
+public final class StoreUtil {
+
+    private static final InternalLogger LOGGER = InternalLoggerFactory.getLogger(LoggerName.STORE_LOGGER_NAME);
+
+    private static final long DEFAULT_MEM_SIZE = 1024 * 1024 * 1024 * 24L;
 
     public static final long TOTAL_PHYSICAL_MEMORY_SIZE = getTotalPhysicalMemorySize();
+
+    private StoreUtil() {}
 
     public static long getTotalPhysicalMemorySize() {
         long totalPhysicalMem = OperatingSystemBeanManager.getTotalPhysicalMem();
@@ -77,7 +72,7 @@
             boolean exist = firstFile.getFileFromOffset() <= currentFile && currentFile <= lastFile.getFileFromOffset();
             return new FileQueueSnapshot(firstFile, firstFileIndex, lastFile, lastFileIndex, currentFile, currentFileIndex, behind, exist);
         } catch (Exception e) {
-            log.error("[BUG] get file queue snapshot failed. fileQueue: {}, currentFile: {}", mappedFileQueue, currentFile, e);
+            LOGGER.error("[BUG] get file queue snapshot failed. fileQueue: {}, currentFile: {}", mappedFileQueue, currentFile, e);
         }
         return new FileQueueSnapshot();
     }
