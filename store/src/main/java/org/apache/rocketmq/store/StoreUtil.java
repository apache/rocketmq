--- conflicted
+++ resolved
@@ -27,16 +27,12 @@
 import static java.lang.String.format;
 
 public class StoreUtil {
-<<<<<<< HEAD
 
-    private StoreUtil() {}
+    private StoreUtil() { }
 
-    private static final InternalLogger LOGGER = InternalLoggerFactory.getLogger(LoggerName.STORE_LOGGER_NAME);
+    private static final Logger LOGGER = LoggerFactory.getLogger(LoggerName.STORE_LOGGER_NAME);
 
     private static final long DEFAULT_MEM_SIZE = 1024 * 1024 * 1024 * 24L;
-=======
-    private static final Logger log = LoggerFactory.getLogger(LoggerName.STORE_LOGGER_NAME);
->>>>>>> bdf5c95c
 
     public static final long TOTAL_PHYSICAL_MEMORY_SIZE = getTotalPhysicalMemorySize();
 
