--- conflicted
+++ resolved
@@ -16,7 +16,6 @@
  */
 package org.apache.rocketmq.store.timer;
 
-<<<<<<< HEAD
 import com.alibaba.fastjson2.JSON;
 import com.alibaba.fastjson2.JSONWriter;
 import com.google.common.io.Files;
@@ -32,10 +31,8 @@
 import org.apache.rocketmq.remoting.protocol.RemotingSerializable;
 
 import java.io.BufferedWriter;
-=======
 import com.alibaba.fastjson.JSON;
 import com.alibaba.fastjson.serializer.SerializerFeature;
->>>>>>> dbd935fe
 import java.io.File;
 import java.io.RandomAccessFile;
 import java.io.StringWriter;
@@ -160,7 +157,7 @@
 
     @Override public void decode(String jsonString) {
         if (jsonString != null) {
-            TimerMetricsSerializeWrapper timerMetricsSerializeWrapper = TimerMetricsSerializeWrapper.fromJson(jsonString, TimerMetricsSerializeWrapper.class);                                                         
+            TimerMetricsSerializeWrapper timerMetricsSerializeWrapper = TimerMetricsSerializeWrapper.fromJson(jsonString, TimerMetricsSerializeWrapper.class);
             if (timerMetricsSerializeWrapper != null) {
                 this.timingCount.putAll(timerMetricsSerializeWrapper.getTimingCount());
                 this.dataVersion.assignNewOne(timerMetricsSerializeWrapper.getDataVersion());
@@ -187,7 +184,7 @@
         while (iterator.hasNext()) {
             Map.Entry<String, Metric> entry = iterator.next();
             final String topic = entry.getKey();
-            if (topic.startsWith(TopicValidator.SYSTEM_TOPIC_PREFIX) || topic.startsWith(MixAll.LMQ_PREFIX)) {                                                                                                         
+            if (topic.startsWith(TopicValidator.SYSTEM_TOPIC_PREFIX) || topic.startsWith(MixAll.LMQ_PREFIX)) {
                 continue;
             }
             if (topics.contains(topic)) {
