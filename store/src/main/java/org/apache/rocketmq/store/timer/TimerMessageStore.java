--- conflicted
+++ resolved
@@ -1611,20 +1611,13 @@
                                     if (null == uniqueKey) {
                                         LOGGER.warn("No uniqueKey for msg:{}", msgExt);
                                     }
-<<<<<<< HEAD
                                     //Mark ready for next round
                                     if (isRound) {
                                         isRound = false;
                                     }
-                                    if (null != uniqueKey && tr.getDeleteList() != null && tr.getDeleteList().size() > 0 && tr.getDeleteList().contains(uniqueKey)) {
-
-                                        avoidDeleteLose.remove(uniqueKey);
-=======
                                     if (null != uniqueKey && tr.getDeleteList() != null && tr.getDeleteList().size() > 0
                                         && tr.getDeleteList().contains(buildDeleteKey(getRealTopic(msgExt), uniqueKey))) {
-                                        //Normally, it cancels out with the +1 above
-                                        addMetric(msgExt, -1);
->>>>>>> 91fdc35d
+                                        avoidDeleteLose.remove(uniqueKey);
                                         doRes = true;
                                         tr.idempotentRelease();
                                         perfCounterTicks.getCounter("dequeue_delete").flow(1);
