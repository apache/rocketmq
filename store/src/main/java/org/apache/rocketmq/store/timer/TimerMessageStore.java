/*
 * Licensed to the Apache Software Foundation (ASF) under one or more
 * contributor license agreements.  See the NOTICE file distributed with
 * this work for additional information regarding copyright ownership.
 * The ASF licenses this file to You under the Apache License, Version 2.0
 * (the "License"); you may not use this file except in compliance with
 * the License.  You may obtain a copy of the License at
 *
 *     http://www.apache.org/licenses/LICENSE-2.0
 *
 * Unless required by applicable law or agreed to in writing, software
 * distributed under the License is distributed on an "AS IS" BASIS,
 * WITHOUT WARRANTIES OR CONDITIONS OF ANY KIND, either express or implied.
 * See the License for the specific language governing permissions and
 * limitations under the License.
 */
package org.apache.rocketmq.store.timer;

import com.conversantmedia.util.concurrent.DisruptorBlockingQueue;
import java.io.File;
import java.io.IOException;
import java.nio.ByteBuffer;
import java.sql.Timestamp;
import java.text.SimpleDateFormat;
import java.util.ArrayList;
import java.util.Date;
import java.util.HashMap;
import java.util.HashSet;
import java.util.Iterator;
import java.util.LinkedList;
import java.util.List;
import java.util.Map;
import java.util.Random;
import java.util.Set;
import java.util.concurrent.BlockingQueue;
import java.util.concurrent.ConcurrentSkipListSet;
import java.util.concurrent.CountDownLatch;
import java.util.concurrent.Executors;
import java.util.concurrent.LinkedBlockingDeque;
import java.util.concurrent.ScheduledExecutorService;
import java.util.concurrent.TimeUnit;
import java.util.concurrent.atomic.AtomicInteger;
import java.util.function.Function;
import org.apache.commons.collections.CollectionUtils;
import org.apache.rocketmq.common.ServiceThread;
import org.apache.rocketmq.common.ThreadFactoryImpl;
import org.apache.rocketmq.common.TopicFilterType;
import org.apache.rocketmq.common.UtilAll;
import org.apache.rocketmq.common.constant.LoggerName;
import org.apache.rocketmq.common.message.MessageAccessor;
import org.apache.rocketmq.common.message.MessageClientIDSetter;
import org.apache.rocketmq.common.message.MessageConst;
import org.apache.rocketmq.common.message.MessageDecoder;
import org.apache.rocketmq.common.message.MessageExt;
import org.apache.rocketmq.common.message.MessageExtBrokerInner;
import org.apache.rocketmq.common.topic.TopicValidator;
import org.apache.rocketmq.logging.org.slf4j.Logger;
import org.apache.rocketmq.logging.org.slf4j.LoggerFactory;
import org.apache.rocketmq.store.DefaultMessageStore;
import org.apache.rocketmq.store.MessageStore;
import org.apache.rocketmq.store.PutMessageResult;
import org.apache.rocketmq.store.SelectMappedBufferResult;
import org.apache.rocketmq.store.config.BrokerRole;
import org.apache.rocketmq.store.config.MessageStoreConfig;
import org.apache.rocketmq.store.logfile.MappedFile;
import org.apache.rocketmq.store.metrics.DefaultStoreMetricsManager;
import org.apache.rocketmq.store.queue.ConsumeQueueInterface;
import org.apache.rocketmq.store.queue.CqUnit;
import org.apache.rocketmq.store.queue.ReferredIterator;
import org.apache.rocketmq.store.stats.BrokerStatsManager;
import org.apache.rocketmq.store.util.PerfCounter;

public class TimerMessageStore {

    private static final Logger LOGGER = LoggerFactory.getLogger(LoggerName.STORE_LOGGER_NAME);

    public static final int INITIAL = 0, RUNNING = 1, HAULT = 2, SHUTDOWN = 3;
    private volatile int state = INITIAL;

    public static final String TIMER_TOPIC = TopicValidator.SYSTEM_TOPIC_PREFIX + "wheel_timer";
    public static final String TIMER_OUT_MS = MessageConst.PROPERTY_TIMER_OUT_MS;
    public static final String TIMER_ENQUEUE_MS = MessageConst.PROPERTY_TIMER_ENQUEUE_MS;
    public static final String TIMER_DEQUEUE_MS = MessageConst.PROPERTY_TIMER_DEQUEUE_MS;
    public static final String TIMER_ROLL_TIMES = MessageConst.PROPERTY_TIMER_ROLL_TIMES;
    public static final String TIMER_DELETE_UNIQUE_KEY = MessageConst.PROPERTY_TIMER_DEL_UNIQKEY;

    public static final Random RANDOM = new Random();
    public static final int PUT_OK = 0, PUT_NEED_RETRY = 1, PUT_NO_RETRY = 2;
    public static final int DAY_SECS = 24 * 3600;
    public static final int DEFAULT_CAPACITY = 1024;

    // The total days in the timer wheel when precision is 1000ms.
    // If the broker shutdown last more than the configured days, will cause message loss
    public static final int TIMER_WHEEL_TTL_DAY = 7;
    public static final int TIMER_BLANK_SLOTS = 60;
    public static final int MAGIC_DEFAULT = 1;
    public static final int MAGIC_ROLL = 1 << 1;
    public static final int MAGIC_DELETE = 1 << 2;
    public boolean debug = false;

    protected static final String ENQUEUE_PUT = "enqueue_put";
    protected static final String DEQUEUE_PUT = "dequeue_put";
    protected final PerfCounter.Ticks perfCounterTicks = new PerfCounter.Ticks(LOGGER);

    protected final BlockingQueue<TimerRequest> enqueuePutQueue;
    protected final BlockingQueue<List<TimerRequest>> dequeueGetQueue;
    protected final BlockingQueue<TimerRequest> dequeuePutQueue;

    private final ByteBuffer timerLogBuffer = ByteBuffer.allocate(4 * 1024);
    private final ThreadLocal<ByteBuffer> bufferLocal;
    private final ScheduledExecutorService scheduler;

    private final MessageStore messageStore;
    private final TimerWheel timerWheel;
    private final TimerLog timerLog;
    private final TimerCheckpoint timerCheckpoint;

    private TimerEnqueueGetService enqueueGetService;
    private TimerEnqueuePutService enqueuePutService;
    private TimerDequeueWarmService dequeueWarmService;
    private TimerDequeueGetService dequeueGetService;
    private TimerDequeuePutMessageService[] dequeuePutMessageServices;
    private TimerDequeueGetMessageService[] dequeueGetMessageServices;
    private TimerFlushService timerFlushService;

    protected volatile long currReadTimeMs;
    protected volatile long currWriteTimeMs;
    protected volatile long preReadTimeMs;
    protected volatile long commitReadTimeMs;
    protected volatile long currQueueOffset; //only one queue that is 0
    protected volatile long commitQueueOffset;
    protected volatile long lastCommitReadTimeMs;
    protected volatile long lastCommitQueueOffset;

    private long lastEnqueueButExpiredTime;
    private long lastEnqueueButExpiredStoreTime;

    private final int commitLogFileSize;
    private final int timerLogFileSize;
    private final int timerRollWindowSlots;
    private final int slotsTotal;

    protected final int precisionMs;
    protected final MessageStoreConfig storeConfig;
    protected TimerMetrics timerMetrics;
    protected long lastTimeOfCheckMetrics = System.currentTimeMillis();
    protected AtomicInteger frequency = new AtomicInteger(0);

    private volatile BrokerRole lastBrokerRole = BrokerRole.SLAVE;
    //the dequeue is an asynchronous process, use this flag to track if the status has changed
    private boolean dequeueStatusChangeFlag = false;
    private long shouldStartTime;

    // True if current store is master or current brokerId is equal to the minimum brokerId of the replica group in slaveActingMaster mode.
    protected volatile boolean shouldRunningDequeue;
    private final BrokerStatsManager brokerStatsManager;
    private Function<MessageExtBrokerInner, PutMessageResult> escapeBridgeHook;

    public TimerMessageStore(final MessageStore messageStore, final MessageStoreConfig storeConfig,
        TimerCheckpoint timerCheckpoint, TimerMetrics timerMetrics,
        final BrokerStatsManager brokerStatsManager) throws IOException {

        this.messageStore = messageStore;
        this.storeConfig = storeConfig;
        this.commitLogFileSize = storeConfig.getMappedFileSizeCommitLog();
        this.timerLogFileSize = storeConfig.getMappedFileSizeTimerLog();
        this.precisionMs = storeConfig.getTimerPrecisionMs();

        // TimerWheel contains the fixed number of slots regardless of precision.
        this.slotsTotal = TIMER_WHEEL_TTL_DAY * DAY_SECS;
        this.timerWheel = new TimerWheel(
            getTimerWheelPath(storeConfig.getStorePathRootDir()), this.slotsTotal, precisionMs);
        this.timerLog = new TimerLog(getTimerLogPath(storeConfig.getStorePathRootDir()), timerLogFileSize);
        this.timerMetrics = timerMetrics;
        this.timerCheckpoint = timerCheckpoint;
        this.lastBrokerRole = storeConfig.getBrokerRole();

        if (messageStore instanceof DefaultMessageStore) {
            scheduler = Executors.newSingleThreadScheduledExecutor(
                new ThreadFactoryImpl("TimerScheduledThread",
                    ((DefaultMessageStore) messageStore).getBrokerIdentity()));
        } else {
            scheduler = Executors.newSingleThreadScheduledExecutor(
                new ThreadFactoryImpl("TimerScheduledThread"));
        }

        // timerRollWindow contains the fixed number of slots regardless of precision.
        if (storeConfig.getTimerRollWindowSlot() > slotsTotal - TIMER_BLANK_SLOTS
            || storeConfig.getTimerRollWindowSlot() < 2) {
            this.timerRollWindowSlots = slotsTotal - TIMER_BLANK_SLOTS;
        } else {
            this.timerRollWindowSlots = storeConfig.getTimerRollWindowSlot();
        }

        bufferLocal = new ThreadLocal<ByteBuffer>() {
            @Override
            protected ByteBuffer initialValue() {
                return ByteBuffer.allocateDirect(storeConfig.getMaxMessageSize() + 100);
            }
        };

        if (storeConfig.isTimerEnableDisruptor()) {
            enqueuePutQueue = new DisruptorBlockingQueue<>(DEFAULT_CAPACITY);
            dequeueGetQueue = new DisruptorBlockingQueue<>(DEFAULT_CAPACITY);
            dequeuePutQueue = new DisruptorBlockingQueue<>(DEFAULT_CAPACITY);
        } else {
            enqueuePutQueue = new LinkedBlockingDeque<>(DEFAULT_CAPACITY);
            dequeueGetQueue = new LinkedBlockingDeque<>(DEFAULT_CAPACITY);
            dequeuePutQueue = new LinkedBlockingDeque<>(DEFAULT_CAPACITY);
        }
        this.brokerStatsManager = brokerStatsManager;
    }

    public void initService() {
        enqueueGetService = new TimerEnqueueGetService();
        enqueuePutService = new TimerEnqueuePutService();
        dequeueWarmService = new TimerDequeueWarmService();
        dequeueGetService = new TimerDequeueGetService();
        timerFlushService = new TimerFlushService();

        int getThreadNum = Math.max(storeConfig.getTimerGetMessageThreadNum(), 1);
        dequeueGetMessageServices = new TimerDequeueGetMessageService[getThreadNum];
        for (int i = 0; i < dequeueGetMessageServices.length; i++) {
            dequeueGetMessageServices[i] = new TimerDequeueGetMessageService();
        }

        int putThreadNum = Math.max(storeConfig.getTimerGetMessageThreadNum(), 1);
        dequeuePutMessageServices = new TimerDequeuePutMessageService[putThreadNum];
        for (int i = 0; i < dequeuePutMessageServices.length; i++) {
            dequeuePutMessageServices[i] = new TimerDequeuePutMessageService();
        }
    }

    public boolean load() {
        this.initService();
        boolean load = timerLog.load();
        load = load && this.timerMetrics.load();
        recover();
        calcTimerDistribution();
        return load;
    }

    public static String getTimerWheelPath(final String rootDir) {
        return rootDir + File.separator + "timerwheel";
    }

    public static String getTimerLogPath(final String rootDir) {
        return rootDir + File.separator + "timerlog";
    }

    private void calcTimerDistribution() {
        long startTime = System.currentTimeMillis();
        List<Integer> timerDist = this.timerMetrics.getTimerDistList();
        long currTime = System.currentTimeMillis() / precisionMs * precisionMs;
        for (int i = 0; i < timerDist.size(); i++) {
            int slotBeforeNum = i == 0 ? 0 : timerDist.get(i - 1) * 1000 / precisionMs;
            int slotTotalNum = timerDist.get(i) * 1000 / precisionMs;
            int periodTotal = 0;
            for (int j = slotBeforeNum; j < slotTotalNum; j++) {
                Slot slotEach = timerWheel.getSlot(currTime + (long) j * precisionMs);
                periodTotal += slotEach.num;
            }
            LOGGER.debug("{} period's total num: {}", timerDist.get(i), periodTotal);
            this.timerMetrics.updateDistPair(timerDist.get(i), periodTotal);
        }
        long endTime = System.currentTimeMillis();
        LOGGER.debug("Total cost Time: {}", endTime - startTime);
    }

    @SuppressWarnings("NonAtomicOperationOnVolatileField")
    public void recover() {
        //recover timerLog
        long lastFlushPos = timerCheckpoint.getLastTimerLogFlushPos();
        MappedFile lastFile = timerLog.getMappedFileQueue().getLastMappedFile();
        if (null != lastFile) {
            lastFlushPos = lastFlushPos - lastFile.getFileSize();
        }
        if (lastFlushPos < 0) {
            lastFlushPos = 0;
        }
        long processOffset = recoverAndRevise(lastFlushPos, true);

        timerLog.getMappedFileQueue().setFlushedWhere(processOffset);
        //revise queue offset
        long queueOffset = reviseQueueOffset(processOffset);
        if (-1 == queueOffset) {
            currQueueOffset = timerCheckpoint.getLastTimerQueueOffset();
        } else {
            currQueueOffset = queueOffset + 1;
        }
        currQueueOffset = Math.min(currQueueOffset, timerCheckpoint.getMasterTimerQueueOffset());

        //check timer wheel
        currReadTimeMs = timerCheckpoint.getLastReadTimeMs();
        long nextReadTimeMs = formatTimeMs(
            System.currentTimeMillis()) - (long) slotsTotal * precisionMs + (long) TIMER_BLANK_SLOTS * precisionMs;
        if (currReadTimeMs < nextReadTimeMs) {
            currReadTimeMs = nextReadTimeMs;
        }
        //the timer wheel may contain physical offset bigger than timerLog
        //This will only happen when the timerLog is damaged
        //hard to test
        long minFirst = timerWheel.checkPhyPos(currReadTimeMs, processOffset);
        if (debug) {
            minFirst = 0;
        }
        if (minFirst < processOffset) {
            LOGGER.warn("Timer recheck because of minFirst:{} processOffset:{}", minFirst, processOffset);
            recoverAndRevise(minFirst, false);
        }
        LOGGER.info("Timer recover ok currReadTimerMs:{} currQueueOffset:{} checkQueueOffset:{} processOffset:{}",
            currReadTimeMs, currQueueOffset, timerCheckpoint.getLastTimerQueueOffset(), processOffset);

        commitReadTimeMs = currReadTimeMs;
        commitQueueOffset = currQueueOffset;

        prepareTimerCheckPoint();
    }

    public long reviseQueueOffset(long processOffset) {
        SelectMappedBufferResult selectRes = timerLog.getTimerMessage(processOffset - (TimerLog.UNIT_SIZE - TimerLog.UNIT_PRE_SIZE_FOR_MSG));
        if (null == selectRes) {
            return -1;
        }
        try {
            long offsetPy = selectRes.getByteBuffer().getLong();
            int sizePy = selectRes.getByteBuffer().getInt();
            MessageExt messageExt = getMessageByCommitOffset(offsetPy, sizePy);
            if (null == messageExt) {
                return -1;
            }

            // check offset in msg is equal to offset of cq.
            // if not, use cq offset.
            long msgQueueOffset = messageExt.getQueueOffset();
            int queueId = messageExt.getQueueId();
            ConsumeQueueInterface cq = this.messageStore.getConsumeQueue(TIMER_TOPIC, queueId);
            if (null == cq) {
                return msgQueueOffset;
            }
            long cqOffset = msgQueueOffset;
            long tmpOffset = msgQueueOffset;
            int maxCount = 20000;
            while (maxCount-- > 0) {
                if (tmpOffset < 0) {
                    LOGGER.warn("reviseQueueOffset check cq offset fail, msg in cq is not found.{}, {}",
                        offsetPy, sizePy);
                    break;
                }
                ReferredIterator<CqUnit> iterator = null;
                try {
                    iterator = cq.iterateFrom(tmpOffset);
                    CqUnit cqUnit = null;
                    if (null == iterator || (cqUnit = iterator.next()) == null) {
                        // offset in msg may be greater than offset of cq.
                        tmpOffset -= 1;
                        continue;
                    }

                    long offsetPyTemp = cqUnit.getPos();
                    int sizePyTemp = cqUnit.getSize();
                    if (offsetPyTemp == offsetPy && sizePyTemp == sizePy) {
                        LOGGER.info("reviseQueueOffset check cq offset ok. {}, {}, {}",
                            tmpOffset, offsetPyTemp, sizePyTemp);
                        cqOffset = tmpOffset;
                        break;
                    }
                    tmpOffset -= 1;
                } catch (Throwable e) {
                    LOGGER.error("reviseQueueOffset check cq offset error.", e);
                } finally {
                    if (iterator != null) {
                        iterator.release();
                    }
                }
            }

            return cqOffset;
        } finally {
            selectRes.release();
        }
    }

    //recover timerLog and revise timerWheel
    //return process offset
    private long recoverAndRevise(long beginOffset, boolean checkTimerLog) {
        LOGGER.info("Begin to recover timerLog offset:{} check:{}", beginOffset, checkTimerLog);
        MappedFile lastFile = timerLog.getMappedFileQueue().getLastMappedFile();
        if (null == lastFile) {
            return 0;
        }

        List<MappedFile> mappedFiles = timerLog.getMappedFileQueue().getMappedFiles();
        int index = mappedFiles.size() - 1;
        for (; index >= 0; index--) {
            MappedFile mappedFile = mappedFiles.get(index);
            if (beginOffset >= mappedFile.getFileFromOffset()) {
                break;
            }
        }
        if (index < 0) {
            index = 0;
        }
        long checkOffset = mappedFiles.get(index).getFileFromOffset();
        for (; index < mappedFiles.size(); index++) {
            MappedFile mappedFile = mappedFiles.get(index);
            SelectMappedBufferResult sbr = mappedFile.selectMappedBuffer(0, checkTimerLog ? mappedFiles.get(index).getFileSize() : mappedFile.getReadPosition());
            ByteBuffer bf = sbr.getByteBuffer();
            int position = 0;
            boolean stopCheck = false;
            for (; position < sbr.getSize(); position += TimerLog.UNIT_SIZE) {
                try {
                    bf.position(position);
                    int size = bf.getInt();//size
                    bf.getLong();//prev pos
                    int magic = bf.getInt();
                    if (magic == TimerLog.BLANK_MAGIC_CODE) {
                        break;
                    }
                    if (checkTimerLog && (!isMagicOK(magic) || TimerLog.UNIT_SIZE != size)) {
                        stopCheck = true;
                        break;
                    }
                    long delayTime = bf.getLong() + bf.getInt();
                    if (TimerLog.UNIT_SIZE == size && isMagicOK(magic)) {
                        timerWheel.reviseSlot(delayTime, TimerWheel.IGNORE, sbr.getStartOffset() + position, true);
                    }
                } catch (Exception e) {
                    LOGGER.error("Recover timerLog error", e);
                    stopCheck = true;
                    break;
                }
            }
            sbr.release();
            checkOffset = mappedFiles.get(index).getFileFromOffset() + position;
            if (stopCheck) {
                break;
            }
        }
        if (checkTimerLog) {
            timerLog.getMappedFileQueue().truncateDirtyFiles(checkOffset);
        }
        return checkOffset;
    }

    public static boolean isMagicOK(int magic) {
        return (magic | 0xF) == 0xF;
    }

    public void start() {
        this.shouldStartTime = storeConfig.getDisappearTimeAfterStart() + System.currentTimeMillis();
        maybeMoveWriteTime();
        enqueueGetService.start();
        enqueuePutService.start();
        dequeueWarmService.start();
        dequeueGetService.start();
        for (int i = 0; i < dequeueGetMessageServices.length; i++) {
            dequeueGetMessageServices[i].start();
        }
        for (int i = 0; i < dequeuePutMessageServices.length; i++) {
            dequeuePutMessageServices[i].start();
        }
        timerFlushService.start();

        scheduler.scheduleAtFixedRate(new Runnable() {
            @Override
            public void run() {
                try {
                    long minPy = messageStore.getMinPhyOffset();
                    int checkOffset = timerLog.getOffsetForLastUnit();
                    timerLog.getMappedFileQueue()
                        .deleteExpiredFileByOffsetForTimerLog(minPy, checkOffset, TimerLog.UNIT_SIZE);
                } catch (Exception e) {
                    LOGGER.error("Error in cleaning timerLog", e);
                }
            }
        }, 30, 30, TimeUnit.SECONDS);

        scheduler.scheduleAtFixedRate(new Runnable() {
            @Override
            public void run() {
                try {
                    if (storeConfig.isTimerEnableCheckMetrics()) {
                        String when = storeConfig.getTimerCheckMetricsWhen();
                        if (!UtilAll.isItTimeToDo(when)) {
                            return;
                        }
                        long curr = System.currentTimeMillis();
                        if (curr - lastTimeOfCheckMetrics > 70 * 60 * 1000) {
                            lastTimeOfCheckMetrics = curr;
                            checkAndReviseMetrics();
                            LOGGER.info("[CheckAndReviseMetrics]Timer do check timer metrics cost {} ms",
                                System.currentTimeMillis() - curr);
                        }
                    }
                } catch (Exception e) {
                    LOGGER.error("Error in cleaning timerLog", e);
                }
            }
        }, 45, 45, TimeUnit.MINUTES);

        state = RUNNING;
        LOGGER.info("Timer start ok currReadTimerMs:[{}] queueOffset:[{}]", new Timestamp(currReadTimeMs), currQueueOffset);
    }

    public void start(boolean shouldRunningDequeue) {
        this.shouldRunningDequeue = shouldRunningDequeue;
        this.start();
    }

    public void shutdown() {
        if (SHUTDOWN == state) {
            return;
        }
        state = SHUTDOWN;
        //first save checkpoint
        prepareTimerCheckPoint();
        timerFlushService.shutdown();
        timerLog.shutdown();
        timerCheckpoint.shutdown();

        enqueuePutQueue.clear(); //avoid blocking
        dequeueGetQueue.clear(); //avoid blocking
        dequeuePutQueue.clear(); //avoid blocking

        enqueueGetService.shutdown();
        enqueuePutService.shutdown();
        dequeueWarmService.shutdown();
        dequeueGetService.shutdown();
        for (int i = 0; i < dequeueGetMessageServices.length; i++) {
            dequeueGetMessageServices[i].shutdown();
        }
        for (int i = 0; i < dequeuePutMessageServices.length; i++) {
            dequeuePutMessageServices[i].shutdown();
        }
        timerWheel.shutdown(false);

        this.scheduler.shutdown();
        UtilAll.cleanBuffer(this.bufferLocal.get());
        this.bufferLocal.remove();
    }

    protected void maybeMoveWriteTime() {
        if (currWriteTimeMs < formatTimeMs(System.currentTimeMillis())) {
            currWriteTimeMs = formatTimeMs(System.currentTimeMillis());
        }
    }

    private void moveReadTime() {
        currReadTimeMs = currReadTimeMs + precisionMs;
        commitReadTimeMs = currReadTimeMs;
    }

    private boolean isRunning() {
        return RUNNING == state;
    }

    private void checkBrokerRole() {
        BrokerRole currRole = storeConfig.getBrokerRole();
        if (lastBrokerRole != currRole) {
            synchronized (lastBrokerRole) {
                LOGGER.info("Broker role change from {} to {}", lastBrokerRole, currRole);
                //if change to master, do something
                if (BrokerRole.SLAVE != currRole) {
                    currQueueOffset = Math.min(currQueueOffset, timerCheckpoint.getMasterTimerQueueOffset());
                    commitQueueOffset = currQueueOffset;
                    prepareTimerCheckPoint();
                    timerCheckpoint.flush();
                    currReadTimeMs = timerCheckpoint.getLastReadTimeMs();
                    commitReadTimeMs = currReadTimeMs;
                }
                //if change to slave, just let it go
                lastBrokerRole = currRole;
            }
        }
    }

    private boolean isRunningEnqueue() {
        checkBrokerRole();
        if (!shouldRunningDequeue && !isMaster() && currQueueOffset >= timerCheckpoint.getMasterTimerQueueOffset()) {
            return false;
        }

        return isRunning();
    }

    private boolean isRunningDequeue() {
        if (!this.shouldRunningDequeue) {
            syncLastReadTimeMs();
            return false;
        }
        return isRunning();
    }

    public void syncLastReadTimeMs() {
        currReadTimeMs = timerCheckpoint.getLastReadTimeMs();
        commitReadTimeMs = currReadTimeMs;
    }

    public void setShouldRunningDequeue(final boolean shouldRunningDequeue) {
        this.shouldRunningDequeue = shouldRunningDequeue;
    }

    public void addMetric(MessageExt msg, int value) {
        try {
            if (null == msg || null == msg.getProperty(MessageConst.PROPERTY_REAL_TOPIC)) {
                return;
            }
            timerMetrics.addAndGet(msg.getProperty(MessageConst.PROPERTY_REAL_TOPIC), value);
        } catch (Throwable t) {
            if (frequency.incrementAndGet() % 1000 == 0) {
                LOGGER.error("error in adding metric", t);
            }
        }

    }

    public void holdMomentForUnknownError(long ms) {
        try {
            Thread.sleep(ms);
        } catch (Exception ignored) {

        }
    }

    public void holdMomentForUnknownError() {
        holdMomentForUnknownError(50);
    }

    public boolean enqueue(int queueId) {
        if (storeConfig.isTimerStopEnqueue()) {
            return false;
        }
        if (!isRunningEnqueue()) {
            return false;
        }
        ConsumeQueueInterface cq = this.messageStore.getConsumeQueue(TIMER_TOPIC, queueId);
        if (null == cq) {
            return false;
        }
        if (currQueueOffset < cq.getMinOffsetInQueue()) {
            LOGGER.warn("Timer currQueueOffset:{} is smaller than minOffsetInQueue:{}",
                currQueueOffset, cq.getMinOffsetInQueue());
            currQueueOffset = cq.getMinOffsetInQueue();
        }
        long offset = currQueueOffset;
        ReferredIterator<CqUnit> iterator = null;
        try {
            iterator = cq.iterateFrom(offset);
            if (null == iterator) {
                return false;
            }

            int i = 0;
<<<<<<< HEAD
            while (iterator.hasNext()) {
                i++;
                perfs.startTick("enqueue_get");
=======
            for (; i < bufferCQ.getSize(); i += ConsumeQueue.CQ_STORE_UNIT_SIZE) {
                perfCounterTicks.startTick("enqueue_get");
>>>>>>> c7708a71
                try {
                    CqUnit cqUnit = iterator.next();
                    long offsetPy = cqUnit.getPos();
                    int sizePy = cqUnit.getSize();
                    cqUnit.getTagsCode(); //tags code
                    MessageExt msgExt = getMessageByCommitOffset(offsetPy, sizePy);
                    if (null == msgExt) {
                        perfCounterTicks.getCounter("enqueue_get_miss");
                    } else {
                        lastEnqueueButExpiredTime = System.currentTimeMillis();
                        lastEnqueueButExpiredStoreTime = msgExt.getStoreTimestamp();
                        long delayedTime = Long.parseLong(msgExt.getProperty(TIMER_OUT_MS));
                        // use CQ offset, not offset in Message
                        msgExt.setQueueOffset(offset + i);
                        TimerRequest timerRequest = new TimerRequest(offsetPy, sizePy, delayedTime, System.currentTimeMillis(), MAGIC_DEFAULT, msgExt);
                        // System.out.printf("build enqueue request, %s%n", timerRequest);
                        while (!enqueuePutQueue.offer(timerRequest, 3, TimeUnit.SECONDS)) {
                            if (!isRunningEnqueue()) {
                                return false;
                            }
                        }
                    }
                } catch (Exception e) {
                    // here may cause the message loss
                    if (storeConfig.isTimerSkipUnknownError()) {
                        LOGGER.warn("Unknown error in skipped in enqueuing", e);
                    } else {
                        holdMomentForUnknownError();
                        throw e;
                    }
                } finally {
                    perfCounterTicks.endTick("enqueue_get");
                }
                // if broker role changes, ignore last enqueue
                if (!isRunningEnqueue()) {
                    return false;
                }
                currQueueOffset = offset + i;
            }
            currQueueOffset = offset + i;
            return i > 0;
        } catch (Exception e) {
            LOGGER.error("Unknown exception in enqueuing", e);
        } finally {
            if (iterator != null) {
                iterator.release();
            }
        }
        return false;
    }

    public boolean doEnqueue(long offsetPy, int sizePy, long delayedTime, MessageExt messageExt) {
        LOGGER.debug("Do enqueue [{}] [{}]", new Timestamp(delayedTime), messageExt);
        //copy the value first, avoid concurrent problem
        long tmpWriteTimeMs = currWriteTimeMs;
        boolean needRoll = delayedTime - tmpWriteTimeMs >= (long) timerRollWindowSlots * precisionMs;
        int magic = MAGIC_DEFAULT;
        if (needRoll) {
            magic = magic | MAGIC_ROLL;
            if (delayedTime - tmpWriteTimeMs - (long) timerRollWindowSlots * precisionMs < (long) timerRollWindowSlots / 3 * precisionMs) {
                //give enough time to next roll
                delayedTime = tmpWriteTimeMs + (long) (timerRollWindowSlots / 2) * precisionMs;
            } else {
                delayedTime = tmpWriteTimeMs + (long) timerRollWindowSlots * precisionMs;
            }
        }
        boolean isDelete = messageExt.getProperty(TIMER_DELETE_UNIQUE_KEY) != null;
        if (isDelete) {
            magic = magic | MAGIC_DELETE;
        }
        String realTopic = messageExt.getProperty(MessageConst.PROPERTY_REAL_TOPIC);
        Slot slot = timerWheel.getSlot(delayedTime);
        ByteBuffer tmpBuffer = timerLogBuffer;
        tmpBuffer.clear();
        tmpBuffer.putInt(TimerLog.UNIT_SIZE); //size
        tmpBuffer.putLong(slot.lastPos); //prev pos
        tmpBuffer.putInt(magic); //magic
        tmpBuffer.putLong(tmpWriteTimeMs); //currWriteTime
        tmpBuffer.putInt((int) (delayedTime - tmpWriteTimeMs)); //delayTime
        tmpBuffer.putLong(offsetPy); //offset
        tmpBuffer.putInt(sizePy); //size
        tmpBuffer.putInt(hashTopicForMetrics(realTopic)); //hashcode of real topic
        tmpBuffer.putLong(0); //reserved value, just set to 0 now
        long ret = timerLog.append(tmpBuffer.array(), 0, TimerLog.UNIT_SIZE);
        if (-1 != ret) {
            // If it's a delete message, then slot's total num -1
            // TODO: check if the delete msg is in the same slot with "the msg to be deleted".
            timerWheel.putSlot(delayedTime, slot.firstPos == -1 ? ret : slot.firstPos, ret,
                isDelete ? slot.num - 1 : slot.num + 1, slot.magic);
            addMetric(messageExt, isDelete ? -1 : 1);
        }
        return -1 != ret;
    }

    @SuppressWarnings("NonAtomicOperationOnVolatileField")
    public int warmDequeue() {
        if (!isRunningDequeue()) {
            return -1;
        }
        if (!storeConfig.isTimerWarmEnable()) {
            return -1;
        }
        if (preReadTimeMs <= currReadTimeMs) {
            preReadTimeMs = currReadTimeMs + precisionMs;
        }
        if (preReadTimeMs >= currWriteTimeMs) {
            return -1;
        }
        if (preReadTimeMs >= currReadTimeMs + 3L * precisionMs) {
            return -1;
        }
        Slot slot = timerWheel.getSlot(preReadTimeMs);
        if (-1 == slot.timeMs) {
            preReadTimeMs = preReadTimeMs + precisionMs;
            return 0;
        }
        long currOffsetPy = slot.lastPos;
        LinkedList<SelectMappedBufferResult> sbrs = new LinkedList<>();
        SelectMappedBufferResult timeSbr = null;
        SelectMappedBufferResult msgSbr = null;
        try {
            //read the msg one by one
            while (currOffsetPy != -1) {
                if (!isRunning()) {
                    break;
                }
                perfCounterTicks.startTick("warm_dequeue");
                if (null == timeSbr || timeSbr.getStartOffset() > currOffsetPy) {
                    timeSbr = timerLog.getWholeBuffer(currOffsetPy);
                    if (null != timeSbr) {
                        sbrs.add(timeSbr);
                    }
                }
                if (null == timeSbr) {
                    break;
                }
                long prevPos = -1;
                try {
                    int position = (int) (currOffsetPy % timerLogFileSize);
                    timeSbr.getByteBuffer().position(position);
                    timeSbr.getByteBuffer().getInt(); //size
                    prevPos = timeSbr.getByteBuffer().getLong();
                    timeSbr.getByteBuffer().position(position + TimerLog.UNIT_PRE_SIZE_FOR_MSG);
                    long offsetPy = timeSbr.getByteBuffer().getLong();
                    int sizePy = timeSbr.getByteBuffer().getInt();
                    if (null == msgSbr || msgSbr.getStartOffset() > offsetPy) {
                        msgSbr = messageStore.getCommitLogData(offsetPy - offsetPy % commitLogFileSize);
                        if (null != msgSbr) {
                            sbrs.add(msgSbr);
                        }
                    }
                    if (null != msgSbr) {
                        ByteBuffer bf = msgSbr.getByteBuffer();
                        int firstPos = (int) (offsetPy % commitLogFileSize);
                        for (int pos = firstPos; pos < firstPos + sizePy; pos += 4096) {
                            bf.position(pos);
                            bf.get();
                        }
                    }
                } catch (Exception e) {
                    LOGGER.error("Unexpected error in warm", e);
                } finally {
                    currOffsetPy = prevPos;
                    perfCounterTicks.endTick("warm_dequeue");
                }
            }
            for (SelectMappedBufferResult sbr : sbrs) {
                if (null != sbr) {
                    sbr.release();
                }
            }
        } finally {
            preReadTimeMs = preReadTimeMs + precisionMs;
        }
        return 1;
    }

    public boolean checkStateForPutMessages(int state) {
        for (AbstractStateService service : dequeuePutMessageServices) {
            if (!service.isState(state)) {
                return false;
            }
        }
        return true;
    }

    public boolean checkStateForGetMessages(int state) {
        for (AbstractStateService service : dequeueGetMessageServices) {
            if (!service.isState(state)) {
                return false;
            }
        }
        return true;
    }

    public void checkDequeueLatch(CountDownLatch latch, long delayedTime) throws Exception {
        if (latch.await(1, TimeUnit.SECONDS)) {
            return;
        }
        int checkNum = 0;
        while (true) {
            if (dequeuePutQueue.size() > 0
                || !checkStateForGetMessages(AbstractStateService.WAITING)
                || !checkStateForPutMessages(AbstractStateService.WAITING)) {
                //let it go
            } else {
                checkNum++;
                if (checkNum >= 2) {
                    break;
                }
            }
            if (latch.await(1, TimeUnit.SECONDS)) {
                break;
            }
        }
        if (!latch.await(1, TimeUnit.SECONDS)) {
            LOGGER.warn("Check latch failed delayedTime:{}", delayedTime);
        }
    }

    public int dequeue() throws Exception {
        if (storeConfig.isTimerStopDequeue()) {
            return -1;
        }
        if (!isRunningDequeue()) {
            return -1;
        }
        if (currReadTimeMs >= currWriteTimeMs) {
            return -1;
        }

        Slot slot = timerWheel.getSlot(currReadTimeMs);
        if (-1 == slot.timeMs) {
            moveReadTime();
            return 0;
        }
        try {
            //clear the flag
            dequeueStatusChangeFlag = false;

            long currOffsetPy = slot.lastPos;
            Set<String> deleteUniqKeys = new ConcurrentSkipListSet<>();
            LinkedList<TimerRequest> normalMsgStack = new LinkedList<>();
            LinkedList<TimerRequest> deleteMsgStack = new LinkedList<>();
            LinkedList<SelectMappedBufferResult> sbrs = new LinkedList<>();
            SelectMappedBufferResult timeSbr = null;
            //read the timer log one by one
            while (currOffsetPy != -1) {
                perfCounterTicks.startTick("dequeue_read_timerlog");
                if (null == timeSbr || timeSbr.getStartOffset() > currOffsetPy) {
                    timeSbr = timerLog.getWholeBuffer(currOffsetPy);
                    if (null != timeSbr) {
                        sbrs.add(timeSbr);
                    }
                }
                if (null == timeSbr) {
                    break;
                }
                long prevPos = -1;
                try {
                    int position = (int) (currOffsetPy % timerLogFileSize);
                    timeSbr.getByteBuffer().position(position);
                    timeSbr.getByteBuffer().getInt(); //size
                    prevPos = timeSbr.getByteBuffer().getLong();
                    int magic = timeSbr.getByteBuffer().getInt();
                    long enqueueTime = timeSbr.getByteBuffer().getLong();
                    long delayedTime = timeSbr.getByteBuffer().getInt() + enqueueTime;
                    long offsetPy = timeSbr.getByteBuffer().getLong();
                    int sizePy = timeSbr.getByteBuffer().getInt();
                    TimerRequest timerRequest = new TimerRequest(offsetPy, sizePy, delayedTime, enqueueTime, magic);
                    timerRequest.setDeleteList(deleteUniqKeys);
                    if (needDelete(magic) && !needRoll(magic)) {
                        deleteMsgStack.add(timerRequest);
                    } else {
                        normalMsgStack.addFirst(timerRequest);
                    }
                } catch (Exception e) {
                    LOGGER.error("Error in dequeue_read_timerlog", e);
                } finally {
                    currOffsetPy = prevPos;
                    perfCounterTicks.endTick("dequeue_read_timerlog");
                }
            }
            if (deleteMsgStack.size() == 0 && normalMsgStack.size() == 0) {
                LOGGER.warn("dequeue time:{} but read nothing from timerLog", currReadTimeMs);
            }
            for (SelectMappedBufferResult sbr : sbrs) {
                if (null != sbr) {
                    sbr.release();
                }
            }
            if (!isRunningDequeue()) {
                return -1;
            }
            CountDownLatch deleteLatch = new CountDownLatch(deleteMsgStack.size());
            //read the delete msg: the msg used to mark another msg is deleted
            for (List<TimerRequest> deleteList : splitIntoLists(deleteMsgStack)) {
                for (TimerRequest tr : deleteList) {
                    tr.setLatch(deleteLatch);
                }
                dequeueGetQueue.put(deleteList);
            }
            //do we need to use loop with tryAcquire
            checkDequeueLatch(deleteLatch, currReadTimeMs);

            CountDownLatch normalLatch = new CountDownLatch(normalMsgStack.size());
            //read the normal msg
            for (List<TimerRequest> normalList : splitIntoLists(normalMsgStack)) {
                for (TimerRequest tr : normalList) {
                    tr.setLatch(normalLatch);
                }
                dequeueGetQueue.put(normalList);
            }
            checkDequeueLatch(normalLatch, currReadTimeMs);
            // if master -> slave -> master, then the read time move forward, and messages will be lossed
            if (dequeueStatusChangeFlag) {
                return -1;
            }
            if (!isRunningDequeue()) {
                return -1;
            }
            moveReadTime();
        } catch (Throwable t) {
            LOGGER.error("Unknown error in dequeue process", t);
            if (storeConfig.isTimerSkipUnknownError()) {
                moveReadTime();
            }
        }
        return 1;
    }

    private List<List<TimerRequest>> splitIntoLists(List<TimerRequest> origin) {
        //this method assume that the origin is not null;
        List<List<TimerRequest>> lists = new LinkedList<>();
        if (origin.size() < 100) {
            lists.add(origin);
            return lists;
        }
        List<TimerRequest> currList = null;
        int fileIndexPy = -1;
        int msgIndex = 0;
        for (TimerRequest tr : origin) {
            if (fileIndexPy != tr.getOffsetPy() / commitLogFileSize) {
                msgIndex = 0;
                if (null != currList && currList.size() > 0) {
                    lists.add(currList);
                }
                currList = new LinkedList<>();
                currList.add(tr);
                fileIndexPy = (int) (tr.getOffsetPy() / commitLogFileSize);
            } else {
                currList.add(tr);
                if (++msgIndex % 2000 == 0) {
                    lists.add(currList);
                    currList = new ArrayList<>();
                }
            }
        }
        if (null != currList && currList.size() > 0) {
            lists.add(currList);
        }
        return lists;
    }

    private MessageExt getMessageByCommitOffset(long offsetPy, int sizePy) {
        for (int i = 0; i < 3; i++) {
            MessageExt msgExt = null;
            bufferLocal.get().position(0);
            bufferLocal.get().limit(sizePy);
            boolean res = messageStore.getData(offsetPy, sizePy, bufferLocal.get());
            if (res) {
                bufferLocal.get().flip();
                msgExt = MessageDecoder.decode(bufferLocal.get(), true, false, false);
            }
            if (null == msgExt) {
                LOGGER.warn("Fail to read msg from commitLog offsetPy:{} sizePy:{}", offsetPy, sizePy);
            } else {
                return msgExt;
            }
        }
        return null;
    }

    public MessageExtBrokerInner convert(MessageExt messageExt, long enqueueTime, boolean needRoll) {
        if (enqueueTime != -1) {
            MessageAccessor.putProperty(messageExt, TIMER_ENQUEUE_MS, enqueueTime + "");
        }
        if (needRoll) {
            if (messageExt.getProperty(TIMER_ROLL_TIMES) != null) {
                MessageAccessor.putProperty(messageExt, TIMER_ROLL_TIMES, Integer.parseInt(messageExt.getProperty(TIMER_ROLL_TIMES)) + 1 + "");
            } else {
                MessageAccessor.putProperty(messageExt, TIMER_ROLL_TIMES, 1 + "");
            }
        }
        MessageAccessor.putProperty(messageExt, TIMER_DEQUEUE_MS, System.currentTimeMillis() + "");
        MessageExtBrokerInner message = convertMessage(messageExt, needRoll);
        return message;
    }

    //0 succ; 1 fail, need retry; 2 fail, do not retry;
    public int doPut(MessageExtBrokerInner message, boolean roll) throws Exception {

        if (!roll && null != message.getProperty(MessageConst.PROPERTY_TIMER_DEL_UNIQKEY)) {
            LOGGER.warn("Trying do put delete timer msg:[{}] roll:[{}]", message, roll);
            return PUT_NO_RETRY;
        }

        PutMessageResult putMessageResult = null;
        if (escapeBridgeHook != null) {
            putMessageResult = escapeBridgeHook.apply(message);
        } else {
            putMessageResult = messageStore.putMessage(message);
        }

        int retryNum = 0;
        while (retryNum < 3) {
            if (null == putMessageResult || null == putMessageResult.getPutMessageStatus()) {
                retryNum++;
            } else {
                switch (putMessageResult.getPutMessageStatus()) {
                    case PUT_OK:
                        if (brokerStatsManager != null) {
                            this.brokerStatsManager.incTopicPutNums(message.getTopic(), 1, 1);
                            this.brokerStatsManager.incTopicPutSize(message.getTopic(),
                                putMessageResult.getAppendMessageResult().getWroteBytes());
                            this.brokerStatsManager.incBrokerPutNums(message.getTopic(), 1);
                        }
                        return PUT_OK;
                    case SERVICE_NOT_AVAILABLE:
                        return PUT_NEED_RETRY;
                    case MESSAGE_ILLEGAL:
                    case PROPERTIES_SIZE_EXCEEDED:
                        return PUT_NO_RETRY;
                    case CREATE_MAPPED_FILE_FAILED:
                    case FLUSH_DISK_TIMEOUT:
                    case FLUSH_SLAVE_TIMEOUT:
                    case OS_PAGE_CACHE_BUSY:
                    case SLAVE_NOT_AVAILABLE:
                    case UNKNOWN_ERROR:
                    default:
                        retryNum++;
                }
            }
            Thread.sleep(50);
            putMessageResult = messageStore.putMessage(message);
            LOGGER.warn("Retrying to do put timer msg retryNum:{} putRes:{} msg:{}", retryNum, putMessageResult, message);
        }
        return PUT_NO_RETRY;
    }

    public MessageExtBrokerInner convertMessage(MessageExt msgExt, boolean needRoll) {
        MessageExtBrokerInner msgInner = new MessageExtBrokerInner();
        msgInner.setBody(msgExt.getBody());
        msgInner.setFlag(msgExt.getFlag());
        MessageAccessor.setProperties(msgInner, msgExt.getProperties());
        TopicFilterType topicFilterType = MessageExt.parseTopicFilterType(msgInner.getSysFlag());
        long tagsCodeValue =
            MessageExtBrokerInner.tagsString2tagsCode(topicFilterType, msgInner.getTags());
        msgInner.setTagsCode(tagsCodeValue);
        msgInner.setPropertiesString(MessageDecoder.messageProperties2String(msgExt.getProperties()));

        msgInner.setSysFlag(msgExt.getSysFlag());
        msgInner.setBornTimestamp(msgExt.getBornTimestamp());
        msgInner.setBornHost(msgExt.getBornHost());
        msgInner.setStoreHost(msgExt.getStoreHost());
        msgInner.setReconsumeTimes(msgExt.getReconsumeTimes());

        msgInner.setWaitStoreMsgOK(false);

        if (needRoll) {
            msgInner.setTopic(msgExt.getTopic());
            msgInner.setQueueId(msgExt.getQueueId());
        } else {
            msgInner.setTopic(msgInner.getProperty(MessageConst.PROPERTY_REAL_TOPIC));
            msgInner.setQueueId(Integer.parseInt(msgInner.getProperty(MessageConst.PROPERTY_REAL_QUEUE_ID)));
            MessageAccessor.clearProperty(msgInner, MessageConst.PROPERTY_REAL_TOPIC);
            MessageAccessor.clearProperty(msgInner, MessageConst.PROPERTY_REAL_QUEUE_ID);
        }
        return msgInner;
    }

    protected String getRealTopic(MessageExt msgExt) {
        if (msgExt == null) {
            return null;
        }
        return msgExt.getProperty(MessageConst.PROPERTY_REAL_TOPIC);
    }

    private long formatTimeMs(long timeMs) {
        return timeMs / precisionMs * precisionMs;
    }

    public int hashTopicForMetrics(String topic) {
        return null == topic ? 0 : topic.hashCode();
    }

    public void checkAndReviseMetrics() {
        Map<String, TimerMetrics.Metric> smallOnes = new HashMap<>();
        Map<String, TimerMetrics.Metric> bigOnes = new HashMap<>();
        Map<Integer, String> smallHashs = new HashMap<>();
        Set<Integer> smallHashCollisions = new HashSet<>();
        for (Map.Entry<String, TimerMetrics.Metric> entry : timerMetrics.getTimingCount().entrySet()) {
            if (entry.getValue().getCount().get() < storeConfig.getTimerMetricSmallThreshold()) {
                smallOnes.put(entry.getKey(), entry.getValue());
                int hash = hashTopicForMetrics(entry.getKey());
                if (smallHashs.containsKey(hash)) {
                    LOGGER.warn("[CheckAndReviseMetrics]Metric hash collision between small-small code:{} small topic:{}{} small topic:{}{}", hash,
                        entry.getKey(), entry.getValue(),
                        smallHashs.get(hash), smallOnes.get(smallHashs.get(hash)));
                    smallHashCollisions.add(hash);
                }
                smallHashs.put(hash, entry.getKey());
            } else {
                bigOnes.put(entry.getKey(), entry.getValue());
            }
        }
        //check the hash collision between small ons and big ons
        for (Map.Entry<String, TimerMetrics.Metric> bjgEntry : bigOnes.entrySet()) {
            if (smallHashs.containsKey(hashTopicForMetrics(bjgEntry.getKey()))) {
                Iterator<Map.Entry<String, TimerMetrics.Metric>> smallIt = smallOnes.entrySet().iterator();
                while (smallIt.hasNext()) {
                    Map.Entry<String, TimerMetrics.Metric> smallEntry = smallIt.next();
                    if (hashTopicForMetrics(smallEntry.getKey()) == hashTopicForMetrics(bjgEntry.getKey())) {
                        LOGGER.warn("[CheckAndReviseMetrics]Metric hash collision between small-big code:{} small topic:{}{} big topic:{}{}", hashTopicForMetrics(smallEntry.getKey()),
                            smallEntry.getKey(), smallEntry.getValue(),
                            bjgEntry.getKey(), bjgEntry.getValue());
                        smallIt.remove();
                    }
                }
            }
        }
        //refresh
        smallHashs.clear();
        Map<String, TimerMetrics.Metric> newSmallOnes = new HashMap<>();
        for (String topic : smallOnes.keySet()) {
            newSmallOnes.put(topic, new TimerMetrics.Metric());
            smallHashs.put(hashTopicForMetrics(topic), topic);
        }

        //travel the timer log
        long readTimeMs = currReadTimeMs;
        long currOffsetPy = timerWheel.checkPhyPos(readTimeMs, 0);
        LinkedList<SelectMappedBufferResult> sbrs = new LinkedList<>();
        boolean hasError = false;
        try {
            while (true) {
                SelectMappedBufferResult timeSbr = timerLog.getWholeBuffer(currOffsetPy);
                if (timeSbr == null) {
                    break;
                } else {
                    sbrs.add(timeSbr);
                }
                ByteBuffer bf = timeSbr.getByteBuffer();
                for (int position = 0; position < timeSbr.getSize(); position += TimerLog.UNIT_SIZE) {
                    bf.position(position);
                    bf.getInt();//size
                    bf.getLong();//prev pos
                    int magic = bf.getInt(); //magic
                    long enqueueTime = bf.getLong();
                    long delayedTime = bf.getInt() + enqueueTime;
                    long offsetPy = bf.getLong();
                    int sizePy = bf.getInt();
                    int hashCode = bf.getInt();
                    if (delayedTime < readTimeMs) {
                        continue;
                    }
                    if (!smallHashs.containsKey(hashCode)) {
                        continue;
                    }
                    String topic = null;
                    if (smallHashCollisions.contains(hashCode)) {
                        MessageExt messageExt = getMessageByCommitOffset(offsetPy, sizePy);
                        if (null != messageExt) {
                            topic = messageExt.getProperty(MessageConst.PROPERTY_REAL_TOPIC);
                        }
                    } else {
                        topic = smallHashs.get(hashCode);
                    }
                    if (null != topic && newSmallOnes.containsKey(topic)) {
                        newSmallOnes.get(topic).getCount().addAndGet(needDelete(magic) ? -1 : 1);
                    } else {
                        LOGGER.warn("[CheckAndReviseMetrics]Unexpected topic in checking timer metrics topic:{} code:{} offsetPy:{} size:{}", topic, hashCode, offsetPy, sizePy);
                    }
                }
                if (timeSbr.getSize() < timerLogFileSize) {
                    break;
                } else {
                    currOffsetPy = currOffsetPy + timerLogFileSize;
                }
            }

        } catch (Exception e) {
            hasError = true;
            LOGGER.error("[CheckAndReviseMetrics]Unknown error in checkAndReviseMetrics and abort", e);
        } finally {
            for (SelectMappedBufferResult sbr : sbrs) {
                if (null != sbr) {
                    sbr.release();
                }
            }
        }

        if (!hasError) {
            //update
            for (String topic : newSmallOnes.keySet()) {
                LOGGER.info("[CheckAndReviseMetrics]Revise metric for topic {} from {} to {}", topic, smallOnes.get(topic), newSmallOnes.get(topic));
            }
            timerMetrics.getTimingCount().putAll(newSmallOnes);
        }

    }

    public class TimerEnqueueGetService extends ServiceThread {

        @Override
        public String getServiceName() {
            return getServiceThreadName() + this.getClass().getSimpleName();
        }

        @Override
        public void run() {
            TimerMessageStore.LOGGER.info(this.getServiceName() + " service start");
            while (!this.isStopped()) {
                try {
                    if (!TimerMessageStore.this.enqueue(0)) {
                        waitForRunning(100L * precisionMs / 1000);
                    }
                } catch (Throwable e) {
                    TimerMessageStore.LOGGER.error("Error occurred in " + getServiceName(), e);
                }
            }
            TimerMessageStore.LOGGER.info(this.getServiceName() + " service end");
        }
    }

    public String getServiceThreadName() {
        String brokerIdentifier = "";
        if (TimerMessageStore.this.messageStore instanceof DefaultMessageStore) {
            DefaultMessageStore messageStore = (DefaultMessageStore) TimerMessageStore.this.messageStore;
            if (messageStore.getBrokerConfig().isInBrokerContainer()) {
                brokerIdentifier = messageStore.getBrokerConfig().getIdentifier();
            }
        }
        return brokerIdentifier;
    }

    public class TimerEnqueuePutService extends ServiceThread {

        @Override
        public String getServiceName() {
            return getServiceThreadName() + this.getClass().getSimpleName();
        }

        /**
         * collect the requests
         */
        protected List<TimerRequest> fetchTimerRequests() throws InterruptedException {
            List<TimerRequest> trs = null;
            TimerRequest firstReq = enqueuePutQueue.poll(10, TimeUnit.MILLISECONDS);
            if (null != firstReq) {
                trs = new ArrayList<>(16);
                trs.add(firstReq);
                while (true) {
                    TimerRequest tmpReq = enqueuePutQueue.poll(3, TimeUnit.MILLISECONDS);
                    if (null == tmpReq) {
                        break;
                    }
                    trs.add(tmpReq);
                    if (trs.size() > 10) {
                        break;
                    }
                }
            }
            return trs;
        }

        protected void putMessageToTimerWheel(TimerRequest req) {
            try {
                perfCounterTicks.startTick(ENQUEUE_PUT);
                DefaultStoreMetricsManager.incTimerEnqueueCount(getRealTopic(req.getMsg()));
                if (shouldRunningDequeue && req.getDelayTime() < currWriteTimeMs) {
                    dequeuePutQueue.put(req);
                } else {
                    boolean doEnqueueRes = doEnqueue(
                        req.getOffsetPy(), req.getSizePy(), req.getDelayTime(), req.getMsg());
                    req.idempotentRelease(doEnqueueRes || storeConfig.isTimerSkipUnknownError());
                }
                perfCounterTicks.endTick(ENQUEUE_PUT);
            } catch (Throwable t) {
                LOGGER.error("Unknown error", t);
                if (storeConfig.isTimerSkipUnknownError()) {
                    req.idempotentRelease(true);
                } else {
                    holdMomentForUnknownError();
                }
            }
        }

        protected void fetchAndPutTimerRequest() throws Exception {
            long tmpCommitQueueOffset = currQueueOffset;
            List<TimerRequest> trs = this.fetchTimerRequests();
            if (CollectionUtils.isEmpty(trs)) {
                commitQueueOffset = tmpCommitQueueOffset;
                maybeMoveWriteTime();
                return;
            }

            while (!isStopped()) {
                CountDownLatch latch = new CountDownLatch(trs.size());
                for (TimerRequest req : trs) {
                    req.setLatch(latch);
                    this.putMessageToTimerWheel(req);
                }
                checkDequeueLatch(latch, -1);
                boolean allSuccess = trs.stream().allMatch(TimerRequest::isSucc);
                if (allSuccess) {
                    break;
                } else {
                    holdMomentForUnknownError();
                }
            }
            commitQueueOffset = trs.get(trs.size() - 1).getMsg().getQueueOffset();
            maybeMoveWriteTime();
        }

        @Override
        public void run() {
            TimerMessageStore.LOGGER.info(this.getServiceName() + " service start");
            while (!this.isStopped() || enqueuePutQueue.size() != 0) {
                try {
                    fetchAndPutTimerRequest();
                } catch (Throwable e) {
                    TimerMessageStore.LOGGER.error("Unknown error", e);
                }
            }
            TimerMessageStore.LOGGER.info(this.getServiceName() + " service end");
        }
    }

    public class TimerDequeueGetService extends ServiceThread {

        @Override
        public String getServiceName() {
            return getServiceThreadName() + this.getClass().getSimpleName();
        }

        @Override
        public void run() {
            TimerMessageStore.LOGGER.info(this.getServiceName() + " service start");
            while (!this.isStopped()) {
                try {
                    if (System.currentTimeMillis() < shouldStartTime) {
                        TimerMessageStore.LOGGER.info("TimerDequeueGetService ready to run after {}.", shouldStartTime);
                        waitForRunning(1000);
                        continue;
                    }
                    if (-1 == TimerMessageStore.this.dequeue()) {
                        waitForRunning(100L * precisionMs / 1000);
                    }
                } catch (Throwable e) {
                    TimerMessageStore.LOGGER.error("Error occurred in " + getServiceName(), e);
                }
            }
            TimerMessageStore.LOGGER.info(this.getServiceName() + " service end");
        }
    }

    abstract class AbstractStateService extends ServiceThread {
        public static final int INITIAL = -1, START = 0, WAITING = 1, RUNNING = 2, END = 3;
        protected int state = INITIAL;

        protected void setState(int state) {
            this.state = state;
        }

        protected boolean isState(int state) {
            return this.state == state;
        }
    }

    public class TimerDequeuePutMessageService extends AbstractStateService {

        @Override
        public String getServiceName() {
            return getServiceThreadName() + this.getClass().getSimpleName();
        }

        @Override
        public void run() {
            setState(AbstractStateService.START);
            TimerMessageStore.LOGGER.info(this.getServiceName() + " service start");
            while (!this.isStopped() || dequeuePutQueue.size() != 0) {
                try {
                    setState(AbstractStateService.WAITING);
                    TimerRequest tr = dequeuePutQueue.poll(10, TimeUnit.MILLISECONDS);
                    if (null == tr) {
                        continue;
                    }
                    setState(AbstractStateService.RUNNING);
                    boolean doRes = false;
                    boolean tmpDequeueChangeFlag = false;
                    try {
                        while (!isStopped() && !doRes) {
                            if (!isRunningDequeue()) {
                                dequeueStatusChangeFlag = true;
                                tmpDequeueChangeFlag = true;
                                break;
                            }
                            try {
                                perfCounterTicks.startTick(DEQUEUE_PUT);
                                DefaultStoreMetricsManager.incTimerDequeueCount(getRealTopic(tr.getMsg()));
                                addMetric(tr.getMsg(), -1);
                                MessageExtBrokerInner msg = convert(tr.getMsg(), tr.getEnqueueTime(), needRoll(tr.getMagic()));
                                doRes = PUT_NEED_RETRY != doPut(msg, needRoll(tr.getMagic()));
                                while (!doRes && !isStopped()) {
                                    if (!isRunningDequeue()) {
                                        dequeueStatusChangeFlag = true;
                                        tmpDequeueChangeFlag = true;
                                        break;
                                    }
                                    doRes = PUT_NEED_RETRY != doPut(msg, needRoll(tr.getMagic()));
                                    Thread.sleep(500L * precisionMs / 1000);
                                }
                                perfCounterTicks.endTick(DEQUEUE_PUT);
                            } catch (Throwable t) {
                                LOGGER.info("Unknown error", t);
                                if (storeConfig.isTimerSkipUnknownError()) {
                                    doRes = true;
                                } else {
                                    holdMomentForUnknownError();
                                }
                            }
                        }
                    } finally {
                        tr.idempotentRelease(!tmpDequeueChangeFlag);
                    }

                } catch (Throwable e) {
                    TimerMessageStore.LOGGER.error("Error occurred in " + getServiceName(), e);
                }
            }
            TimerMessageStore.LOGGER.info(this.getServiceName() + " service end");
            setState(AbstractStateService.END);
        }
    }

    public class TimerDequeueGetMessageService extends AbstractStateService {

        @Override
        public String getServiceName() {
            return getServiceThreadName() + this.getClass().getSimpleName();
        }

        @Override
        public void run() {
            setState(AbstractStateService.START);
            TimerMessageStore.LOGGER.info(this.getServiceName() + " service start");
            while (!this.isStopped()) {
                try {
                    setState(AbstractStateService.WAITING);
                    List<TimerRequest> trs = dequeueGetQueue.poll(100L * precisionMs / 1000, TimeUnit.MILLISECONDS);
                    if (null == trs || trs.size() == 0) {
                        continue;
                    }
                    setState(AbstractStateService.RUNNING);
                    for (int i = 0; i < trs.size(); ) {
                        TimerRequest tr = trs.get(i);
                        boolean doRes = false;
                        try {
                            long start = System.currentTimeMillis();
                            MessageExt msgExt = getMessageByCommitOffset(tr.getOffsetPy(), tr.getSizePy());
                            if (null != msgExt) {
                                if (needDelete(tr.getMagic()) && !needRoll(tr.getMagic())) {
                                    if (msgExt.getProperty(MessageConst.PROPERTY_TIMER_DEL_UNIQKEY) != null && tr.getDeleteList() != null) {
                                        tr.getDeleteList().add(msgExt.getProperty(MessageConst.PROPERTY_TIMER_DEL_UNIQKEY));
                                    }
                                    tr.idempotentRelease();
                                    doRes = true;
                                } else {
                                    String uniqueKey = MessageClientIDSetter.getUniqID(msgExt);
                                    if (null == uniqueKey) {
                                        LOGGER.warn("No uniqueKey for msg:{}", msgExt);
                                    }
                                    if (null != uniqueKey && tr.getDeleteList() != null && tr.getDeleteList().size() > 0 && tr.getDeleteList().contains(uniqueKey)) {
                                        doRes = true;
                                        tr.idempotentRelease();
                                        perfCounterTicks.getCounter("dequeue_delete").flow(1);
                                    } else {
                                        tr.setMsg(msgExt);
                                        while (!isStopped() && !doRes) {
                                            doRes = dequeuePutQueue.offer(tr, 3, TimeUnit.SECONDS);
                                        }
                                    }
                                }
                                perfCounterTicks.getCounter("dequeue_get_msg").flow(System.currentTimeMillis() - start);
                            } else {
                                //the tr will never be processed afterwards, so idempotentRelease it
                                tr.idempotentRelease();
                                doRes = true;
                                perfCounterTicks.getCounter("dequeue_get_msg_miss").flow(System.currentTimeMillis() - start);
                            }
                        } catch (Throwable e) {
                            LOGGER.error("Unknown exception", e);
                            if (storeConfig.isTimerSkipUnknownError()) {
                                tr.idempotentRelease();
                                doRes = true;
                            } else {
                                holdMomentForUnknownError();
                            }
                        } finally {
                            if (doRes) {
                                i++;
                            }
                        }
                    }
                    trs.clear();
                } catch (Throwable e) {
                    TimerMessageStore.LOGGER.error("Error occurred in " + getServiceName(), e);
                }
            }
            TimerMessageStore.LOGGER.info(this.getServiceName() + " service end");
            setState(AbstractStateService.END);
        }
    }

    public class TimerDequeueWarmService extends ServiceThread {

        @Override
        public String getServiceName() {
            String brokerIdentifier = "";
            if (TimerMessageStore.this.messageStore instanceof DefaultMessageStore && ((DefaultMessageStore) TimerMessageStore.this.messageStore).getBrokerConfig().isInBrokerContainer()) {
                brokerIdentifier = ((DefaultMessageStore) TimerMessageStore.this.messageStore).getBrokerConfig().getIdentifier();
            }
            return brokerIdentifier + this.getClass().getSimpleName();
        }

        @Override
        public void run() {
            TimerMessageStore.LOGGER.info(this.getServiceName() + " service start");
            while (!this.isStopped()) {
                try {
                    //if (!storeConfig.isTimerWarmEnable() || -1 == TimerMessageStore.this.warmDequeue()) {
                    waitForRunning(50);
                    //}
                } catch (Throwable e) {
                    TimerMessageStore.LOGGER.error("Error occurred in " + getServiceName(), e);
                }
            }
            TimerMessageStore.LOGGER.info(this.getServiceName() + " service end");
        }
    }

    public boolean needRoll(int magic) {
        return (magic & MAGIC_ROLL) != 0;
    }

    public boolean needDelete(int magic) {
        return (magic & MAGIC_DELETE) != 0;
    }

    public class TimerFlushService extends ServiceThread {
        private final SimpleDateFormat sdf = new SimpleDateFormat("MM-dd HH:mm:ss");

        @Override public String getServiceName() {
            String brokerIdentifier = "";
            if (TimerMessageStore.this.messageStore instanceof DefaultMessageStore && ((DefaultMessageStore) TimerMessageStore.this.messageStore).getBrokerConfig().isInBrokerContainer()) {
                brokerIdentifier = ((DefaultMessageStore) TimerMessageStore.this.messageStore).getBrokerConfig().getIdentifier();
            }
            return brokerIdentifier + this.getClass().getSimpleName();
        }

        private String format(long time) {
            return sdf.format(new Date(time));
        }

        @Override
        public void run() {
            TimerMessageStore.LOGGER.info(this.getServiceName() + " service start");
            long start = System.currentTimeMillis();
            while (!this.isStopped()) {
                try {
                    prepareTimerCheckPoint();
                    timerLog.getMappedFileQueue().flush(0);
                    timerWheel.flush();
                    timerCheckpoint.flush();
                    if (System.currentTimeMillis() - start > storeConfig.getTimerProgressLogIntervalMs()) {
                        start = System.currentTimeMillis();
                        long tmpQueueOffset = currQueueOffset;
                        ConsumeQueueInterface cq = messageStore.getConsumeQueue(TIMER_TOPIC, 0);
                        long maxOffsetInQueue = cq == null ? 0 : cq.getMaxOffsetInQueue();
                        TimerMessageStore.LOGGER.info("[{}]Timer progress-check commitRead:[{}] currRead:[{}] currWrite:[{}] readBehind:{} currReadOffset:{} offsetBehind:{} behindMaster:{} " +
                                "enqPutQueue:{} deqGetQueue:{} deqPutQueue:{} allCongestNum:{} enqExpiredStoreTime:{}",
                            storeConfig.getBrokerRole(),
                            format(commitReadTimeMs), format(currReadTimeMs), format(currWriteTimeMs), getDequeueBehind(),
                            tmpQueueOffset, maxOffsetInQueue - tmpQueueOffset, timerCheckpoint.getMasterTimerQueueOffset() - tmpQueueOffset,
                            enqueuePutQueue.size(), dequeueGetQueue.size(), dequeuePutQueue.size(), getAllCongestNum(), format(lastEnqueueButExpiredStoreTime));
                    }
                    timerMetrics.persist();
                    waitForRunning(storeConfig.getTimerFlushIntervalMs());
                } catch (Throwable e) {
                    TimerMessageStore.LOGGER.error("Error occurred in " + getServiceName(), e);
                }
            }
            TimerMessageStore.LOGGER.info(this.getServiceName() + " service end");
        }
    }

    public long getAllCongestNum() {
        return timerWheel.getAllNum(currReadTimeMs);
    }

    public long getCongestNum(long deliverTimeMs) {
        return timerWheel.getNum(deliverTimeMs);
    }

    public boolean isReject(long deliverTimeMs) {
        long congestNum = timerWheel.getNum(deliverTimeMs);
        if (congestNum <= storeConfig.getTimerCongestNumEachSlot()) {
            return false;
        }
        if (congestNum >= storeConfig.getTimerCongestNumEachSlot() * 2L) {
            return true;
        }
        if (RANDOM.nextInt(1000) > 1000 * (congestNum - storeConfig.getTimerCongestNumEachSlot()) / (storeConfig.getTimerCongestNumEachSlot() + 0.1)) {
            return true;
        }
        return false;
    }

    public long getEnqueueBehindMessages() {
        long tmpQueueOffset = currQueueOffset;
        ConsumeQueueInterface cq = messageStore.getConsumeQueue(TIMER_TOPIC, 0);
        long maxOffsetInQueue = cq == null ? 0 : cq.getMaxOffsetInQueue();
        return maxOffsetInQueue - tmpQueueOffset;
    }

    public long getEnqueueBehindMillis() {
        if (System.currentTimeMillis() - lastEnqueueButExpiredTime < 2000) {
            return (System.currentTimeMillis() - lastEnqueueButExpiredStoreTime) / 1000;
        }
        return 0;
    }

    public long getEnqueueBehind() {
        return getEnqueueBehindMillis() / 1000;
    }

    public long getDequeueBehindMessages() {
        return timerWheel.getAllNum(currReadTimeMs);
    }

    public long getDequeueBehindMillis() {
        return System.currentTimeMillis() - currReadTimeMs;
    }

    public long getDequeueBehind() {
        return getDequeueBehindMillis() / 1000;
    }

    public float getEnqueueTps() {
        return perfCounterTicks.getCounter(ENQUEUE_PUT).getLastTps();
    }

    public float getDequeueTps() {
        return perfCounterTicks.getCounter("dequeue_put").getLastTps();
    }

    public void prepareTimerCheckPoint() {
        timerCheckpoint.setLastTimerLogFlushPos(timerLog.getMappedFileQueue().getFlushedWhere());
        timerCheckpoint.setLastReadTimeMs(commitReadTimeMs);
        if (shouldRunningDequeue) {
            timerCheckpoint.setMasterTimerQueueOffset(commitQueueOffset);
            if (commitReadTimeMs != lastCommitReadTimeMs || commitQueueOffset != lastCommitQueueOffset) {
                timerCheckpoint.updateDateVersion(messageStore.getStateMachineVersion());
                lastCommitReadTimeMs = commitReadTimeMs;
                lastCommitQueueOffset = commitQueueOffset;
            }
        }
        timerCheckpoint.setLastTimerQueueOffset(Math.min(commitQueueOffset, timerCheckpoint.getMasterTimerQueueOffset()));
    }

    public void registerEscapeBridgeHook(Function<MessageExtBrokerInner, PutMessageResult> escapeBridgeHook) {
        this.escapeBridgeHook = escapeBridgeHook;
    }

    public boolean isMaster() {
        return BrokerRole.SLAVE != lastBrokerRole;
    }

    public long getCurrReadTimeMs() {
        return this.currReadTimeMs;
    }

    public long getQueueOffset() {
        return currQueueOffset;
    }

    public long getCommitQueueOffset() {
        return this.commitQueueOffset;
    }

    public long getCommitReadTimeMs() {
        return this.commitReadTimeMs;
    }

    public MessageStore getMessageStore() {
        return messageStore;
    }

    public TimerWheel getTimerWheel() {
        return timerWheel;
    }

    public TimerLog getTimerLog() {
        return timerLog;
    }

    public TimerMetrics getTimerMetrics() {
        return this.timerMetrics;
    }

    public int getPrecisionMs() {
        return precisionMs;
    }

    public TimerEnqueueGetService getEnqueueGetService() {
        return enqueueGetService;
    }

    public void setEnqueueGetService(TimerEnqueueGetService enqueueGetService) {
        this.enqueueGetService = enqueueGetService;
    }

    public TimerEnqueuePutService getEnqueuePutService() {
        return enqueuePutService;
    }

    public void setEnqueuePutService(TimerEnqueuePutService enqueuePutService) {
        this.enqueuePutService = enqueuePutService;
    }

    public TimerDequeueWarmService getDequeueWarmService() {
        return dequeueWarmService;
    }

    public void setDequeueWarmService(
        TimerDequeueWarmService dequeueWarmService) {
        this.dequeueWarmService = dequeueWarmService;
    }

    public TimerDequeueGetService getDequeueGetService() {
        return dequeueGetService;
    }

    public void setDequeueGetService(TimerDequeueGetService dequeueGetService) {
        this.dequeueGetService = dequeueGetService;
    }

    public TimerDequeuePutMessageService[] getDequeuePutMessageServices() {
        return dequeuePutMessageServices;
    }

    public void setDequeuePutMessageServices(
        TimerDequeuePutMessageService[] dequeuePutMessageServices) {
        this.dequeuePutMessageServices = dequeuePutMessageServices;
    }

    public TimerDequeueGetMessageService[] getDequeueGetMessageServices() {
        return dequeueGetMessageServices;
    }

    public void setDequeueGetMessageServices(
        TimerDequeueGetMessageService[] dequeueGetMessageServices) {
        this.dequeueGetMessageServices = dequeueGetMessageServices;
    }

    public void setTimerMetrics(TimerMetrics timerMetrics) {
        this.timerMetrics = timerMetrics;
    }

    public AtomicInteger getFrequency() {
        return frequency;
    }

    public void setFrequency(AtomicInteger frequency) {
        this.frequency = frequency;
    }

    public TimerCheckpoint getTimerCheckpoint() {
        return timerCheckpoint;
    }
}<|MERGE_RESOLUTION|>--- conflicted
+++ resolved
@@ -652,14 +652,9 @@
             }
 
             int i = 0;
-<<<<<<< HEAD
             while (iterator.hasNext()) {
                 i++;
-                perfs.startTick("enqueue_get");
-=======
-            for (; i < bufferCQ.getSize(); i += ConsumeQueue.CQ_STORE_UNIT_SIZE) {
                 perfCounterTicks.startTick("enqueue_get");
->>>>>>> c7708a71
                 try {
                     CqUnit cqUnit = iterator.next();
                     long offsetPy = cqUnit.getPos();
