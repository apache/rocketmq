--- conflicted
+++ resolved
@@ -130,16 +130,12 @@
                 return new PutMessageThreadLocal(defaultMessageStore.getMessageStoreConfig());
             }
         };
-<<<<<<< HEAD
-        this.putMessageLock = messageStore.getMessageStoreConfig().isUseReentrantLockWhenPutMessage() ? new PutMessageReentrantLock() : new PutMessageSpinLock();
-=======
 
         PutMessageLock adaptiveBackOffSpinLock = new AdaptiveBackOffSpinLockImpl();
 
         this.putMessageLock = messageStore.getMessageStoreConfig().getUseABSLock() ? adaptiveBackOffSpinLock :
             messageStore.getMessageStoreConfig().isUseReentrantLockWhenPutMessage() ? new PutMessageReentrantLock() : new PutMessageSpinLock();
 
->>>>>>> bf2f2a77
         this.flushDiskWatcher = new FlushDiskWatcher();
 
         this.commitLogSize = messageStore.getMessageStoreConfig().getMappedFileSizeCommitLog();
@@ -991,14 +987,7 @@
         msg.setEncodedBuff(putMessageThreadLocal.getEncoder().getEncoderBuffer());
         PutMessageContext putMessageContext = new PutMessageContext(topicQueueKey);
 
-<<<<<<< HEAD
         putMessageLock.lock(); //spin or ReentrantLock ,depending on store config
-=======
-            putMessageLock.lock(); //spin or ReentrantLock, depending on store config
-            try {
-                long beginLockTimestamp = this.defaultMessageStore.getSystemClock().now();
-                this.beginTimeInLock = beginLockTimestamp;
->>>>>>> bf2f2a77
 
         try {
             long beginLockTimestamp = this.defaultMessageStore.getSystemClock().now();
