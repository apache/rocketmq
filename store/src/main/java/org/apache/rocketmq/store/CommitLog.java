/*
 * Licensed to the Apache Software Foundation (ASF) under one or more
 * contributor license agreements.  See the NOTICE file distributed with
 * this work for additional information regarding copyright ownership.
 * The ASF licenses this file to You under the Apache License, Version 2.0
 * (the "License"); you may not use this file except in compliance with
 * the License.  You may obtain a copy of the License at
 *
 *     http://www.apache.org/licenses/LICENSE-2.0
 *
 * Unless required by applicable law or agreed to in writing, software
 * distributed under the License is distributed on an "AS IS" BASIS,
 * WITHOUT WARRANTIES OR CONDITIONS OF ANY KIND, either express or implied.
 * See the License for the specific language governing permissions and
 * limitations under the License.
 */
package org.apache.rocketmq.store;

import java.net.Inet4Address;
import java.net.Inet6Address;
import java.net.InetAddress;
import java.net.InetSocketAddress;
import java.net.SocketAddress;
import java.nio.ByteBuffer;
import java.util.Collections;
import java.util.HashMap;
import java.util.LinkedList;
import java.util.List;
import java.util.Map;
import java.util.Set;
import java.util.concurrent.CompletableFuture;
import java.util.function.Supplier;

import java.util.concurrent.CountDownLatch;
import java.util.concurrent.TimeUnit;

import org.apache.commons.lang3.StringUtils;
import org.apache.rocketmq.common.ServiceThread;
import org.apache.rocketmq.common.UtilAll;
import org.apache.rocketmq.common.constant.LoggerName;
import org.apache.rocketmq.common.message.MessageAccessor;
import org.apache.rocketmq.common.message.MessageConst;
import org.apache.rocketmq.common.message.MessageDecoder;
import org.apache.rocketmq.common.message.MessageExt;
import org.apache.rocketmq.common.message.MessageExtBatch;
import org.apache.rocketmq.common.sysflag.MessageSysFlag;
import org.apache.rocketmq.common.topic.TopicValidator;
import org.apache.rocketmq.logging.InternalLogger;
import org.apache.rocketmq.logging.InternalLoggerFactory;
import org.apache.rocketmq.store.config.BrokerRole;
import org.apache.rocketmq.store.config.FlushDiskType;
import org.apache.rocketmq.store.config.MessageStoreConfig;
import org.apache.rocketmq.store.ha.HAService;
import org.apache.rocketmq.store.schedule.CustomDelayMessageService;
import org.apache.rocketmq.store.schedule.ScheduleMessageService;

/**
 * Store all metadata downtime for recovery, data protection reliability
 */
public class CommitLog {
    // Message's MAGIC CODE daa320a7
    public final static int MESSAGE_MAGIC_CODE = -626843481;
    protected static final InternalLogger log = InternalLoggerFactory.getLogger(LoggerName.STORE_LOGGER_NAME);
    // End of file empty MAGIC CODE cbd43194
    protected final static int BLANK_MAGIC_CODE = -875286124;
    protected final MappedFileQueue mappedFileQueue;
    protected final DefaultMessageStore defaultMessageStore;
    private final FlushCommitLogService flushCommitLogService;

    //If TransientStorePool enabled, we must flush message to FileChannel at fixed periods
    private final FlushCommitLogService commitLogService;

    private final AppendMessageCallback appendMessageCallback;
    private final ThreadLocal<PutMessageThreadLocal> putMessageThreadLocal;
    protected HashMap<String/* topic-queueid */, Long/* offset */> topicQueueTable = new HashMap<String, Long>(1024);
    protected volatile long confirmOffset = -1L;

    private volatile long beginTimeInLock = 0;

    protected final PutMessageLock putMessageLock;

    private volatile Set<String> fullStorePaths = Collections.emptySet();

    public CommitLog(final DefaultMessageStore defaultMessageStore) {
<<<<<<< HEAD
        this.mappedFileQueue = new MappedFileQueue(defaultMessageStore.getMessageStoreConfig().getStorePathCommitLog(),
                defaultMessageStore.getMessageStoreConfig().getMappedFileSizeCommitLog(), defaultMessageStore.getAllocateMappedFileService());
=======
        String storePath = defaultMessageStore.getMessageStoreConfig().getStorePathCommitLog();
        if (storePath.contains(MessageStoreConfig.MULTI_PATH_SPLITTER)) {
            this.mappedFileQueue = new MultiPathMappedFileQueue(defaultMessageStore.getMessageStoreConfig(),
                    defaultMessageStore.getMessageStoreConfig().getMappedFileSizeCommitLog(),
                    defaultMessageStore.getAllocateMappedFileService(), this::getFullStorePaths);
        } else {
            this.mappedFileQueue = new MappedFileQueue(storePath,
                    defaultMessageStore.getMessageStoreConfig().getMappedFileSizeCommitLog(),
                    defaultMessageStore.getAllocateMappedFileService());
        }

>>>>>>> 7755aaa2
        this.defaultMessageStore = defaultMessageStore;

        if (FlushDiskType.SYNC_FLUSH == defaultMessageStore.getMessageStoreConfig().getFlushDiskType()) {
            this.flushCommitLogService = new GroupCommitService();
        } else {
            this.flushCommitLogService = new FlushRealTimeService();
        }

        this.commitLogService = new CommitRealTimeService();

        this.appendMessageCallback = new DefaultAppendMessageCallback(defaultMessageStore.getMessageStoreConfig().getMaxMessageSize());
        putMessageThreadLocal = new ThreadLocal<PutMessageThreadLocal>() {
            @Override
            protected PutMessageThreadLocal initialValue() {
                return new PutMessageThreadLocal(defaultMessageStore.getMessageStoreConfig().getMaxMessageSize());
            }
        };
        this.putMessageLock = defaultMessageStore.getMessageStoreConfig().isUseReentrantLockWhenPutMessage() ? new PutMessageReentrantLock() : new PutMessageSpinLock();

    }

    public void setFullStorePaths(Set<String> fullStorePaths) {
        this.fullStorePaths = fullStorePaths;
    }

    public Set<String> getFullStorePaths() {
        return fullStorePaths;
    }

    public boolean load() {
        boolean result = this.mappedFileQueue.load();
        log.info("load commit log " + (result ? "OK" : "Failed"));
        return result;
    }

    public void start() {
        this.flushCommitLogService.start();

        if (defaultMessageStore.getMessageStoreConfig().isTransientStorePoolEnable()) {
            this.commitLogService.start();
        }
    }

    public void shutdown() {
        if (defaultMessageStore.getMessageStoreConfig().isTransientStorePoolEnable()) {
            this.commitLogService.shutdown();
        }

        this.flushCommitLogService.shutdown();
    }

    public long flush() {
        this.mappedFileQueue.commit(0);
        this.mappedFileQueue.flush(0);
        return this.mappedFileQueue.getFlushedWhere();
    }

    public long getMaxOffset() {
        return this.mappedFileQueue.getMaxOffset();
    }

    public long remainHowManyDataToCommit() {
        return this.mappedFileQueue.remainHowManyDataToCommit();
    }

    public long remainHowManyDataToFlush() {
        return this.mappedFileQueue.remainHowManyDataToFlush();
    }

    public int deleteExpiredFile(
            final long expiredTime,
            final int deleteFilesInterval,
            final long intervalForcibly,
            final boolean cleanImmediately
    ) {
        return this.mappedFileQueue.deleteExpiredFileByTime(expiredTime, deleteFilesInterval, intervalForcibly, cleanImmediately);
    }

    /**
     * Read CommitLog data, use data replication
     */
    public SelectMappedBufferResult getData(final long offset) {
        return this.getData(offset, offset == 0);
    }

    public SelectMappedBufferResult getData(final long offset, final boolean returnFirstOnNotFound) {
        int mappedFileSize = this.defaultMessageStore.getMessageStoreConfig().getMappedFileSizeCommitLog();
        MappedFile mappedFile = this.mappedFileQueue.findMappedFileByOffset(offset, returnFirstOnNotFound);
        if (mappedFile != null) {
            int pos = (int) (offset % mappedFileSize);
            SelectMappedBufferResult result = mappedFile.selectMappedBuffer(pos);
            return result;
        }

        return null;
    }

    /**
     * When the normal exit, data recovery, all memory data have been flush
     */
    public void recoverNormally(long maxPhyOffsetOfConsumeQueue) {
        boolean checkCRCOnRecover = this.defaultMessageStore.getMessageStoreConfig().isCheckCRCOnRecover();
        final List<MappedFile> mappedFiles = this.mappedFileQueue.getMappedFiles();
        if (!mappedFiles.isEmpty()) {
            // Began to recover from the last third file
            int index = mappedFiles.size() - 3;
            if (index < 0)
                index = 0;

            MappedFile mappedFile = mappedFiles.get(index);
            ByteBuffer byteBuffer = mappedFile.sliceByteBuffer();
            long processOffset = mappedFile.getFileFromOffset();
            long mappedFileOffset = 0;
            while (true) {
                DispatchRequest dispatchRequest = this.checkMessageAndReturnSize(byteBuffer, checkCRCOnRecover);
                int size = dispatchRequest.getMsgSize();
                // Normal data
                if (dispatchRequest.isSuccess() && size > 0) {
                    mappedFileOffset += size;
                }
                // Come the end of the file, switch to the next file Since the
                // return 0 representatives met last hole,
                // this can not be included in truncate offset
                else if (dispatchRequest.isSuccess() && size == 0) {
                    index++;
                    if (index >= mappedFiles.size()) {
                        // Current branch can not happen
                        log.info("recover last 3 physics file over, last mapped file " + mappedFile.getFileName());
                        break;
                    } else {
                        mappedFile = mappedFiles.get(index);
                        byteBuffer = mappedFile.sliceByteBuffer();
                        processOffset = mappedFile.getFileFromOffset();
                        mappedFileOffset = 0;
                        log.info("recover next physics file, " + mappedFile.getFileName());
                    }
                }
                // Intermediate file read error
                else if (!dispatchRequest.isSuccess()) {
                    log.info("recover physics file end, " + mappedFile.getFileName());
                    break;
                }
            }

            processOffset += mappedFileOffset;
            this.mappedFileQueue.setFlushedWhere(processOffset);
            this.mappedFileQueue.setCommittedWhere(processOffset);
            this.mappedFileQueue.truncateDirtyFiles(processOffset);

            // Clear ConsumeQueue redundant data
            if (maxPhyOffsetOfConsumeQueue >= processOffset) {
                log.warn("maxPhyOffsetOfConsumeQueue({}) >= processOffset({}), truncate dirty logic files", maxPhyOffsetOfConsumeQueue, processOffset);
                this.defaultMessageStore.truncateDirtyLogicFiles(processOffset);
            }
        } else {
            // Commitlog case files are deleted
            log.warn("The commitlog files are deleted, and delete the consume queue files");
            this.mappedFileQueue.setFlushedWhere(0);
            this.mappedFileQueue.setCommittedWhere(0);
            this.defaultMessageStore.destroyLogics();
        }
    }

    public DispatchRequest checkMessageAndReturnSize(java.nio.ByteBuffer byteBuffer, final boolean checkCRC) {
        return this.checkMessageAndReturnSize(byteBuffer, checkCRC, true);
    }

    private void doNothingForDeadCode(final Object obj) {
        if (obj != null) {
            log.debug(String.valueOf(obj.hashCode()));
        }
    }

    /**
     * check the message and returns the message size
     *
     * @return 0 Come the end of the file // >0 Normal messages // -1 Message checksum failure
     */
    public DispatchRequest checkMessageAndReturnSize(java.nio.ByteBuffer byteBuffer, final boolean checkCRC,
                                                     final boolean readBody) {
        try {
            // 1 TOTAL SIZE
            int totalSize = byteBuffer.getInt();

            // 2 MAGIC CODE
            int magicCode = byteBuffer.getInt();
            switch (magicCode) {
                case MESSAGE_MAGIC_CODE:
                    break;
                case BLANK_MAGIC_CODE:
                    return new DispatchRequest(0, true /* success */);
                default:
                    log.warn("found a illegal magic code 0x" + Integer.toHexString(magicCode));
                    return new DispatchRequest(-1, false /* success */);
            }

            byte[] bytesContent = new byte[totalSize];

            int bodyCRC = byteBuffer.getInt();

            int queueId = byteBuffer.getInt();

            int flag = byteBuffer.getInt();

            long queueOffset = byteBuffer.getLong();

            long physicOffset = byteBuffer.getLong();

            int sysFlag = byteBuffer.getInt();

            long bornTimeStamp = byteBuffer.getLong();

            ByteBuffer byteBuffer1;
            if ((sysFlag & MessageSysFlag.BORNHOST_V6_FLAG) == 0) {
                byteBuffer1 = byteBuffer.get(bytesContent, 0, 4 + 4);
            } else {
                byteBuffer1 = byteBuffer.get(bytesContent, 0, 16 + 4);
            }

            long storeTimestamp = byteBuffer.getLong();

            ByteBuffer byteBuffer2;
            if ((sysFlag & MessageSysFlag.STOREHOSTADDRESS_V6_FLAG) == 0) {
                byteBuffer2 = byteBuffer.get(bytesContent, 0, 4 + 4);
            } else {
                byteBuffer2 = byteBuffer.get(bytesContent, 0, 16 + 4);
            }

            int reconsumeTimes = byteBuffer.getInt();

            long preparedTransactionOffset = byteBuffer.getLong();

            int bodyLen = byteBuffer.getInt();
            if (bodyLen > 0) {
                if (readBody) {
                    byteBuffer.get(bytesContent, 0, bodyLen);

                    if (checkCRC) {
                        int crc = UtilAll.crc32(bytesContent, 0, bodyLen);
                        if (crc != bodyCRC) {
                            log.warn("CRC check failed. bodyCRC={}, currentCRC={}", crc, bodyCRC);
                            return new DispatchRequest(-1, false/* success */);
                        }
                    }
                } else {
                    byteBuffer.position(byteBuffer.position() + bodyLen);
                }
            }

            byte topicLen = byteBuffer.get();
            byteBuffer.get(bytesContent, 0, topicLen);
            String topic = new String(bytesContent, 0, topicLen, MessageDecoder.CHARSET_UTF8);

            long tagsCode = 0;
            String keys = "";
            String uniqKey = null;

            short propertiesLength = byteBuffer.getShort();
            Map<String, String> propertiesMap = null;
            if (propertiesLength > 0) {
                byteBuffer.get(bytesContent, 0, propertiesLength);
                String properties = new String(bytesContent, 0, propertiesLength, MessageDecoder.CHARSET_UTF8);
                propertiesMap = MessageDecoder.string2messageProperties(properties);

                keys = propertiesMap.get(MessageConst.PROPERTY_KEYS);

                uniqKey = propertiesMap.get(MessageConst.PROPERTY_UNIQ_CLIENT_MESSAGE_ID_KEYIDX);

                String tags = propertiesMap.get(MessageConst.PROPERTY_TAGS);
                if (tags != null && tags.length() > 0) {
                    tagsCode = MessageExtBrokerInner.tagsString2tagsCode(MessageExt.parseTopicFilterType(sysFlag), tags);
                }

                // Timing message processing
                {
                    String t = propertiesMap.get(MessageConst.PROPERTY_DELAY_TIME_LEVEL);
                    if (TopicValidator.RMQ_SYS_SCHEDULE_TOPIC.equals(topic) && t != null) {
                        int delayLevel = Integer.parseInt(t);

                        if (delayLevel > this.defaultMessageStore.getScheduleMessageService().getMaxDelayLevel()) {
                            delayLevel = this.defaultMessageStore.getScheduleMessageService().getMaxDelayLevel();
                        }

                        if (delayLevel > 0) {
                            tagsCode = this.defaultMessageStore.getScheduleMessageService().computeDeliverTimestamp(delayLevel,
                                    storeTimestamp);
                        }
                    }
                }
                // custom timing message process
                {
                    String t = propertiesMap.get(MessageConst.PROPERTY_SPECIFY_DELAY_LEVEL);
                    if (t != null) {
                        int delayLevel = Integer.parseInt(t);
                        if (delayLevel > this.defaultMessageStore.getCustomDelayMessageService().getMaxDelayLevel()) {
                            delayLevel = this.defaultMessageStore.getCustomDelayMessageService().getMaxDelayLevel();
                        }
                        tagsCode =
                                this.defaultMessageStore.getCustomDelayMessageService().computeDeliverTimestamp(delayLevel,
                                storeTimestamp);
                    }
                }

            }


            int readLength = calMsgLength(sysFlag, bodyLen, topicLen, propertiesLength);
            if (totalSize != readLength) {
                doNothingForDeadCode(reconsumeTimes);
                doNothingForDeadCode(flag);
                doNothingForDeadCode(bornTimeStamp);
                doNothingForDeadCode(byteBuffer1);
                doNothingForDeadCode(byteBuffer2);
                log.error(
                    "[BUG]read total count not equals msg total size. totalSize={}, readTotalCount={}, bodyLen={}, topicLen={}, propertiesLength={}",
                    totalSize, readLength, bodyLen, topicLen, propertiesLength);
                return new DispatchRequest(totalSize, false/* success */);
            }

            return new DispatchRequest(
                topic,
                queueId,
                physicOffset,
                totalSize,
                tagsCode,
                storeTimestamp,
                queueOffset,
                keys,
                uniqKey,
                sysFlag,
                preparedTransactionOffset,
                propertiesMap
            );
        } catch (Exception e) {
        }

        return new DispatchRequest(-1, false /* success */);
    }

    protected static int calMsgLength(int sysFlag, int bodyLength, int topicLength, int propertiesLength) {
        int bornhostLength = (sysFlag & MessageSysFlag.BORNHOST_V6_FLAG) == 0 ? 8 : 20;
        int storehostAddressLength = (sysFlag & MessageSysFlag.STOREHOSTADDRESS_V6_FLAG) == 0 ? 8 : 20;
        final int msgLen = 4 //TOTALSIZE
            + 4 //MAGICCODE
            + 4 //BODYCRC
            + 4 //QUEUEID
            + 4 //FLAG
            + 8 //QUEUEOFFSET
            + 8 //PHYSICALOFFSET
            + 4 //SYSFLAG
            + 8 //BORNTIMESTAMP
            + bornhostLength //BORNHOST
            + 8 //STORETIMESTAMP
            + storehostAddressLength //STOREHOSTADDRESS
            + 4 //RECONSUMETIMES
            + 8 //Prepared Transaction Offset
            + 4 + (bodyLength > 0 ? bodyLength : 0) //BODY
            + 1 + topicLength //TOPIC
            + 2 + (propertiesLength > 0 ? propertiesLength : 0) //propertiesLength
            + 0;
        return msgLen;
    }

    public long getConfirmOffset() {
        return this.confirmOffset;
    }

    public void setConfirmOffset(long phyOffset) {
        this.confirmOffset = phyOffset;
    }

    @Deprecated
    public void recoverAbnormally(long maxPhyOffsetOfConsumeQueue) {
        // recover by the minimum time stamp
        boolean checkCRCOnRecover = this.defaultMessageStore.getMessageStoreConfig().isCheckCRCOnRecover();
        final List<MappedFile> mappedFiles = this.mappedFileQueue.getMappedFiles();
        if (!mappedFiles.isEmpty()) {
            // Looking beginning to recover from which file
            int index = mappedFiles.size() - 1;
            MappedFile mappedFile = null;
            for (; index >= 0; index--) {
                mappedFile = mappedFiles.get(index);
                if (this.isMappedFileMatchedRecover(mappedFile)) {
                    log.info("recover from this mapped file " + mappedFile.getFileName());
                    break;
                }
            }

            if (index < 0) {
                index = 0;
                mappedFile = mappedFiles.get(index);
            }

            ByteBuffer byteBuffer = mappedFile.sliceByteBuffer();
            long processOffset = mappedFile.getFileFromOffset();
            long mappedFileOffset = 0;
            while (true) {
                DispatchRequest dispatchRequest = this.checkMessageAndReturnSize(byteBuffer, checkCRCOnRecover);
                int size = dispatchRequest.getMsgSize();

                if (dispatchRequest.isSuccess()) {
                    // Normal data
                    if (size > 0) {
                        mappedFileOffset += size;

                        if (this.defaultMessageStore.getMessageStoreConfig().isDuplicationEnable()) {
                            if (dispatchRequest.getCommitLogOffset() < this.defaultMessageStore.getConfirmOffset()) {
                                this.defaultMessageStore.doDispatch(dispatchRequest);
                            }
                        } else {
                            this.defaultMessageStore.doDispatch(dispatchRequest);
                        }
                    }
                    // Come the end of the file, switch to the next file
                    // Since the return 0 representatives met last hole, this can
                    // not be included in truncate offset
                    else if (size == 0) {
                        index++;
                        if (index >= mappedFiles.size()) {
                            // The current branch under normal circumstances should
                            // not happen
                            log.info("recover physics file over, last mapped file " + mappedFile.getFileName());
                            break;
                        } else {
                            mappedFile = mappedFiles.get(index);
                            byteBuffer = mappedFile.sliceByteBuffer();
                            processOffset = mappedFile.getFileFromOffset();
                            mappedFileOffset = 0;
                            log.info("recover next physics file, " + mappedFile.getFileName());
                        }
                    }
                } else {
                    log.info("recover physics file end, " + mappedFile.getFileName() + " pos=" + byteBuffer.position());
                    break;
                }
            }

            processOffset += mappedFileOffset;
            this.mappedFileQueue.setFlushedWhere(processOffset);
            this.mappedFileQueue.setCommittedWhere(processOffset);
            this.mappedFileQueue.truncateDirtyFiles(processOffset);

            // Clear ConsumeQueue redundant data
            if (maxPhyOffsetOfConsumeQueue >= processOffset) {
                log.warn("maxPhyOffsetOfConsumeQueue({}) >= processOffset({}), truncate dirty logic files", maxPhyOffsetOfConsumeQueue, processOffset);
                this.defaultMessageStore.truncateDirtyLogicFiles(processOffset);
            }
        }
        // Commitlog case files are deleted
        else {
            log.warn("The commitlog files are deleted, and delete the consume queue files");
            this.mappedFileQueue.setFlushedWhere(0);
            this.mappedFileQueue.setCommittedWhere(0);
            this.defaultMessageStore.destroyLogics();
        }
    }

    private boolean isMappedFileMatchedRecover(final MappedFile mappedFile) {
        ByteBuffer byteBuffer = mappedFile.sliceByteBuffer();

        int magicCode = byteBuffer.getInt(MessageDecoder.MESSAGE_MAGIC_CODE_POSTION);
        if (magicCode != MESSAGE_MAGIC_CODE) {
            return false;
        }

        int sysFlag = byteBuffer.getInt(MessageDecoder.SYSFLAG_POSITION);
        int bornhostLength = (sysFlag & MessageSysFlag.BORNHOST_V6_FLAG) == 0 ? 8 : 20;
        int msgStoreTimePos = 4 + 4 + 4 + 4 + 4 + 8 + 8 + 4 + 8 + bornhostLength;
        long storeTimestamp = byteBuffer.getLong(msgStoreTimePos);
        if (0 == storeTimestamp) {
            return false;
        }

        if (this.defaultMessageStore.getMessageStoreConfig().isMessageIndexEnable()
            && this.defaultMessageStore.getMessageStoreConfig().isMessageIndexSafe()) {
            if (storeTimestamp <= this.defaultMessageStore.getStoreCheckpoint().getMinTimestampIndex()) {
                log.info("find check timestamp, {} {}",
                    storeTimestamp,
                    UtilAll.timeMillisToHumanString(storeTimestamp));
                return true;
            }
        } else {
            if (storeTimestamp <= this.defaultMessageStore.getStoreCheckpoint().getMinTimestamp()) {
                log.info("find check timestamp, {} {}",
                    storeTimestamp,
                    UtilAll.timeMillisToHumanString(storeTimestamp));
                return true;
            }
        }

        return false;
    }

    private void notifyMessageArriving() {

    }

    public boolean resetOffset(long offset) {
        return this.mappedFileQueue.resetOffset(offset);
    }

    public long getBeginTimeInLock() {
        return beginTimeInLock;
    }

    private String generateKey(StringBuilder keyBuilder, MessageExt messageExt) {
        keyBuilder.setLength(0);
        keyBuilder.append(messageExt.getTopic());
        keyBuilder.append('-');
        keyBuilder.append(messageExt.getQueueId());
        return keyBuilder.toString();
    }

    public CompletableFuture<PutMessageResult> asyncPutMessage(final MessageExtBrokerInner msg) {
        // Set the storage time
        msg.setStoreTimestamp(System.currentTimeMillis());
        // Set the message body BODY CRC (consider the most appropriate setting
        // on the client)
        msg.setBodyCRC(UtilAll.crc32(msg.getBody()));
        // Back to Results
        AppendMessageResult result = null;

        StoreStatsService storeStatsService = this.defaultMessageStore.getStoreStatsService();

        String topic = msg.getTopic();
        int queueId = msg.getQueueId();

        final int tranType = MessageSysFlag.getTransactionValue(msg.getSysFlag());
        if (tranType == MessageSysFlag.TRANSACTION_NOT_TYPE
                || tranType == MessageSysFlag.TRANSACTION_COMMIT_TYPE) {
            // Delay Delivery
            if (msg.getDelayTimeLevel() > 0) {
                if (msg.getDelayTimeLevel() > this.defaultMessageStore.getScheduleMessageService().getMaxDelayLevel()) {
                    msg.setDelayTimeLevel(this.defaultMessageStore.getScheduleMessageService().getMaxDelayLevel());
                }

                topic = TopicValidator.RMQ_SYS_SCHEDULE_TOPIC;
                queueId = ScheduleMessageService.delayLevel2QueueId(msg.getDelayTimeLevel());

                // Backup real topic, queueId
                MessageAccessor.putProperty(msg, MessageConst.PROPERTY_REAL_TOPIC, msg.getTopic());
                MessageAccessor.putProperty(msg, MessageConst.PROPERTY_REAL_QUEUE_ID, String.valueOf(msg.getQueueId()));
                msg.setPropertiesString(MessageDecoder.messageProperties2String(msg.getProperties()));

                msg.setTopic(topic);
                msg.setQueueId(queueId);
            } else if (msg.getProperties().containsKey(MessageConst.PROPERTY_CUSTOM_DELAY_TIME)) {
                this.defaultMessageStore.getCustomDelayMessageService().dealSpecifyDelayTime(msg);
            }
        }

        InetSocketAddress bornSocketAddress = (InetSocketAddress) msg.getBornHost();
        if (bornSocketAddress.getAddress() instanceof Inet6Address) {
            msg.setBornHostV6Flag();
        }

        InetSocketAddress storeSocketAddress = (InetSocketAddress) msg.getStoreHost();
        if (storeSocketAddress.getAddress() instanceof Inet6Address) {
            msg.setStoreHostAddressV6Flag();
        }

        PutMessageThreadLocal putMessageThreadLocal = this.putMessageThreadLocal.get();
        PutMessageResult encodeResult = putMessageThreadLocal.getEncoder().encode(msg);
        if (encodeResult != null) {
            return CompletableFuture.completedFuture(encodeResult);
        }
        msg.setEncodedBuff(putMessageThreadLocal.getEncoder().encoderBuffer);
        PutMessageContext putMessageContext = new PutMessageContext(generateKey(putMessageThreadLocal.getKeyBuilder(), msg));

        long elapsedTimeInLock = 0;
        MappedFile unlockMappedFile = null;

        putMessageLock.lock(); //spin or ReentrantLock ,depending on store config
        try {
            MappedFile mappedFile = this.mappedFileQueue.getLastMappedFile();
            long beginLockTimestamp = this.defaultMessageStore.getSystemClock().now();
            this.beginTimeInLock = beginLockTimestamp;

            // Here settings are stored timestamp, in order to ensure an orderly
            // global
            msg.setStoreTimestamp(beginLockTimestamp);

            if (null == mappedFile || mappedFile.isFull()) {
                mappedFile = this.mappedFileQueue.getLastMappedFile(0); // Mark: NewFile may be cause noise
            }
            if (null == mappedFile) {
                log.error("create mapped file1 error, topic: " + msg.getTopic() + " clientAddr: " + msg.getBornHostString());
                beginTimeInLock = 0;
                return CompletableFuture.completedFuture(new PutMessageResult(PutMessageStatus.CREATE_MAPEDFILE_FAILED, null));
            }

            result = mappedFile.appendMessage(msg, this.appendMessageCallback, putMessageContext);
            switch (result.getStatus()) {
                case PUT_OK:
                    break;
                case END_OF_FILE:
                    unlockMappedFile = mappedFile;
                    // Create a new file, re-write the message
                    mappedFile = this.mappedFileQueue.getLastMappedFile(0);
                    if (null == mappedFile) {
                        // XXX: warn and notify me
                        log.error("create mapped file2 error, topic: " + msg.getTopic() + " clientAddr: " + msg.getBornHostString());
                        beginTimeInLock = 0;
                        return CompletableFuture.completedFuture(new PutMessageResult(PutMessageStatus.CREATE_MAPEDFILE_FAILED, result));
                    }
                    result = mappedFile.appendMessage(msg, this.appendMessageCallback, putMessageContext);
                    break;
                case MESSAGE_SIZE_EXCEEDED:
                case PROPERTIES_SIZE_EXCEEDED:
                    beginTimeInLock = 0;
                    return CompletableFuture.completedFuture(new PutMessageResult(PutMessageStatus.MESSAGE_ILLEGAL, result));
                case UNKNOWN_ERROR:
                    beginTimeInLock = 0;
                    return CompletableFuture.completedFuture(new PutMessageResult(PutMessageStatus.UNKNOWN_ERROR, result));
                default:
                    beginTimeInLock = 0;
                    return CompletableFuture.completedFuture(new PutMessageResult(PutMessageStatus.UNKNOWN_ERROR, result));
            }

            elapsedTimeInLock = this.defaultMessageStore.getSystemClock().now() - beginLockTimestamp;
            beginTimeInLock = 0;
        } finally {
            putMessageLock.unlock();
        }

        if (elapsedTimeInLock > 500) {
            log.warn("[NOTIFYME]putMessage in lock cost time(ms)={}, bodyLength={} AppendMessageResult={}", elapsedTimeInLock, msg.getBody().length, result);
        }

        if (null != unlockMappedFile && this.defaultMessageStore.getMessageStoreConfig().isWarmMapedFileEnable()) {
            this.defaultMessageStore.unlockMappedFile(unlockMappedFile);
        }

        PutMessageResult putMessageResult = new PutMessageResult(PutMessageStatus.PUT_OK, result);

        // Statistics
        storeStatsService.getSinglePutMessageTopicTimesTotal(msg.getTopic()).add(1);
        storeStatsService.getSinglePutMessageTopicSizeTotal(topic).add(result.getWroteBytes());

        CompletableFuture<PutMessageStatus> flushResultFuture = submitFlushRequest(result, msg);
        CompletableFuture<PutMessageStatus> replicaResultFuture = submitReplicaRequest(result, msg);
        return flushResultFuture.thenCombine(replicaResultFuture, (flushStatus, replicaStatus) -> {
            if (flushStatus != PutMessageStatus.PUT_OK) {
                putMessageResult.setPutMessageStatus(flushStatus);
            }
            if (replicaStatus != PutMessageStatus.PUT_OK) {
                putMessageResult.setPutMessageStatus(replicaStatus);
                if (replicaStatus == PutMessageStatus.FLUSH_SLAVE_TIMEOUT) {
                    log.error("do sync transfer other node, wait return, but failed, topic: {} tags: {} client address: {}",
                            msg.getTopic(), msg.getTags(), msg.getBornHostNameString());
                }
            }
            return putMessageResult;
        });
    }

    public CompletableFuture<PutMessageResult> asyncPutMessages(final MessageExtBatch messageExtBatch) {
        messageExtBatch.setStoreTimestamp(System.currentTimeMillis());
        AppendMessageResult result;

        StoreStatsService storeStatsService = this.defaultMessageStore.getStoreStatsService();

        final int tranType = MessageSysFlag.getTransactionValue(messageExtBatch.getSysFlag());

        if (tranType != MessageSysFlag.TRANSACTION_NOT_TYPE) {
            return CompletableFuture.completedFuture(new PutMessageResult(PutMessageStatus.MESSAGE_ILLEGAL, null));
        }
        if (messageExtBatch.getDelayTimeLevel() > 0) {
            return CompletableFuture.completedFuture(new PutMessageResult(PutMessageStatus.MESSAGE_ILLEGAL, null));
        }

        InetSocketAddress bornSocketAddress = (InetSocketAddress) messageExtBatch.getBornHost();
        if (bornSocketAddress.getAddress() instanceof Inet6Address) {
            messageExtBatch.setBornHostV6Flag();
        }

        InetSocketAddress storeSocketAddress = (InetSocketAddress) messageExtBatch.getStoreHost();
        if (storeSocketAddress.getAddress() instanceof Inet6Address) {
            messageExtBatch.setStoreHostAddressV6Flag();
        }

        long elapsedTimeInLock = 0;
        MappedFile unlockMappedFile = null;
        MappedFile mappedFile = this.mappedFileQueue.getLastMappedFile();

        //fine-grained lock instead of the coarse-grained
        PutMessageThreadLocal pmThreadLocal = this.putMessageThreadLocal.get();
        MessageExtEncoder batchEncoder = pmThreadLocal.getEncoder();

        PutMessageContext putMessageContext = new PutMessageContext(generateKey(pmThreadLocal.getKeyBuilder(), messageExtBatch));
        messageExtBatch.setEncodedBuff(batchEncoder.encode(messageExtBatch, putMessageContext));

        putMessageLock.lock();
        try {
            long beginLockTimestamp = this.defaultMessageStore.getSystemClock().now();
            this.beginTimeInLock = beginLockTimestamp;

            // Here settings are stored timestamp, in order to ensure an orderly
            // global
            messageExtBatch.setStoreTimestamp(beginLockTimestamp);

            if (null == mappedFile || mappedFile.isFull()) {
                mappedFile = this.mappedFileQueue.getLastMappedFile(0); // Mark: NewFile may be cause noise
            }
            if (null == mappedFile) {
                log.error("Create mapped file1 error, topic: {} clientAddr: {}", messageExtBatch.getTopic(), messageExtBatch.getBornHostString());
                beginTimeInLock = 0;
                return CompletableFuture.completedFuture(new PutMessageResult(PutMessageStatus.CREATE_MAPEDFILE_FAILED, null));
            }

            result = mappedFile.appendMessages(messageExtBatch, this.appendMessageCallback, putMessageContext);
            switch (result.getStatus()) {
                case PUT_OK:
                    break;
                case END_OF_FILE:
                    unlockMappedFile = mappedFile;
                    // Create a new file, re-write the message
                    mappedFile = this.mappedFileQueue.getLastMappedFile(0);
                    if (null == mappedFile) {
                        // XXX: warn and notify me
                        log.error("Create mapped file2 error, topic: {} clientAddr: {}", messageExtBatch.getTopic(), messageExtBatch.getBornHostString());
                        beginTimeInLock = 0;
                        return CompletableFuture.completedFuture(new PutMessageResult(PutMessageStatus.CREATE_MAPEDFILE_FAILED, result));
                    }
                    result = mappedFile.appendMessages(messageExtBatch, this.appendMessageCallback, putMessageContext);
                    break;
                case MESSAGE_SIZE_EXCEEDED:
                case PROPERTIES_SIZE_EXCEEDED:
                    beginTimeInLock = 0;
                    return CompletableFuture.completedFuture(new PutMessageResult(PutMessageStatus.MESSAGE_ILLEGAL, result));
                case UNKNOWN_ERROR:
                default:
                    beginTimeInLock = 0;
                    return CompletableFuture.completedFuture(new PutMessageResult(PutMessageStatus.UNKNOWN_ERROR, result));
            }

            elapsedTimeInLock = this.defaultMessageStore.getSystemClock().now() - beginLockTimestamp;
            beginTimeInLock = 0;
        } finally {
            putMessageLock.unlock();
        }

        if (elapsedTimeInLock > 500) {
            log.warn("[NOTIFYME]putMessages in lock cost time(ms)={}, bodyLength={} AppendMessageResult={}", elapsedTimeInLock, messageExtBatch.getBody().length, result);
        }

        if (null != unlockMappedFile && this.defaultMessageStore.getMessageStoreConfig().isWarmMapedFileEnable()) {
            this.defaultMessageStore.unlockMappedFile(unlockMappedFile);
        }

        PutMessageResult putMessageResult = new PutMessageResult(PutMessageStatus.PUT_OK, result);

        // Statistics
        storeStatsService.getSinglePutMessageTopicTimesTotal(messageExtBatch.getTopic()).add(result.getMsgNum());
        storeStatsService.getSinglePutMessageTopicSizeTotal(messageExtBatch.getTopic()).add(result.getWroteBytes());

        CompletableFuture<PutMessageStatus> flushOKFuture = submitFlushRequest(result, messageExtBatch);
        CompletableFuture<PutMessageStatus> replicaOKFuture = submitReplicaRequest(result, messageExtBatch);
        return flushOKFuture.thenCombine(replicaOKFuture, (flushStatus, replicaStatus) -> {
            if (flushStatus != PutMessageStatus.PUT_OK) {
                putMessageResult.setPutMessageStatus(flushStatus);
            }
            if (replicaStatus != PutMessageStatus.PUT_OK) {
                putMessageResult.setPutMessageStatus(replicaStatus);
                if (replicaStatus == PutMessageStatus.FLUSH_SLAVE_TIMEOUT) {
                    log.error("do sync transfer other node, wait return, but failed, topic: {} client address: {}",
                            messageExtBatch.getTopic(), messageExtBatch.getBornHostNameString());
                }
            }
            return putMessageResult;
        });

    }

    public CompletableFuture<PutMessageStatus> submitFlushRequest(AppendMessageResult result, MessageExt messageExt) {
        // Synchronization flush
        if (FlushDiskType.SYNC_FLUSH == this.defaultMessageStore.getMessageStoreConfig().getFlushDiskType()) {
            final GroupCommitService service = (GroupCommitService) this.flushCommitLogService;
            if (messageExt.isWaitStoreMsgOK()) {
                GroupCommitRequest request = new GroupCommitRequest(result.getWroteOffset() + result.getWroteBytes(),
                        this.defaultMessageStore.getMessageStoreConfig().getSyncFlushTimeout());
                service.putRequest(request);
                return request.future();
            } else {
                service.wakeup();
                return CompletableFuture.completedFuture(PutMessageStatus.PUT_OK);
            }
        }
        // Asynchronous flush
        else {
            if (!this.defaultMessageStore.getMessageStoreConfig().isTransientStorePoolEnable()) {
                flushCommitLogService.wakeup();
            } else  {
                commitLogService.wakeup();
            }
            return CompletableFuture.completedFuture(PutMessageStatus.PUT_OK);
        }
    }

    public CompletableFuture<PutMessageStatus> submitReplicaRequest(AppendMessageResult result, MessageExt messageExt) {
        if (BrokerRole.SYNC_MASTER == this.defaultMessageStore.getMessageStoreConfig().getBrokerRole()) {
            HAService service = this.defaultMessageStore.getHaService();
            if (messageExt.isWaitStoreMsgOK()) {
                if (service.isSlaveOK(result.getWroteBytes() + result.getWroteOffset())) {
                    GroupCommitRequest request = new GroupCommitRequest(result.getWroteOffset() + result.getWroteBytes(),
                            this.defaultMessageStore.getMessageStoreConfig().getSyncFlushTimeout());
                    service.putRequest(request);
                    service.getWaitNotifyObject().wakeupAll();
                    return request.future();
                }
                else {
                    return CompletableFuture.completedFuture(PutMessageStatus.SLAVE_NOT_AVAILABLE);
                }
            }
        }
        return CompletableFuture.completedFuture(PutMessageStatus.PUT_OK);
    }

    /**
     * According to receive certain message or offset storage time if an error occurs, it returns -1
     */
    public long pickupStoreTimestamp(final long offset, final int size) {
        if (offset >= this.getMinOffset()) {
            SelectMappedBufferResult result = this.getMessage(offset, size);
            if (null != result) {
                try {
                    int sysFlag = result.getByteBuffer().getInt(MessageDecoder.SYSFLAG_POSITION);
                    int bornhostLength = (sysFlag & MessageSysFlag.BORNHOST_V6_FLAG) == 0 ? 8 : 20;
                    int msgStoreTimePos = 4 + 4 + 4 + 4 + 4 + 8 + 8 + 4 + 8 + bornhostLength;
                    return result.getByteBuffer().getLong(msgStoreTimePos);
                } finally {
                    result.release();
                }
            }
        }

        return -1;
    }

    public long getMinOffset() {
        MappedFile mappedFile = this.mappedFileQueue.getFirstMappedFile();
        if (mappedFile != null) {
            if (mappedFile.isAvailable()) {
                return mappedFile.getFileFromOffset();
            } else {
                return this.rollNextFile(mappedFile.getFileFromOffset());
            }
        }

        return -1;
    }

    public SelectMappedBufferResult getMessage(final long offset, final int size) {
        int mappedFileSize = this.defaultMessageStore.getMessageStoreConfig().getMappedFileSizeCommitLog();
        MappedFile mappedFile = this.mappedFileQueue.findMappedFileByOffset(offset, offset == 0);
        if (mappedFile != null) {
            int pos = (int) (offset % mappedFileSize);
            return mappedFile.selectMappedBuffer(pos, size);
        }
        return null;
    }

    public long rollNextFile(final long offset) {
        int mappedFileSize = this.defaultMessageStore.getMessageStoreConfig().getMappedFileSizeCommitLog();
        return offset + mappedFileSize - offset % mappedFileSize;
    }

    public HashMap<String, Long> getTopicQueueTable() {
        return topicQueueTable;
    }

    public void setTopicQueueTable(HashMap<String, Long> topicQueueTable) {
        this.topicQueueTable = topicQueueTable;
    }

    public void destroy() {
        this.mappedFileQueue.destroy();
    }

    public boolean appendData(long startOffset, byte[] data, int dataStart, int dataLength) {
        putMessageLock.lock();
        try {
            MappedFile mappedFile = this.mappedFileQueue.getLastMappedFile(startOffset);
            if (null == mappedFile) {
                log.error("appendData getLastMappedFile error  " + startOffset);
                return false;
            }

            return mappedFile.appendMessage(data, dataStart, dataLength);
        } finally {
            putMessageLock.unlock();
        }
    }

    public boolean retryDeleteFirstFile(final long intervalForcibly) {
        return this.mappedFileQueue.retryDeleteFirstFile(intervalForcibly);
    }

    public void removeQueueFromTopicQueueTable(final String topic, final int queueId) {
        String key = topic + "-" + queueId;
        synchronized (this) {
            this.topicQueueTable.remove(key);
        }

        log.info("removeQueueFromTopicQueueTable OK Topic: {} QueueId: {}", topic, queueId);
    }

    public void checkSelf() {
        mappedFileQueue.checkSelf();
    }

    public long lockTimeMills() {
        long diff = 0;
        long begin = this.beginTimeInLock;
        if (begin > 0) {
            diff = this.defaultMessageStore.now() - begin;
        }

        if (diff < 0) {
            diff = 0;
        }

        return diff;
    }

    abstract class FlushCommitLogService extends ServiceThread {
        protected static final int RETRY_TIMES_OVER = 10;
    }

    class CommitRealTimeService extends FlushCommitLogService {

        private long lastCommitTimestamp = 0;

        @Override
        public String getServiceName() {
            return CommitRealTimeService.class.getSimpleName();
        }

        @Override
        public void run() {
            CommitLog.log.info(this.getServiceName() + " service started");
            while (!this.isStopped()) {
                int interval = CommitLog.this.defaultMessageStore.getMessageStoreConfig().getCommitIntervalCommitLog();

                int commitDataLeastPages = CommitLog.this.defaultMessageStore.getMessageStoreConfig().getCommitCommitLogLeastPages();

                int commitDataThoroughInterval =
                    CommitLog.this.defaultMessageStore.getMessageStoreConfig().getCommitCommitLogThoroughInterval();

                long begin = System.currentTimeMillis();
                if (begin >= (this.lastCommitTimestamp + commitDataThoroughInterval)) {
                    this.lastCommitTimestamp = begin;
                    commitDataLeastPages = 0;
                }

                try {
                    boolean result = CommitLog.this.mappedFileQueue.commit(commitDataLeastPages);
                    long end = System.currentTimeMillis();
                    if (!result) {
                        this.lastCommitTimestamp = end; // result = false means some data committed.
                        //now wake up flush thread.
                        flushCommitLogService.wakeup();
                    }

                    if (end - begin > 500) {
                        log.info("Commit data to file costs {} ms", end - begin);
                    }
                    this.waitForRunning(interval);
                } catch (Throwable e) {
                    CommitLog.log.error(this.getServiceName() + " service has exception. ", e);
                }
            }

            boolean result = false;
            for (int i = 0; i < RETRY_TIMES_OVER && !result; i++) {
                result = CommitLog.this.mappedFileQueue.commit(0);
                CommitLog.log.info(this.getServiceName() + " service shutdown, retry " + (i + 1) + " times " + (result ? "OK" : "Not OK"));
            }
            CommitLog.log.info(this.getServiceName() + " service end");
        }
    }

    class FlushRealTimeService extends FlushCommitLogService {
        private long lastFlushTimestamp = 0;
        private long printTimes = 0;

        public void run() {
            CommitLog.log.info(this.getServiceName() + " service started");

            while (!this.isStopped()) {
                boolean flushCommitLogTimed = CommitLog.this.defaultMessageStore.getMessageStoreConfig().isFlushCommitLogTimed();

                int interval = CommitLog.this.defaultMessageStore.getMessageStoreConfig().getFlushIntervalCommitLog();
                int flushPhysicQueueLeastPages = CommitLog.this.defaultMessageStore.getMessageStoreConfig().getFlushCommitLogLeastPages();

                int flushPhysicQueueThoroughInterval =
                    CommitLog.this.defaultMessageStore.getMessageStoreConfig().getFlushCommitLogThoroughInterval();

                boolean printFlushProgress = false;

                // Print flush progress
                long currentTimeMillis = System.currentTimeMillis();
                if (currentTimeMillis >= (this.lastFlushTimestamp + flushPhysicQueueThoroughInterval)) {
                    this.lastFlushTimestamp = currentTimeMillis;
                    flushPhysicQueueLeastPages = 0;
                    printFlushProgress = (printTimes++ % 10) == 0;
                }

                try {
                    if (flushCommitLogTimed) {
                        Thread.sleep(interval);
                    } else {
                        this.waitForRunning(interval);
                    }

                    if (printFlushProgress) {
                        this.printFlushProgress();
                    }

                    long begin = System.currentTimeMillis();
                    CommitLog.this.mappedFileQueue.flush(flushPhysicQueueLeastPages);
                    long storeTimestamp = CommitLog.this.mappedFileQueue.getStoreTimestamp();
                    if (storeTimestamp > 0) {
                        CommitLog.this.defaultMessageStore.getStoreCheckpoint().setPhysicMsgTimestamp(storeTimestamp);
                    }
                    long past = System.currentTimeMillis() - begin;
                    if (past > 500) {
                        log.info("Flush data to disk costs {} ms", past);
                    }
                } catch (Throwable e) {
                    CommitLog.log.warn(this.getServiceName() + " service has exception. ", e);
                    this.printFlushProgress();
                }
            }

            // Normal shutdown, to ensure that all the flush before exit
            boolean result = false;
            for (int i = 0; i < RETRY_TIMES_OVER && !result; i++) {
                result = CommitLog.this.mappedFileQueue.flush(0);
                CommitLog.log.info(this.getServiceName() + " service shutdown, retry " + (i + 1) + " times " + (result ? "OK" : "Not OK"));
            }

            this.printFlushProgress();

            CommitLog.log.info(this.getServiceName() + " service end");
        }

        @Override
        public String getServiceName() {
            return FlushRealTimeService.class.getSimpleName();
        }

        private void printFlushProgress() {
            // CommitLog.log.info("how much disk fall behind memory, "
            // + CommitLog.this.mappedFileQueue.howMuchFallBehind());
        }

        @Override
        public long getJointime() {
            return 1000 * 60 * 5;
        }
    }

    public static class GroupCommitRequest {
        private final long nextOffset;
        private CompletableFuture<PutMessageStatus> flushOKFuture = new CompletableFuture<>();
        private final long startTimestamp = System.currentTimeMillis();
        private long timeoutMillis = Long.MAX_VALUE;

        public GroupCommitRequest(long nextOffset, long timeoutMillis) {
            this.nextOffset = nextOffset;
            this.timeoutMillis = timeoutMillis;
        }

        public GroupCommitRequest(long nextOffset) {
            this.nextOffset = nextOffset;
        }


        public long getNextOffset() {
            return nextOffset;
        }

        public void wakeupCustomer(final PutMessageStatus putMessageStatus) {
            this.flushOKFuture.complete(putMessageStatus);
        }

        public CompletableFuture<PutMessageStatus> future() {
            return flushOKFuture;
        }

    }

    /**
     * GroupCommit Service
     */
    class GroupCommitService extends FlushCommitLogService {
        private volatile LinkedList<GroupCommitRequest> requestsWrite = new LinkedList<GroupCommitRequest>();
        private volatile LinkedList<GroupCommitRequest> requestsRead = new LinkedList<GroupCommitRequest>();
        private final PutMessageSpinLock lock = new PutMessageSpinLock();

        public synchronized void putRequest(final GroupCommitRequest request) {
            lock.lock();
            try {
                this.requestsWrite.add(request);
            } finally {
                lock.unlock();
            }
            this.wakeup();
        }

        private void swapRequests() {
            lock.lock();
            try {
                LinkedList<GroupCommitRequest> tmp = this.requestsWrite;
                this.requestsWrite = this.requestsRead;
                this.requestsRead = tmp;
            } finally {
                lock.unlock();
            }
        }

        private void doCommit() {
            if (!this.requestsRead.isEmpty()) {
                for (GroupCommitRequest req : this.requestsRead) {
                    // There may be a message in the next file, so a maximum of
                    // two times the flush
                    boolean flushOK = CommitLog.this.mappedFileQueue.getFlushedWhere() >= req.getNextOffset();
                    for (int i = 0; i < 2 && !flushOK; i++) {
                        CommitLog.this.mappedFileQueue.flush(0);
                        flushOK = CommitLog.this.mappedFileQueue.getFlushedWhere() >= req.getNextOffset();
                    }

                    req.wakeupCustomer(flushOK ? PutMessageStatus.PUT_OK : PutMessageStatus.FLUSH_DISK_TIMEOUT);
                }

                long storeTimestamp = CommitLog.this.mappedFileQueue.getStoreTimestamp();
                if (storeTimestamp > 0) {
                    CommitLog.this.defaultMessageStore.getStoreCheckpoint().setPhysicMsgTimestamp(storeTimestamp);
                }

                this.requestsRead = new LinkedList<>();
            } else {
                // Because of individual messages is set to not sync flush, it
                // will come to this process
                CommitLog.this.mappedFileQueue.flush(0);
            }
        }

        public void run() {
            CommitLog.log.info(this.getServiceName() + " service started");

            while (!this.isStopped()) {
                try {
                    this.waitForRunning(10);
                    this.doCommit();
                } catch (Exception e) {
                    CommitLog.log.warn(this.getServiceName() + " service has exception. ", e);
                }
            }

            // Under normal circumstances shutdown, wait for the arrival of the
            // request, and then flush
            try {
                Thread.sleep(10);
            } catch (InterruptedException e) {
                CommitLog.log.warn("GroupCommitService Exception, ", e);
            }

            synchronized (this) {
                this.swapRequests();
            }

            this.doCommit();

            CommitLog.log.info(this.getServiceName() + " service end");
        }

        @Override
        protected void onWaitEnd() {
            this.swapRequests();
        }

        @Override
        public String getServiceName() {
            return GroupCommitService.class.getSimpleName();
        }

        @Override
        public long getJointime() {
            return 1000 * 60 * 5;
        }
    }

    class DefaultAppendMessageCallback implements AppendMessageCallback {
        // File at the end of the minimum fixed length empty
        private static final int END_FILE_MIN_BLANK_LENGTH = 4 + 4;
        private final ByteBuffer msgIdMemory;
        private final ByteBuffer msgIdV6Memory;
        // Store the message content
        private final ByteBuffer msgStoreItemMemory;
        // The maximum length of the message
        private final int maxMessageSize;

        DefaultAppendMessageCallback(final int size) {
            this.msgIdMemory = ByteBuffer.allocate(4 + 4 + 8);
            this.msgIdV6Memory = ByteBuffer.allocate(16 + 4 + 8);
            this.msgStoreItemMemory = ByteBuffer.allocate(END_FILE_MIN_BLANK_LENGTH);
            this.maxMessageSize = size;
        }

        public AppendMessageResult doAppend(final long fileFromOffset, final ByteBuffer byteBuffer, final int maxBlank,
            final MessageExtBrokerInner msgInner, PutMessageContext putMessageContext) {
            // STORETIMESTAMP + STOREHOSTADDRESS + OFFSET <br>

            // PHY OFFSET
            long wroteOffset = fileFromOffset + byteBuffer.position();

            Supplier<String> msgIdSupplier = () -> {
                int sysflag = msgInner.getSysFlag();
                int msgIdLen = (sysflag & MessageSysFlag.STOREHOSTADDRESS_V6_FLAG) == 0 ? 4 + 4 + 8 : 16 + 4 + 8;
                ByteBuffer msgIdBuffer = ByteBuffer.allocate(msgIdLen);
                MessageExt.socketAddress2ByteBuffer(msgInner.getStoreHost(), msgIdBuffer);
                msgIdBuffer.clear();//because socketAddress2ByteBuffer flip the buffer
                msgIdBuffer.putLong(msgIdLen - 8, wroteOffset);
                return UtilAll.bytes2string(msgIdBuffer.array());
            };

            // Record ConsumeQueue information
            String key = putMessageContext.getTopicQueueTableKey();
            Long queueOffset = CommitLog.this.topicQueueTable.get(key);
            if (null == queueOffset) {
                queueOffset = 0L;
                CommitLog.this.topicQueueTable.put(key, queueOffset);
            }

            // Transaction messages that require special handling
            final int tranType = MessageSysFlag.getTransactionValue(msgInner.getSysFlag());
            switch (tranType) {
                // Prepared and Rollback message is not consumed, will not enter the
                // consumer queuec
                case MessageSysFlag.TRANSACTION_PREPARED_TYPE:
                case MessageSysFlag.TRANSACTION_ROLLBACK_TYPE:
                    queueOffset = 0L;
                    break;
                case MessageSysFlag.TRANSACTION_NOT_TYPE:
                case MessageSysFlag.TRANSACTION_COMMIT_TYPE:
                default:
                    break;
            }

            ByteBuffer preEncodeBuffer = msgInner.getEncodedBuff();
            final int msgLen = preEncodeBuffer.getInt(0);

            // Determines whether there is sufficient free space
            if ((msgLen + END_FILE_MIN_BLANK_LENGTH) > maxBlank) {
                this.msgStoreItemMemory.clear();
                // 1 TOTALSIZE
                this.msgStoreItemMemory.putInt(maxBlank);
                // 2 MAGICCODE
                this.msgStoreItemMemory.putInt(CommitLog.BLANK_MAGIC_CODE);
                // 3 The remaining space may be any value
                // Here the length of the specially set maxBlank
                final long beginTimeMills = CommitLog.this.defaultMessageStore.now();
                byteBuffer.put(this.msgStoreItemMemory.array(), 0, 8);
                return new AppendMessageResult(AppendMessageStatus.END_OF_FILE, wroteOffset,
                        maxBlank, /* only wrote 8 bytes, but declare wrote maxBlank for compute write position */
                        msgIdSupplier, msgInner.getStoreTimestamp(),
                        queueOffset, CommitLog.this.defaultMessageStore.now() - beginTimeMills);
            }

            int pos = 4 + 4 + 4 + 4 + 4;
            // 6 QUEUEOFFSET
            preEncodeBuffer.putLong(pos, queueOffset);
            pos += 8;
            // 7 PHYSICALOFFSET
            preEncodeBuffer.putLong(pos, fileFromOffset + byteBuffer.position());
            int ipLen = (msgInner.getSysFlag() & MessageSysFlag.BORNHOST_V6_FLAG) == 0 ? 4 + 4 : 16 + 4;
            // 8 SYSFLAG, 9 BORNTIMESTAMP, 10 BORNHOST, 11 STORETIMESTAMP
            pos += 8 + 4 + 8 + ipLen;
            // refresh store time stamp in lock
            preEncodeBuffer.putLong(pos, msgInner.getStoreTimestamp());


            final long beginTimeMills = CommitLog.this.defaultMessageStore.now();
            // Write messages to the queue buffer
            byteBuffer.put(preEncodeBuffer);
            msgInner.setEncodedBuff(null);
            AppendMessageResult result = new AppendMessageResult(AppendMessageStatus.PUT_OK, wroteOffset, msgLen, msgIdSupplier,
                msgInner.getStoreTimestamp(), queueOffset, CommitLog.this.defaultMessageStore.now() - beginTimeMills);

            switch (tranType) {
                case MessageSysFlag.TRANSACTION_PREPARED_TYPE:
                case MessageSysFlag.TRANSACTION_ROLLBACK_TYPE:
                    break;
                case MessageSysFlag.TRANSACTION_NOT_TYPE:
                case MessageSysFlag.TRANSACTION_COMMIT_TYPE:
                    // The next update ConsumeQueue information
                    CommitLog.this.topicQueueTable.put(key, ++queueOffset);
                    break;
                default:
                    break;
            }
            return result;
        }

        public AppendMessageResult doAppend(final long fileFromOffset, final ByteBuffer byteBuffer, final int maxBlank,
            final MessageExtBatch messageExtBatch, PutMessageContext putMessageContext) {
            byteBuffer.mark();
            //physical offset
            long wroteOffset = fileFromOffset + byteBuffer.position();
            // Record ConsumeQueue information
            String key = putMessageContext.getTopicQueueTableKey();
            Long queueOffset = CommitLog.this.topicQueueTable.get(key);
            if (null == queueOffset) {
                queueOffset = 0L;
                CommitLog.this.topicQueueTable.put(key, queueOffset);
            }
            long beginQueueOffset = queueOffset;
            int totalMsgLen = 0;
            int msgNum = 0;

            final long beginTimeMills = CommitLog.this.defaultMessageStore.now();
            ByteBuffer messagesByteBuff = messageExtBatch.getEncodedBuff();

            int sysFlag = messageExtBatch.getSysFlag();
            int bornHostLength = (sysFlag & MessageSysFlag.BORNHOST_V6_FLAG) == 0 ? 4 + 4 : 16 + 4;
            int storeHostLength = (sysFlag & MessageSysFlag.STOREHOSTADDRESS_V6_FLAG) == 0 ? 4 + 4 : 16 + 4;
            Supplier<String> msgIdSupplier = () -> {
                int msgIdLen = storeHostLength + 8;
                int batchCount = putMessageContext.getBatchSize();
                long[] phyPosArray = putMessageContext.getPhyPos();
                ByteBuffer msgIdBuffer = ByteBuffer.allocate(msgIdLen);
                MessageExt.socketAddress2ByteBuffer(messageExtBatch.getStoreHost(), msgIdBuffer);
                msgIdBuffer.clear();//because socketAddress2ByteBuffer flip the buffer

                StringBuilder buffer = new StringBuilder(batchCount * msgIdLen * 2 + batchCount - 1);
                for (int i = 0; i < phyPosArray.length; i++) {
                    msgIdBuffer.putLong(msgIdLen - 8, phyPosArray[i]);
                    String msgId = UtilAll.bytes2string(msgIdBuffer.array());
                    if (i != 0) {
                        buffer.append(',');
                    }
                    buffer.append(msgId);
                }
                return buffer.toString();
            };

            messagesByteBuff.mark();
            int index = 0;
            while (messagesByteBuff.hasRemaining()) {
                // 1 TOTALSIZE
                final int msgPos = messagesByteBuff.position();
                final int msgLen = messagesByteBuff.getInt();
                final int bodyLen = msgLen - 40; //only for log, just estimate it
                // Exceeds the maximum message
                if (msgLen > this.maxMessageSize) {
                    CommitLog.log.warn("message size exceeded, msg total size: " + msgLen + ", msg body size: " + bodyLen
                        + ", maxMessageSize: " + this.maxMessageSize);
                    return new AppendMessageResult(AppendMessageStatus.MESSAGE_SIZE_EXCEEDED);
                }
                totalMsgLen += msgLen;
                // Determines whether there is sufficient free space
                if ((totalMsgLen + END_FILE_MIN_BLANK_LENGTH) > maxBlank) {
                    this.msgStoreItemMemory.clear();
                    // 1 TOTALSIZE
                    this.msgStoreItemMemory.putInt(maxBlank);
                    // 2 MAGICCODE
                    this.msgStoreItemMemory.putInt(CommitLog.BLANK_MAGIC_CODE);
                    // 3 The remaining space may be any value
                    //ignore previous read
                    messagesByteBuff.reset();
                    // Here the length of the specially set maxBlank
                    byteBuffer.reset(); //ignore the previous appended messages
                    byteBuffer.put(this.msgStoreItemMemory.array(), 0, 8);
                    return new AppendMessageResult(AppendMessageStatus.END_OF_FILE, wroteOffset, maxBlank, msgIdSupplier, messageExtBatch.getStoreTimestamp(),
                        beginQueueOffset, CommitLog.this.defaultMessageStore.now() - beginTimeMills);
                }
                //move to add queue offset and commitlog offset
                int pos = msgPos + 20;
                messagesByteBuff.putLong(pos, queueOffset);
                pos += 8;
                messagesByteBuff.putLong(pos, wroteOffset + totalMsgLen - msgLen);
                // 8 SYSFLAG, 9 BORNTIMESTAMP, 10 BORNHOST, 11 STORETIMESTAMP
                pos += 8 + 4 + 8 + bornHostLength;
                // refresh store time stamp in lock
                messagesByteBuff.putLong(pos, messageExtBatch.getStoreTimestamp());

                putMessageContext.getPhyPos()[index++] = wroteOffset + totalMsgLen - msgLen;
                queueOffset++;
                msgNum++;
                messagesByteBuff.position(msgPos + msgLen);
            }

            messagesByteBuff.position(0);
            messagesByteBuff.limit(totalMsgLen);
            byteBuffer.put(messagesByteBuff);
            messageExtBatch.setEncodedBuff(null);
            AppendMessageResult result = new AppendMessageResult(AppendMessageStatus.PUT_OK, wroteOffset, totalMsgLen, msgIdSupplier,
                messageExtBatch.getStoreTimestamp(), beginQueueOffset, CommitLog.this.defaultMessageStore.now() - beginTimeMills);
            result.setMsgNum(msgNum);
            CommitLog.this.topicQueueTable.put(key, queueOffset);

            return result;
        }

        private void resetByteBuffer(final ByteBuffer byteBuffer, final int limit) {
            byteBuffer.flip();
            byteBuffer.limit(limit);
        }

    }

    public static class MessageExtEncoder {
        // Store the message content
        private final ByteBuffer encoderBuffer;
        // The maximum length of the message
        private final int maxMessageSize;

        MessageExtEncoder(final int size) {
            this.encoderBuffer = ByteBuffer.allocateDirect(size);
            this.maxMessageSize = size;
        }

        private void socketAddress2ByteBuffer(final SocketAddress socketAddress, final ByteBuffer byteBuffer) {
            InetSocketAddress inetSocketAddress = (InetSocketAddress) socketAddress;
            InetAddress address = inetSocketAddress.getAddress();
            if (address instanceof Inet4Address) {
                byteBuffer.put(inetSocketAddress.getAddress().getAddress(), 0, 4);
            } else {
                byteBuffer.put(inetSocketAddress.getAddress().getAddress(), 0, 16);
            }
            byteBuffer.putInt(inetSocketAddress.getPort());
        }

        protected PutMessageResult encode(MessageExtBrokerInner msgInner) {
            /**
             * Serialize message
             */
            final byte[] propertiesData =
                    msgInner.getPropertiesString() == null ? null : msgInner.getPropertiesString().getBytes(MessageDecoder.CHARSET_UTF8);

            final int propertiesLength = propertiesData == null ? 0 : propertiesData.length;

            if (propertiesLength > Short.MAX_VALUE) {
                log.warn("putMessage message properties length too long. length={}", propertiesData.length);
                return new PutMessageResult(PutMessageStatus.PROPERTIES_SIZE_EXCEEDED, null);
            }

            final byte[] topicData = msgInner.getTopic().getBytes(MessageDecoder.CHARSET_UTF8);
            final int topicLength = topicData.length;

            final int bodyLength = msgInner.getBody() == null ? 0 : msgInner.getBody().length;

            final int msgLen = calMsgLength(msgInner.getSysFlag(), bodyLength, topicLength, propertiesLength);

            // Exceeds the maximum message
            if (msgLen > this.maxMessageSize) {
                CommitLog.log.warn("message size exceeded, msg total size: " + msgLen + ", msg body size: " + bodyLength
                        + ", maxMessageSize: " + this.maxMessageSize);
                return new PutMessageResult(PutMessageStatus.MESSAGE_ILLEGAL, null);
            }

            // Initialization of storage space
            this.resetByteBuffer(encoderBuffer, msgLen);
            // 1 TOTALSIZE
            this.encoderBuffer.putInt(msgLen);
            // 2 MAGICCODE
            this.encoderBuffer.putInt(CommitLog.MESSAGE_MAGIC_CODE);
            // 3 BODYCRC
            this.encoderBuffer.putInt(msgInner.getBodyCRC());
            // 4 QUEUEID
            this.encoderBuffer.putInt(msgInner.getQueueId());
            // 5 FLAG
            this.encoderBuffer.putInt(msgInner.getFlag());
            // 6 QUEUEOFFSET, need update later
            this.encoderBuffer.putLong(0);
            // 7 PHYSICALOFFSET, need update later
            this.encoderBuffer.putLong(0);
            // 8 SYSFLAG
            this.encoderBuffer.putInt(msgInner.getSysFlag());
            // 9 BORNTIMESTAMP
            this.encoderBuffer.putLong(msgInner.getBornTimestamp());
            // 10 BORNHOST
            socketAddress2ByteBuffer(msgInner.getBornHost() ,this.encoderBuffer);
            // 11 STORETIMESTAMP
            this.encoderBuffer.putLong(msgInner.getStoreTimestamp());
            // 12 STOREHOSTADDRESS
            socketAddress2ByteBuffer(msgInner.getStoreHost() ,this.encoderBuffer);
            // 13 RECONSUMETIMES
            this.encoderBuffer.putInt(msgInner.getReconsumeTimes());
            // 14 Prepared Transaction Offset
            this.encoderBuffer.putLong(msgInner.getPreparedTransactionOffset());
            // 15 BODY
            this.encoderBuffer.putInt(bodyLength);
            if (bodyLength > 0)
                this.encoderBuffer.put(msgInner.getBody());
            // 16 TOPIC
            this.encoderBuffer.put((byte) topicLength);
            this.encoderBuffer.put(topicData);
            // 17 PROPERTIES
            this.encoderBuffer.putShort((short) propertiesLength);
            if (propertiesLength > 0)
                this.encoderBuffer.put(propertiesData);

            encoderBuffer.flip();
            return null;
        }

        protected ByteBuffer encode(final MessageExtBatch messageExtBatch, PutMessageContext putMessageContext) {
            encoderBuffer.clear(); //not thread-safe
            int totalMsgLen = 0;
            ByteBuffer messagesByteBuff = messageExtBatch.wrap();

            int sysFlag = messageExtBatch.getSysFlag();
            int bornHostLength = (sysFlag & MessageSysFlag.BORNHOST_V6_FLAG) == 0 ? 4 + 4 : 16 + 4;
            int storeHostLength = (sysFlag & MessageSysFlag.STOREHOSTADDRESS_V6_FLAG) == 0 ? 4 + 4 : 16 + 4;
            ByteBuffer bornHostHolder = ByteBuffer.allocate(bornHostLength);
            ByteBuffer storeHostHolder = ByteBuffer.allocate(storeHostLength);

            // properties from MessageExtBatch
            String batchPropStr = MessageDecoder.messageProperties2String(messageExtBatch.getProperties());
            final byte[] batchPropData = batchPropStr.getBytes(MessageDecoder.CHARSET_UTF8);
            final short batchPropLen = (short) batchPropData.length;

            int batchSize = 0;
            while (messagesByteBuff.hasRemaining()) {
                batchSize++;
                // 1 TOTALSIZE
                messagesByteBuff.getInt();
                // 2 MAGICCODE
                messagesByteBuff.getInt();
                // 3 BODYCRC
                messagesByteBuff.getInt();
                // 4 FLAG
                int flag = messagesByteBuff.getInt();
                // 5 BODY
                int bodyLen = messagesByteBuff.getInt();
                int bodyPos = messagesByteBuff.position();
                int bodyCrc = UtilAll.crc32(messagesByteBuff.array(), bodyPos, bodyLen);
                messagesByteBuff.position(bodyPos + bodyLen);
                // 6 properties
                short propertiesLen = messagesByteBuff.getShort();
                int propertiesPos = messagesByteBuff.position();
                messagesByteBuff.position(propertiesPos + propertiesLen);

                final byte[] topicData = messageExtBatch.getTopic().getBytes(MessageDecoder.CHARSET_UTF8);

                final int topicLength = topicData.length;

                final int msgLen = calMsgLength(messageExtBatch.getSysFlag(), bodyLen, topicLength,
                        propertiesLen + batchPropLen);

                // Exceeds the maximum message
                if (msgLen > this.maxMessageSize) {
                    CommitLog.log.warn("message size exceeded, msg total size: " + msgLen + ", msg body size: " + bodyLen
                        + ", maxMessageSize: " + this.maxMessageSize);
                    throw new RuntimeException("message size exceeded");
                }

                totalMsgLen += msgLen;
                // Determines whether there is sufficient free space
                if (totalMsgLen > maxMessageSize) {
                    throw new RuntimeException("message size exceeded");
                }

                // 1 TOTALSIZE
                this.encoderBuffer.putInt(msgLen);
                // 2 MAGICCODE
                this.encoderBuffer.putInt(CommitLog.MESSAGE_MAGIC_CODE);
                // 3 BODYCRC
                this.encoderBuffer.putInt(bodyCrc);
                // 4 QUEUEID
                this.encoderBuffer.putInt(messageExtBatch.getQueueId());
                // 5 FLAG
                this.encoderBuffer.putInt(flag);
                // 6 QUEUEOFFSET
                this.encoderBuffer.putLong(0);
                // 7 PHYSICALOFFSET
                this.encoderBuffer.putLong(0);
                // 8 SYSFLAG
                this.encoderBuffer.putInt(messageExtBatch.getSysFlag());
                // 9 BORNTIMESTAMP
                this.encoderBuffer.putLong(messageExtBatch.getBornTimestamp());
                // 10 BORNHOST
                this.resetByteBuffer(bornHostHolder, bornHostLength);
                this.encoderBuffer.put(messageExtBatch.getBornHostBytes(bornHostHolder));
                // 11 STORETIMESTAMP
                this.encoderBuffer.putLong(messageExtBatch.getStoreTimestamp());
                // 12 STOREHOSTADDRESS
                this.resetByteBuffer(storeHostHolder, storeHostLength);
                this.encoderBuffer.put(messageExtBatch.getStoreHostBytes(storeHostHolder));
                // 13 RECONSUMETIMES
                this.encoderBuffer.putInt(messageExtBatch.getReconsumeTimes());
                // 14 Prepared Transaction Offset, batch does not support transaction
                this.encoderBuffer.putLong(0);
                // 15 BODY
                this.encoderBuffer.putInt(bodyLen);
                if (bodyLen > 0)
                    this.encoderBuffer.put(messagesByteBuff.array(), bodyPos, bodyLen);
                // 16 TOPIC
                this.encoderBuffer.put((byte) topicLength);
                this.encoderBuffer.put(topicData);
                // 17 PROPERTIES
                this.encoderBuffer.putShort((short) (propertiesLen + batchPropLen));
                if (propertiesLen > 0) {
                    this.encoderBuffer.put(messagesByteBuff.array(), propertiesPos, propertiesLen);
                }
                if (batchPropLen > 0) {
                    this.encoderBuffer.put(batchPropData, 0, batchPropLen);
                }
            }
            putMessageContext.setBatchSize(batchSize);
            putMessageContext.setPhyPos(new long[batchSize]);
            encoderBuffer.flip();
            return encoderBuffer;
        }

        private void resetByteBuffer(final ByteBuffer byteBuffer, final int limit) {
            byteBuffer.flip();
            byteBuffer.limit(limit);
        }

    }

    static class PutMessageThreadLocal {
        private MessageExtEncoder encoder;
        private StringBuilder keyBuilder;
        PutMessageThreadLocal(int size) {
            encoder = new MessageExtEncoder(size);
            keyBuilder = new StringBuilder();
        }

        public MessageExtEncoder getEncoder() {
            return encoder;
        }

        public StringBuilder getKeyBuilder() {
            return keyBuilder;
        }
    }

    static class PutMessageContext {
        private String topicQueueTableKey;
        private long[] phyPos;
        private int batchSize;

        public PutMessageContext(String topicQueueTableKey) {
            this.topicQueueTableKey = topicQueueTableKey;
        }

        public String getTopicQueueTableKey() {
            return topicQueueTableKey;
        }

        public long[] getPhyPos() {
            return phyPos;
        }

        public void setPhyPos(long[] phyPos) {
            this.phyPos = phyPos;
        }

        public int getBatchSize() {
            return batchSize;
        }

        public void setBatchSize(int batchSize) {
            this.batchSize = batchSize;
        }
    }
}<|MERGE_RESOLUTION|>--- conflicted
+++ resolved
@@ -82,10 +82,7 @@
     private volatile Set<String> fullStorePaths = Collections.emptySet();
 
     public CommitLog(final DefaultMessageStore defaultMessageStore) {
-<<<<<<< HEAD
-        this.mappedFileQueue = new MappedFileQueue(defaultMessageStore.getMessageStoreConfig().getStorePathCommitLog(),
-                defaultMessageStore.getMessageStoreConfig().getMappedFileSizeCommitLog(), defaultMessageStore.getAllocateMappedFileService());
-=======
+
         String storePath = defaultMessageStore.getMessageStoreConfig().getStorePathCommitLog();
         if (storePath.contains(MessageStoreConfig.MULTI_PATH_SPLITTER)) {
             this.mappedFileQueue = new MultiPathMappedFileQueue(defaultMessageStore.getMessageStoreConfig(),
@@ -97,7 +94,7 @@
                     defaultMessageStore.getAllocateMappedFileService());
         }
 
->>>>>>> 7755aaa2
+
         this.defaultMessageStore = defaultMessageStore;
 
         if (FlushDiskType.SYNC_FLUSH == defaultMessageStore.getMessageStoreConfig().getFlushDiskType()) {
