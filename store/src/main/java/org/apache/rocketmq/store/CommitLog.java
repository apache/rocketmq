/*
 * Licensed to the Apache Software Foundation (ASF) under one or more
 * contributor license agreements.  See the NOTICE file distributed with
 * this work for additional information regarding copyright ownership.
 * The ASF licenses this file to You under the Apache License, Version 2.0
 * (the "License"); you may not use this file except in compliance with
 * the License.  You may obtain a copy of the License at
 *
 *     http://www.apache.org/licenses/LICENSE-2.0
 *
 * Unless required by applicable law or agreed to in writing, software
 * distributed under the License is distributed on an "AS IS" BASIS,
 * WITHOUT WARRANTIES OR CONDITIONS OF ANY KIND, either express or implied.
 * See the License for the specific language governing permissions and
 * limitations under the License.
 */
package org.apache.rocketmq.store;

import java.net.Inet4Address;
import java.net.Inet6Address;
import java.net.InetAddress;
import java.net.InetSocketAddress;
import java.net.SocketAddress;
import java.nio.ByteBuffer;
import java.util.HashMap;
import java.util.LinkedList;
import java.util.List;
import java.util.Map;
import java.util.concurrent.CompletableFuture;
import java.util.function.Supplier;

import org.apache.rocketmq.common.ServiceThread;
import org.apache.rocketmq.common.UtilAll;
import org.apache.rocketmq.common.constant.LoggerName;
import org.apache.rocketmq.common.message.MessageAccessor;
import org.apache.rocketmq.common.message.MessageConst;
import org.apache.rocketmq.common.message.MessageDecoder;
import org.apache.rocketmq.common.message.MessageExt;
import org.apache.rocketmq.common.message.MessageExtBatch;
import org.apache.rocketmq.common.sysflag.MessageSysFlag;
import org.apache.rocketmq.common.topic.TopicValidator;
import org.apache.rocketmq.logging.InternalLogger;
import org.apache.rocketmq.logging.InternalLoggerFactory;
import org.apache.rocketmq.store.config.BrokerRole;
import org.apache.rocketmq.store.config.FlushDiskType;
import org.apache.rocketmq.store.ha.HAService;
import org.apache.rocketmq.store.schedule.ScheduleMessageService;

import static org.apache.rocketmq.common.protocol.NamespaceUtil.isDLQTopic;

/**
 * Store all metadata downtime for recovery, data protection reliability
 */
public class CommitLog {
    // Message's MAGIC CODE daa320a7
    public final static int MESSAGE_MAGIC_CODE = -626843481;
    protected static final InternalLogger log = InternalLoggerFactory.getLogger(LoggerName.STORE_LOGGER_NAME);
    // End of file empty MAGIC CODE cbd43194
    protected final static int BLANK_MAGIC_CODE = -875286124;
    protected final MappedFileQueue mappedFileQueue;
    protected final DefaultMessageStore defaultMessageStore;
    private final FlushCommitLogService flushCommitLogService;

    //If TransientStorePool enabled, we must flush message to FileChannel at fixed periods
    private final FlushCommitLogService commitLogService;

    private final AppendMessageCallback appendMessageCallback;
    private final ThreadLocal<PutMessageThreadLocal> putMessageThreadLocal;
    protected HashMap<String/* topic-queueid */, Long/* offset */> topicQueueTable = new HashMap<String, Long>(1024);
    protected volatile long confirmOffset = -1L;

    private volatile long beginTimeInLock = 0;

    protected final PutMessageLock putMessageLock;

    public CommitLog(final DefaultMessageStore defaultMessageStore) {
        this.mappedFileQueue = new MappedFileQueue(defaultMessageStore.getMessageStoreConfig().getStorePathCommitLog(),
            defaultMessageStore.getMessageStoreConfig().getMappedFileSizeCommitLog(), defaultMessageStore.getAllocateMappedFileService());
        this.defaultMessageStore = defaultMessageStore;

        if (FlushDiskType.SYNC_FLUSH == defaultMessageStore.getMessageStoreConfig().getFlushDiskType()) {
            this.flushCommitLogService = new GroupCommitService();
        } else {
            this.flushCommitLogService = new FlushRealTimeService();
        }

        this.commitLogService = new CommitRealTimeService();

        this.appendMessageCallback = new DefaultAppendMessageCallback(defaultMessageStore.getMessageStoreConfig().getMaxMessageSize());
        putMessageThreadLocal = new ThreadLocal<PutMessageThreadLocal>() {
            @Override
            protected PutMessageThreadLocal initialValue() {
                return new PutMessageThreadLocal(defaultMessageStore.getMessageStoreConfig().getMaxMessageSize());
            }
        };
        this.putMessageLock = defaultMessageStore.getMessageStoreConfig().isUseReentrantLockWhenPutMessage() ? new PutMessageReentrantLock() : new PutMessageSpinLock();

    }

    public boolean load() {
        boolean result = this.mappedFileQueue.load();
        log.info("load commit log " + (result ? "OK" : "Failed"));
        return result;
    }

    public void start() {
        this.flushCommitLogService.start();

        if (defaultMessageStore.getMessageStoreConfig().isTransientStorePoolEnable()) {
            this.commitLogService.start();
        }
    }

    public void shutdown() {
        if (defaultMessageStore.getMessageStoreConfig().isTransientStorePoolEnable()) {
            this.commitLogService.shutdown();
        }

        this.flushCommitLogService.shutdown();
    }

    public long flush() {
        this.mappedFileQueue.commit(0);
        this.mappedFileQueue.flush(0);
        return this.mappedFileQueue.getFlushedWhere();
    }

    public long getMaxOffset() {
        return this.mappedFileQueue.getMaxOffset();
    }

    public long remainHowManyDataToCommit() {
        return this.mappedFileQueue.remainHowManyDataToCommit();
    }

    public long remainHowManyDataToFlush() {
        return this.mappedFileQueue.remainHowManyDataToFlush();
    }

    public int deleteExpiredFile(
        final long expiredTime,
        final int deleteFilesInterval,
        final long intervalForcibly,
        final boolean cleanImmediately
    ) {
        return this.mappedFileQueue.deleteExpiredFileByTime(expiredTime, deleteFilesInterval, intervalForcibly, cleanImmediately);
    }

    /**
     * Read CommitLog data, use data replication
     */
    public SelectMappedBufferResult getData(final long offset) {
        return this.getData(offset, offset == 0);
    }

    public SelectMappedBufferResult getData(final long offset, final boolean returnFirstOnNotFound) {
        int mappedFileSize = this.defaultMessageStore.getMessageStoreConfig().getMappedFileSizeCommitLog();
        MappedFile mappedFile = this.mappedFileQueue.findMappedFileByOffset(offset, returnFirstOnNotFound);
        if (mappedFile != null) {
            int pos = (int) (offset % mappedFileSize);
            SelectMappedBufferResult result = mappedFile.selectMappedBuffer(pos);
            return result;
        }

        return null;
    }

    /**
     * When the normal exit, data recovery, all memory data have been flush
     */
    public void recoverNormally(long maxPhyOffsetOfConsumeQueue) {
        boolean checkCRCOnRecover = this.defaultMessageStore.getMessageStoreConfig().isCheckCRCOnRecover();
        final List<MappedFile> mappedFiles = this.mappedFileQueue.getMappedFiles();
        if (!mappedFiles.isEmpty()) {
            // Began to recover from the last third file
            int index = mappedFiles.size() - 3;
            if (index < 0)
                index = 0;

            MappedFile mappedFile = mappedFiles.get(index);
            ByteBuffer byteBuffer = mappedFile.sliceByteBuffer();
            long processOffset = mappedFile.getFileFromOffset();
            long mappedFileOffset = 0;
            while (true) {
                DispatchRequest dispatchRequest = this.checkMessageAndReturnSize(byteBuffer, checkCRCOnRecover);
                int size = dispatchRequest.getMsgSize();
                // Normal data
                if (dispatchRequest.isSuccess() && size > 0) {
                    mappedFileOffset += size;
                }
                // Come the end of the file, switch to the next file Since the
                // return 0 representatives met last hole,
                // this can not be included in truncate offset
                else if (dispatchRequest.isSuccess() && size == 0) {
                    index++;
                    if (index >= mappedFiles.size()) {
                        // Current branch can not happen
                        log.info("recover last 3 physics file over, last mapped file " + mappedFile.getFileName());
                        break;
                    } else {
                        mappedFile = mappedFiles.get(index);
                        byteBuffer = mappedFile.sliceByteBuffer();
                        processOffset = mappedFile.getFileFromOffset();
                        mappedFileOffset = 0;
                        log.info("recover next physics file, " + mappedFile.getFileName());
                    }
                }
                // Intermediate file read error
                else if (!dispatchRequest.isSuccess()) {
                    log.info("recover physics file end, " + mappedFile.getFileName());
                    break;
                }
            }

            processOffset += mappedFileOffset;
            this.mappedFileQueue.setFlushedWhere(processOffset);
            this.mappedFileQueue.setCommittedWhere(processOffset);
            this.mappedFileQueue.truncateDirtyFiles(processOffset);

            // Clear ConsumeQueue redundant data
            if (maxPhyOffsetOfConsumeQueue >= processOffset) {
                log.warn("maxPhyOffsetOfConsumeQueue({}) >= processOffset({}), truncate dirty logic files", maxPhyOffsetOfConsumeQueue, processOffset);
                this.defaultMessageStore.truncateDirtyLogicFiles(processOffset);
            }
        } else {
            // Commitlog case files are deleted
            log.warn("The commitlog files are deleted, and delete the consume queue files");
            this.mappedFileQueue.setFlushedWhere(0);
            this.mappedFileQueue.setCommittedWhere(0);
            this.defaultMessageStore.destroyLogics();
        }
    }

    public DispatchRequest checkMessageAndReturnSize(java.nio.ByteBuffer byteBuffer, final boolean checkCRC) {
        return this.checkMessageAndReturnSize(byteBuffer, checkCRC, true);
    }

    private void doNothingForDeadCode(final Object obj) {
        if (obj != null) {
            log.debug(String.valueOf(obj.hashCode()));
        }
    }

    /**
     * check the message and returns the message size
     *
     * @return 0 Come the end of the file // >0 Normal messages // -1 Message checksum failure
     */
    public DispatchRequest checkMessageAndReturnSize(java.nio.ByteBuffer byteBuffer, final boolean checkCRC,
        final boolean readBody) {
        try {
            // 1 TOTAL SIZE
            int totalSize = byteBuffer.getInt();

            // 2 MAGIC CODE
            int magicCode = byteBuffer.getInt();
            switch (magicCode) {
                case MESSAGE_MAGIC_CODE:
                    break;
                case BLANK_MAGIC_CODE:
                    return new DispatchRequest(0, true /* success */);
                default:
                    log.warn("found a illegal magic code 0x" + Integer.toHexString(magicCode));
                    return new DispatchRequest(-1, false /* success */);
            }

            byte[] bytesContent = new byte[totalSize];

            int bodyCRC = byteBuffer.getInt();

            int queueId = byteBuffer.getInt();

            int flag = byteBuffer.getInt();

            long queueOffset = byteBuffer.getLong();

            long physicOffset = byteBuffer.getLong();

            int sysFlag = byteBuffer.getInt();

            long bornTimeStamp = byteBuffer.getLong();

            ByteBuffer byteBuffer1;
            if ((sysFlag & MessageSysFlag.BORNHOST_V6_FLAG) == 0) {
                byteBuffer1 = byteBuffer.get(bytesContent, 0, 4 + 4);
            } else {
                byteBuffer1 = byteBuffer.get(bytesContent, 0, 16 + 4);
            }

            long storeTimestamp = byteBuffer.getLong();

            ByteBuffer byteBuffer2;
            if ((sysFlag & MessageSysFlag.STOREHOSTADDRESS_V6_FLAG) == 0) {
                byteBuffer2 = byteBuffer.get(bytesContent, 0, 4 + 4);
            } else {
                byteBuffer2 = byteBuffer.get(bytesContent, 0, 16 + 4);
            }

            int reconsumeTimes = byteBuffer.getInt();

            long preparedTransactionOffset = byteBuffer.getLong();

            int bodyLen = byteBuffer.getInt();
            if (bodyLen > 0) {
                if (readBody) {
                    byteBuffer.get(bytesContent, 0, bodyLen);

                    if (checkCRC) {
                        int crc = UtilAll.crc32(bytesContent, 0, bodyLen);
                        if (crc != bodyCRC) {
                            log.warn("CRC check failed. bodyCRC={}, currentCRC={}", crc, bodyCRC);
                            return new DispatchRequest(-1, false/* success */);
                        }
                    }
                } else {
                    byteBuffer.position(byteBuffer.position() + bodyLen);
                }
            }

            byte topicLen = byteBuffer.get();
            byteBuffer.get(bytesContent, 0, topicLen);
            String topic = new String(bytesContent, 0, topicLen, MessageDecoder.CHARSET_UTF8);

            long tagsCode = 0;
            String keys = "";
            String uniqKey = null;

            short propertiesLength = byteBuffer.getShort();
            Map<String, String> propertiesMap = null;
            if (propertiesLength > 0) {
                byteBuffer.get(bytesContent, 0, propertiesLength);
                String properties = new String(bytesContent, 0, propertiesLength, MessageDecoder.CHARSET_UTF8);
                propertiesMap = MessageDecoder.string2messageProperties(properties);

                keys = propertiesMap.get(MessageConst.PROPERTY_KEYS);

                uniqKey = propertiesMap.get(MessageConst.PROPERTY_UNIQ_CLIENT_MESSAGE_ID_KEYIDX);

                String tags = propertiesMap.get(MessageConst.PROPERTY_TAGS);
                if (tags != null && tags.length() > 0) {
                    tagsCode = MessageExtBrokerInner.tagsString2tagsCode(MessageExt.parseTopicFilterType(sysFlag), tags);
                }

                // Timing message processing
                {
                    String t = propertiesMap.get(MessageConst.PROPERTY_DELAY_TIME_LEVEL);
                    if (TopicValidator.RMQ_SYS_SCHEDULE_TOPIC.equals(topic) && t != null) {
                        int delayLevel = Integer.parseInt(t);

                        if (delayLevel > this.defaultMessageStore.getScheduleMessageService().getMaxDelayLevel()) {
                            delayLevel = this.defaultMessageStore.getScheduleMessageService().getMaxDelayLevel();
                        }

                        if (delayLevel > 0) {
                            tagsCode = this.defaultMessageStore.getScheduleMessageService().computeDeliverTimestamp(delayLevel,
                                storeTimestamp);
                        }
                    }
                }
            }

            int readLength = calMsgLength(sysFlag, bodyLen, topicLen, propertiesLength);
            if (totalSize != readLength) {
                doNothingForDeadCode(reconsumeTimes);
                doNothingForDeadCode(flag);
                doNothingForDeadCode(bornTimeStamp);
                doNothingForDeadCode(byteBuffer1);
                doNothingForDeadCode(byteBuffer2);
                log.error(
                    "[BUG]read total count not equals msg total size. totalSize={}, readTotalCount={}, bodyLen={}, topicLen={}, propertiesLength={}",
                    totalSize, readLength, bodyLen, topicLen, propertiesLength);
                return new DispatchRequest(totalSize, false/* success */);
            }

            return new DispatchRequest(
                topic,
                queueId,
                physicOffset,
                totalSize,
                tagsCode,
                storeTimestamp,
                queueOffset,
                keys,
                uniqKey,
                sysFlag,
                preparedTransactionOffset,
                propertiesMap
            );
        } catch (Exception e) {
        }

        return new DispatchRequest(-1, false /* success */);
    }

    protected static int calMsgLength(int sysFlag, int bodyLength, int topicLength, int propertiesLength) {
        int bornhostLength = (sysFlag & MessageSysFlag.BORNHOST_V6_FLAG) == 0 ? 8 : 20;
        int storehostAddressLength = (sysFlag & MessageSysFlag.STOREHOSTADDRESS_V6_FLAG) == 0 ? 8 : 20;
        final int msgLen = 4 //TOTALSIZE
            + 4 //MAGICCODE
            + 4 //BODYCRC
            + 4 //QUEUEID
            + 4 //FLAG
            + 8 //QUEUEOFFSET
            + 8 //PHYSICALOFFSET
            + 4 //SYSFLAG
            + 8 //BORNTIMESTAMP
            + bornhostLength //BORNHOST
            + 8 //STORETIMESTAMP
            + storehostAddressLength //STOREHOSTADDRESS
            + 4 //RECONSUMETIMES
            + 8 //Prepared Transaction Offset
            + 4 + (bodyLength > 0 ? bodyLength : 0) //BODY
            + 1 + topicLength //TOPIC
            + 2 + (propertiesLength > 0 ? propertiesLength : 0) //propertiesLength
            + 0;
        return msgLen;
    }

    public long getConfirmOffset() {
        return this.confirmOffset;
    }

    public void setConfirmOffset(long phyOffset) {
        this.confirmOffset = phyOffset;
    }

    @Deprecated
    public void recoverAbnormally(long maxPhyOffsetOfConsumeQueue) {
        // recover by the minimum time stamp
        boolean checkCRCOnRecover = this.defaultMessageStore.getMessageStoreConfig().isCheckCRCOnRecover();
        final List<MappedFile> mappedFiles = this.mappedFileQueue.getMappedFiles();
        if (!mappedFiles.isEmpty()) {
            // Looking beginning to recover from which file
            int index = mappedFiles.size() - 1;
            MappedFile mappedFile = null;
            for (; index >= 0; index--) {
                mappedFile = mappedFiles.get(index);
                if (this.isMappedFileMatchedRecover(mappedFile)) {
                    log.info("recover from this mapped file " + mappedFile.getFileName());
                    break;
                }
            }

            if (index < 0) {
                index = 0;
                mappedFile = mappedFiles.get(index);
            }

            ByteBuffer byteBuffer = mappedFile.sliceByteBuffer();
            long processOffset = mappedFile.getFileFromOffset();
            long mappedFileOffset = 0;
            while (true) {
                DispatchRequest dispatchRequest = this.checkMessageAndReturnSize(byteBuffer, checkCRCOnRecover);
                int size = dispatchRequest.getMsgSize();

                if (dispatchRequest.isSuccess()) {
                    // Normal data
                    if (size > 0) {
                        mappedFileOffset += size;

                        if (this.defaultMessageStore.getMessageStoreConfig().isDuplicationEnable()) {
                            if (dispatchRequest.getCommitLogOffset() < this.defaultMessageStore.getConfirmOffset()) {
                                this.defaultMessageStore.doDispatch(dispatchRequest);
                            }
                        } else {
                            this.defaultMessageStore.doDispatch(dispatchRequest);
                        }
                    }
                    // Come the end of the file, switch to the next file
                    // Since the return 0 representatives met last hole, this can
                    // not be included in truncate offset
                    else if (size == 0) {
                        index++;
                        if (index >= mappedFiles.size()) {
                            // The current branch under normal circumstances should
                            // not happen
                            log.info("recover physics file over, last mapped file " + mappedFile.getFileName());
                            break;
                        } else {
                            mappedFile = mappedFiles.get(index);
                            byteBuffer = mappedFile.sliceByteBuffer();
                            processOffset = mappedFile.getFileFromOffset();
                            mappedFileOffset = 0;
                            log.info("recover next physics file, " + mappedFile.getFileName());
                        }
                    }
                } else {
                    log.info("recover physics file end, " + mappedFile.getFileName() + " pos=" + byteBuffer.position());
                    break;
                }
            }

            processOffset += mappedFileOffset;
            this.mappedFileQueue.setFlushedWhere(processOffset);
            this.mappedFileQueue.setCommittedWhere(processOffset);
            this.mappedFileQueue.truncateDirtyFiles(processOffset);

            // Clear ConsumeQueue redundant data
            if (maxPhyOffsetOfConsumeQueue >= processOffset) {
                log.warn("maxPhyOffsetOfConsumeQueue({}) >= processOffset({}), truncate dirty logic files", maxPhyOffsetOfConsumeQueue, processOffset);
                this.defaultMessageStore.truncateDirtyLogicFiles(processOffset);
            }
        }
        // Commitlog case files are deleted
        else {
            log.warn("The commitlog files are deleted, and delete the consume queue files");
            this.mappedFileQueue.setFlushedWhere(0);
            this.mappedFileQueue.setCommittedWhere(0);
            this.defaultMessageStore.destroyLogics();
        }
    }

    private boolean isMappedFileMatchedRecover(final MappedFile mappedFile) {
        ByteBuffer byteBuffer = mappedFile.sliceByteBuffer();

        int magicCode = byteBuffer.getInt(MessageDecoder.MESSAGE_MAGIC_CODE_POSTION);
        if (magicCode != MESSAGE_MAGIC_CODE) {
            return false;
        }

        int sysFlag = byteBuffer.getInt(MessageDecoder.SYSFLAG_POSITION);
        int bornhostLength = (sysFlag & MessageSysFlag.BORNHOST_V6_FLAG) == 0 ? 8 : 20;
        int msgStoreTimePos = 4 + 4 + 4 + 4 + 4 + 8 + 8 + 4 + 8 + bornhostLength;
        long storeTimestamp = byteBuffer.getLong(msgStoreTimePos);
        if (0 == storeTimestamp) {
            return false;
        }

        if (this.defaultMessageStore.getMessageStoreConfig().isMessageIndexEnable()
            && this.defaultMessageStore.getMessageStoreConfig().isMessageIndexSafe()) {
            if (storeTimestamp <= this.defaultMessageStore.getStoreCheckpoint().getMinTimestampIndex()) {
                log.info("find check timestamp, {} {}",
                    storeTimestamp,
                    UtilAll.timeMillisToHumanString(storeTimestamp));
                return true;
            }
        } else {
            if (storeTimestamp <= this.defaultMessageStore.getStoreCheckpoint().getMinTimestamp()) {
                log.info("find check timestamp, {} {}",
                    storeTimestamp,
                    UtilAll.timeMillisToHumanString(storeTimestamp));
                return true;
            }
        }

        return false;
    }

    private void notifyMessageArriving() {

    }

    public boolean resetOffset(long offset) {
        return this.mappedFileQueue.resetOffset(offset);
    }

    public long getBeginTimeInLock() {
        return beginTimeInLock;
    }

    private String generateKey(StringBuilder keyBuilder, MessageExt messageExt) {
        keyBuilder.setLength(0);
        keyBuilder.append(messageExt.getTopic());
        keyBuilder.append('-');
        keyBuilder.append(messageExt.getQueueId());
        return keyBuilder.toString();
    }

    public CompletableFuture<PutMessageResult> asyncPutMessage(final MessageExtBrokerInner msg) {
        // Set the storage time
        msg.setStoreTimestamp(System.currentTimeMillis());
        // Set the message body BODY CRC (consider the most appropriate setting
        // on the client)
        msg.setBodyCRC(UtilAll.crc32(msg.getBody()));
        // Back to Results
        AppendMessageResult result = null;

        StoreStatsService storeStatsService = this.defaultMessageStore.getStoreStatsService();

        String topic = msg.getTopic();
        int queueId = msg.getQueueId();

        final int tranType = MessageSysFlag.getTransactionValue(msg.getSysFlag());
        if (tranType == MessageSysFlag.TRANSACTION_NOT_TYPE
                || tranType == MessageSysFlag.TRANSACTION_COMMIT_TYPE) {
            // Delay Delivery
            if (msg.getDelayTimeLevel() > 0 && !isDLQTopic(msg.getTopic())) {
                if (msg.getDelayTimeLevel() > this.defaultMessageStore.getScheduleMessageService().getMaxDelayLevel()) {
                    msg.setDelayTimeLevel(this.defaultMessageStore.getScheduleMessageService().getMaxDelayLevel());
                }

                topic = TopicValidator.RMQ_SYS_SCHEDULE_TOPIC;
                queueId = ScheduleMessageService.delayLevel2QueueId(msg.getDelayTimeLevel());

                // Backup real topic, queueId
                MessageAccessor.putProperty(msg, MessageConst.PROPERTY_REAL_TOPIC, msg.getTopic());
                MessageAccessor.putProperty(msg, MessageConst.PROPERTY_REAL_QUEUE_ID, String.valueOf(msg.getQueueId()));
                msg.setPropertiesString(MessageDecoder.messageProperties2String(msg.getProperties()));

                msg.setTopic(topic);
                msg.setQueueId(queueId);
            }
        }

        InetSocketAddress bornSocketAddress = (InetSocketAddress) msg.getBornHost();
        if (bornSocketAddress.getAddress() instanceof Inet6Address) {
            msg.setBornHostV6Flag();
        }

        InetSocketAddress storeSocketAddress = (InetSocketAddress) msg.getStoreHost();
        if (storeSocketAddress.getAddress() instanceof Inet6Address) {
            msg.setStoreHostAddressV6Flag();
        }

        PutMessageThreadLocal putMessageThreadLocal = this.putMessageThreadLocal.get();
        PutMessageResult encodeResult = putMessageThreadLocal.getEncoder().encode(msg);
        if (encodeResult != null) {
            return CompletableFuture.completedFuture(encodeResult);
        }
        msg.setEncodedBuff(putMessageThreadLocal.getEncoder().encoderBuffer);
        PutMessageContext putMessageContext = new PutMessageContext(generateKey(putMessageThreadLocal.getKeyBuilder(), msg));

        long elapsedTimeInLock = 0;
        MappedFile unlockMappedFile = null;

        putMessageLock.lock(); //spin or ReentrantLock ,depending on store config
        try {
            MappedFile mappedFile = this.mappedFileQueue.getLastMappedFile();
            long beginLockTimestamp = this.defaultMessageStore.getSystemClock().now();
            this.beginTimeInLock = beginLockTimestamp;

            // Here settings are stored timestamp, in order to ensure an orderly
            // global
            msg.setStoreTimestamp(beginLockTimestamp);

            if (null == mappedFile || mappedFile.isFull()) {
                mappedFile = this.mappedFileQueue.getLastMappedFile(0); // Mark: NewFile may be cause noise
            }
            if (null == mappedFile) {
                log.error("create mapped file1 error, topic: " + msg.getTopic() + " clientAddr: " + msg.getBornHostString());
                beginTimeInLock = 0;
                return CompletableFuture.completedFuture(new PutMessageResult(PutMessageStatus.CREATE_MAPEDFILE_FAILED, null));
            }

            result = mappedFile.appendMessage(msg, this.appendMessageCallback, putMessageContext);
            switch (result.getStatus()) {
                case PUT_OK:
                    break;
                case END_OF_FILE:
                    unlockMappedFile = mappedFile;
                    // Create a new file, re-write the message
                    mappedFile = this.mappedFileQueue.getLastMappedFile(0);
                    if (null == mappedFile) {
                        // XXX: warn and notify me
                        log.error("create mapped file2 error, topic: " + msg.getTopic() + " clientAddr: " + msg.getBornHostString());
                        beginTimeInLock = 0;
                        return CompletableFuture.completedFuture(new PutMessageResult(PutMessageStatus.CREATE_MAPEDFILE_FAILED, result));
                    }
                    result = mappedFile.appendMessage(msg, this.appendMessageCallback, putMessageContext);
                    break;
                case MESSAGE_SIZE_EXCEEDED:
                case PROPERTIES_SIZE_EXCEEDED:
                    beginTimeInLock = 0;
                    return CompletableFuture.completedFuture(new PutMessageResult(PutMessageStatus.MESSAGE_ILLEGAL, result));
                case UNKNOWN_ERROR:
                    beginTimeInLock = 0;
                    return CompletableFuture.completedFuture(new PutMessageResult(PutMessageStatus.UNKNOWN_ERROR, result));
                default:
                    beginTimeInLock = 0;
                    return CompletableFuture.completedFuture(new PutMessageResult(PutMessageStatus.UNKNOWN_ERROR, result));
            }

            elapsedTimeInLock = this.defaultMessageStore.getSystemClock().now() - beginLockTimestamp;
            beginTimeInLock = 0;
        } finally {
            putMessageLock.unlock();
        }

        if (elapsedTimeInLock > 500) {
            log.warn("[NOTIFYME]putMessage in lock cost time(ms)={}, bodyLength={} AppendMessageResult={}", elapsedTimeInLock, msg.getBody().length, result);
        }

        if (null != unlockMappedFile && this.defaultMessageStore.getMessageStoreConfig().isWarmMapedFileEnable()) {
            this.defaultMessageStore.unlockMappedFile(unlockMappedFile);
        }

        PutMessageResult putMessageResult = new PutMessageResult(PutMessageStatus.PUT_OK, result);

        // Statistics
        storeStatsService.getSinglePutMessageTopicTimesTotal(msg.getTopic()).incrementAndGet();
        storeStatsService.getSinglePutMessageTopicSizeTotal(topic).addAndGet(result.getWroteBytes());

        CompletableFuture<PutMessageStatus> flushResultFuture = submitFlushRequest(result, msg);
        CompletableFuture<PutMessageStatus> replicaResultFuture = submitReplicaRequest(result, msg);
        return flushResultFuture.thenCombine(replicaResultFuture, (flushStatus, replicaStatus) -> {
            if (flushStatus != PutMessageStatus.PUT_OK) {
                putMessageResult.setPutMessageStatus(flushStatus);
            }
            if (replicaStatus != PutMessageStatus.PUT_OK) {
                putMessageResult.setPutMessageStatus(replicaStatus);
                if (replicaStatus == PutMessageStatus.FLUSH_SLAVE_TIMEOUT) {
                    log.error("do sync transfer other node, wait return, but failed, topic: {} tags: {} client address: {}",
                            msg.getTopic(), msg.getTags(), msg.getBornHostNameString());
                }
            }
            return putMessageResult;
        });
    }

    public CompletableFuture<PutMessageResult> asyncPutMessages(final MessageExtBatch messageExtBatch) {
        messageExtBatch.setStoreTimestamp(System.currentTimeMillis());
        AppendMessageResult result;

        StoreStatsService storeStatsService = this.defaultMessageStore.getStoreStatsService();

        final int tranType = MessageSysFlag.getTransactionValue(messageExtBatch.getSysFlag());

        if (tranType != MessageSysFlag.TRANSACTION_NOT_TYPE) {
            return CompletableFuture.completedFuture(new PutMessageResult(PutMessageStatus.MESSAGE_ILLEGAL, null));
        }
        if (messageExtBatch.getDelayTimeLevel() > 0) {
            return CompletableFuture.completedFuture(new PutMessageResult(PutMessageStatus.MESSAGE_ILLEGAL, null));
        }

        InetSocketAddress bornSocketAddress = (InetSocketAddress) messageExtBatch.getBornHost();
        if (bornSocketAddress.getAddress() instanceof Inet6Address) {
            messageExtBatch.setBornHostV6Flag();
        }

        InetSocketAddress storeSocketAddress = (InetSocketAddress) messageExtBatch.getStoreHost();
        if (storeSocketAddress.getAddress() instanceof Inet6Address) {
            messageExtBatch.setStoreHostAddressV6Flag();
        }

        long elapsedTimeInLock = 0;
        MappedFile unlockMappedFile = null;
        MappedFile mappedFile = this.mappedFileQueue.getLastMappedFile();

        //fine-grained lock instead of the coarse-grained
        PutMessageThreadLocal pmThreadLocal = this.putMessageThreadLocal.get();
        MessageExtEncoder batchEncoder = pmThreadLocal.getEncoder();

        PutMessageContext putMessageContext = new PutMessageContext(generateKey(pmThreadLocal.getKeyBuilder(), messageExtBatch));
        messageExtBatch.setEncodedBuff(batchEncoder.encode(messageExtBatch, putMessageContext));

        putMessageLock.lock();
        try {
            long beginLockTimestamp = this.defaultMessageStore.getSystemClock().now();
            this.beginTimeInLock = beginLockTimestamp;

            // Here settings are stored timestamp, in order to ensure an orderly
            // global
            messageExtBatch.setStoreTimestamp(beginLockTimestamp);

            if (null == mappedFile || mappedFile.isFull()) {
                mappedFile = this.mappedFileQueue.getLastMappedFile(0); // Mark: NewFile may be cause noise
            }
            if (null == mappedFile) {
                log.error("Create mapped file1 error, topic: {} clientAddr: {}", messageExtBatch.getTopic(), messageExtBatch.getBornHostString());
                beginTimeInLock = 0;
                return CompletableFuture.completedFuture(new PutMessageResult(PutMessageStatus.CREATE_MAPEDFILE_FAILED, null));
            }

            result = mappedFile.appendMessages(messageExtBatch, this.appendMessageCallback, putMessageContext);
            switch (result.getStatus()) {
                case PUT_OK:
                    break;
                case END_OF_FILE:
                    unlockMappedFile = mappedFile;
                    // Create a new file, re-write the message
                    mappedFile = this.mappedFileQueue.getLastMappedFile(0);
                    if (null == mappedFile) {
                        // XXX: warn and notify me
                        log.error("Create mapped file2 error, topic: {} clientAddr: {}", messageExtBatch.getTopic(), messageExtBatch.getBornHostString());
                        beginTimeInLock = 0;
                        return CompletableFuture.completedFuture(new PutMessageResult(PutMessageStatus.CREATE_MAPEDFILE_FAILED, result));
                    }
                    result = mappedFile.appendMessages(messageExtBatch, this.appendMessageCallback, putMessageContext);
                    break;
                case MESSAGE_SIZE_EXCEEDED:
                case PROPERTIES_SIZE_EXCEEDED:
                    beginTimeInLock = 0;
                    return CompletableFuture.completedFuture(new PutMessageResult(PutMessageStatus.MESSAGE_ILLEGAL, result));
                case UNKNOWN_ERROR:
                default:
                    beginTimeInLock = 0;
                    return CompletableFuture.completedFuture(new PutMessageResult(PutMessageStatus.UNKNOWN_ERROR, result));
            }

            elapsedTimeInLock = this.defaultMessageStore.getSystemClock().now() - beginLockTimestamp;
            beginTimeInLock = 0;
        } finally {
            putMessageLock.unlock();
        }

        if (elapsedTimeInLock > 500) {
            log.warn("[NOTIFYME]putMessages in lock cost time(ms)={}, bodyLength={} AppendMessageResult={}", elapsedTimeInLock, messageExtBatch.getBody().length, result);
        }

        if (null != unlockMappedFile && this.defaultMessageStore.getMessageStoreConfig().isWarmMapedFileEnable()) {
            this.defaultMessageStore.unlockMappedFile(unlockMappedFile);
        }

        PutMessageResult putMessageResult = new PutMessageResult(PutMessageStatus.PUT_OK, result);

        // Statistics
        storeStatsService.getSinglePutMessageTopicTimesTotal(messageExtBatch.getTopic()).addAndGet(result.getMsgNum());
        storeStatsService.getSinglePutMessageTopicSizeTotal(messageExtBatch.getTopic()).addAndGet(result.getWroteBytes());

        CompletableFuture<PutMessageStatus> flushOKFuture = submitFlushRequest(result, messageExtBatch);
        CompletableFuture<PutMessageStatus> replicaOKFuture = submitReplicaRequest(result, messageExtBatch);
        return flushOKFuture.thenCombine(replicaOKFuture, (flushStatus, replicaStatus) -> {
            if (flushStatus != PutMessageStatus.PUT_OK) {
                putMessageResult.setPutMessageStatus(flushStatus);
            }
            if (replicaStatus != PutMessageStatus.PUT_OK) {
                putMessageResult.setPutMessageStatus(replicaStatus);
                if (replicaStatus == PutMessageStatus.FLUSH_SLAVE_TIMEOUT) {
                    log.error("do sync transfer other node, wait return, but failed, topic: {} client address: {}",
                            messageExtBatch.getTopic(), messageExtBatch.getBornHostNameString());
                }
            }
            return putMessageResult;
        });

    }

<<<<<<< HEAD
    public PutMessageResult putMessage(final MessageExtBrokerInner msg) {
        // Set the storage time
        msg.setStoreTimestamp(System.currentTimeMillis());
        // Set the message body BODY CRC (consider the most appropriate setting
        // on the client)
        msg.setBodyCRC(UtilAll.crc32(msg.getBody()));
        // Back to Results
        AppendMessageResult result = null;

        StoreStatsService storeStatsService = this.defaultMessageStore.getStoreStatsService();

        String topic = msg.getTopic();
        int queueId = msg.getQueueId();

        final int tranType = MessageSysFlag.getTransactionValue(msg.getSysFlag());
        if (tranType == MessageSysFlag.TRANSACTION_NOT_TYPE
            || tranType == MessageSysFlag.TRANSACTION_COMMIT_TYPE) {
            // Delay Delivery
            if (msg.getDelayTimeLevel() > 0 && !isDLQTopic(msg.getTopic())) {
                if (msg.getDelayTimeLevel() > this.defaultMessageStore.getScheduleMessageService().getMaxDelayLevel()) {
                    msg.setDelayTimeLevel(this.defaultMessageStore.getScheduleMessageService().getMaxDelayLevel());
                }

                topic = TopicValidator.RMQ_SYS_SCHEDULE_TOPIC;
                queueId = ScheduleMessageService.delayLevel2QueueId(msg.getDelayTimeLevel());

                // Backup real topic, queueId
                MessageAccessor.putProperty(msg, MessageConst.PROPERTY_REAL_TOPIC, msg.getTopic());
                MessageAccessor.putProperty(msg, MessageConst.PROPERTY_REAL_QUEUE_ID, String.valueOf(msg.getQueueId()));
                msg.setPropertiesString(MessageDecoder.messageProperties2String(msg.getProperties()));

                msg.setTopic(topic);
                msg.setQueueId(queueId);
            }
        }

        InetSocketAddress bornSocketAddress = (InetSocketAddress) msg.getBornHost();
        if (bornSocketAddress.getAddress() instanceof Inet6Address) {
            msg.setBornHostV6Flag();
        }

        InetSocketAddress storeSocketAddress = (InetSocketAddress) msg.getStoreHost();
        if (storeSocketAddress.getAddress() instanceof Inet6Address) {
            msg.setStoreHostAddressV6Flag();
        }

        long elapsedTimeInLock = 0;

        MappedFile unlockMappedFile = null;
        MappedFile mappedFile = this.mappedFileQueue.getLastMappedFile();

        putMessageLock.lock(); //spin or ReentrantLock ,depending on store config
        try {
            long beginLockTimestamp = this.defaultMessageStore.getSystemClock().now();
            this.beginTimeInLock = beginLockTimestamp;

            // Here settings are stored timestamp, in order to ensure an orderly
            // global
            msg.setStoreTimestamp(beginLockTimestamp);

            if (null == mappedFile || mappedFile.isFull()) {
                mappedFile = this.mappedFileQueue.getLastMappedFile(0); // Mark: NewFile may be cause noise
            }
            if (null == mappedFile) {
                log.error("create mapped file1 error, topic: " + msg.getTopic() + " clientAddr: " + msg.getBornHostString());
                beginTimeInLock = 0;
                return new PutMessageResult(PutMessageStatus.CREATE_MAPEDFILE_FAILED, null);
            }

            result = mappedFile.appendMessage(msg, this.appendMessageCallback);
            switch (result.getStatus()) {
                case PUT_OK:
                    break;
                case END_OF_FILE:
                    unlockMappedFile = mappedFile;
                    // Create a new file, re-write the message
                    mappedFile = this.mappedFileQueue.getLastMappedFile(0);
                    if (null == mappedFile) {
                        // XXX: warn and notify me
                        log.error("create mapped file2 error, topic: " + msg.getTopic() + " clientAddr: " + msg.getBornHostString());
                        beginTimeInLock = 0;
                        return new PutMessageResult(PutMessageStatus.CREATE_MAPEDFILE_FAILED, result);
                    }
                    result = mappedFile.appendMessage(msg, this.appendMessageCallback);
                    break;
                case MESSAGE_SIZE_EXCEEDED:
                case PROPERTIES_SIZE_EXCEEDED:
                    beginTimeInLock = 0;
                    return new PutMessageResult(PutMessageStatus.MESSAGE_ILLEGAL, result);
                case UNKNOWN_ERROR:
                    beginTimeInLock = 0;
                    return new PutMessageResult(PutMessageStatus.UNKNOWN_ERROR, result);
                default:
                    beginTimeInLock = 0;
                    return new PutMessageResult(PutMessageStatus.UNKNOWN_ERROR, result);
            }

            elapsedTimeInLock = this.defaultMessageStore.getSystemClock().now() - beginLockTimestamp;
            beginTimeInLock = 0;
        } finally {
            putMessageLock.unlock();
        }

        if (elapsedTimeInLock > 500) {
            log.warn("[NOTIFYME]putMessage in lock cost time(ms)={}, bodyLength={} AppendMessageResult={}", elapsedTimeInLock, msg.getBody().length, result);
        }

        if (null != unlockMappedFile && this.defaultMessageStore.getMessageStoreConfig().isWarmMapedFileEnable()) {
            this.defaultMessageStore.unlockMappedFile(unlockMappedFile);
        }

        PutMessageResult putMessageResult = new PutMessageResult(PutMessageStatus.PUT_OK, result);

        // Statistics
        storeStatsService.getSinglePutMessageTopicTimesTotal(msg.getTopic()).incrementAndGet();
        storeStatsService.getSinglePutMessageTopicSizeTotal(topic).addAndGet(result.getWroteBytes());

        handleDiskFlush(result, putMessageResult, msg);
        handleHA(result, putMessageResult, msg);

        return putMessageResult;
    }

=======
>>>>>>> 1eaa38f6
    public CompletableFuture<PutMessageStatus> submitFlushRequest(AppendMessageResult result, MessageExt messageExt) {
        // Synchronization flush
        if (FlushDiskType.SYNC_FLUSH == this.defaultMessageStore.getMessageStoreConfig().getFlushDiskType()) {
            final GroupCommitService service = (GroupCommitService) this.flushCommitLogService;
            if (messageExt.isWaitStoreMsgOK()) {
                GroupCommitRequest request = new GroupCommitRequest(result.getWroteOffset() + result.getWroteBytes(),
                        this.defaultMessageStore.getMessageStoreConfig().getSyncFlushTimeout());
                service.putRequest(request);
                return request.future();
            } else {
                service.wakeup();
                return CompletableFuture.completedFuture(PutMessageStatus.PUT_OK);
            }
        }
        // Asynchronous flush
        else {
            if (!this.defaultMessageStore.getMessageStoreConfig().isTransientStorePoolEnable()) {
                flushCommitLogService.wakeup();
            } else  {
                commitLogService.wakeup();
            }
            return CompletableFuture.completedFuture(PutMessageStatus.PUT_OK);
        }
    }

    public CompletableFuture<PutMessageStatus> submitReplicaRequest(AppendMessageResult result, MessageExt messageExt) {
        if (BrokerRole.SYNC_MASTER == this.defaultMessageStore.getMessageStoreConfig().getBrokerRole()) {
            HAService service = this.defaultMessageStore.getHaService();
            if (messageExt.isWaitStoreMsgOK()) {
                if (service.isSlaveOK(result.getWroteBytes() + result.getWroteOffset())) {
                    GroupCommitRequest request = new GroupCommitRequest(result.getWroteOffset() + result.getWroteBytes(),
                            this.defaultMessageStore.getMessageStoreConfig().getSyncFlushTimeout());
                    service.putRequest(request);
                    service.getWaitNotifyObject().wakeupAll();
                    return request.future();
                }
                else {
                    return CompletableFuture.completedFuture(PutMessageStatus.SLAVE_NOT_AVAILABLE);
                }
            }
        }
        return CompletableFuture.completedFuture(PutMessageStatus.PUT_OK);
    }

    /**
     * According to receive certain message or offset storage time if an error occurs, it returns -1
     */
    public long pickupStoreTimestamp(final long offset, final int size) {
        if (offset >= this.getMinOffset()) {
            SelectMappedBufferResult result = this.getMessage(offset, size);
            if (null != result) {
                try {
                    int sysFlag = result.getByteBuffer().getInt(MessageDecoder.SYSFLAG_POSITION);
                    int bornhostLength = (sysFlag & MessageSysFlag.BORNHOST_V6_FLAG) == 0 ? 8 : 20;
                    int msgStoreTimePos = 4 + 4 + 4 + 4 + 4 + 8 + 8 + 4 + 8 + bornhostLength;
                    return result.getByteBuffer().getLong(msgStoreTimePos);
                } finally {
                    result.release();
                }
            }
        }

        return -1;
    }

    public long getMinOffset() {
        MappedFile mappedFile = this.mappedFileQueue.getFirstMappedFile();
        if (mappedFile != null) {
            if (mappedFile.isAvailable()) {
                return mappedFile.getFileFromOffset();
            } else {
                return this.rollNextFile(mappedFile.getFileFromOffset());
            }
        }

        return -1;
    }

    public SelectMappedBufferResult getMessage(final long offset, final int size) {
        int mappedFileSize = this.defaultMessageStore.getMessageStoreConfig().getMappedFileSizeCommitLog();
        MappedFile mappedFile = this.mappedFileQueue.findMappedFileByOffset(offset, offset == 0);
        if (mappedFile != null) {
            int pos = (int) (offset % mappedFileSize);
            return mappedFile.selectMappedBuffer(pos, size);
        }
        return null;
    }

    public long rollNextFile(final long offset) {
        int mappedFileSize = this.defaultMessageStore.getMessageStoreConfig().getMappedFileSizeCommitLog();
        return offset + mappedFileSize - offset % mappedFileSize;
    }

    public HashMap<String, Long> getTopicQueueTable() {
        return topicQueueTable;
    }

    public void setTopicQueueTable(HashMap<String, Long> topicQueueTable) {
        this.topicQueueTable = topicQueueTable;
    }

    public void destroy() {
        this.mappedFileQueue.destroy();
    }

    public boolean appendData(long startOffset, byte[] data, int dataStart, int dataLength) {
        putMessageLock.lock();
        try {
            MappedFile mappedFile = this.mappedFileQueue.getLastMappedFile(startOffset);
            if (null == mappedFile) {
                log.error("appendData getLastMappedFile error  " + startOffset);
                return false;
            }

            return mappedFile.appendMessage(data, dataStart, dataLength);
        } finally {
            putMessageLock.unlock();
        }
    }

    public boolean retryDeleteFirstFile(final long intervalForcibly) {
        return this.mappedFileQueue.retryDeleteFirstFile(intervalForcibly);
    }

    public void removeQueueFromTopicQueueTable(final String topic, final int queueId) {
        String key = topic + "-" + queueId;
        synchronized (this) {
            this.topicQueueTable.remove(key);
        }

        log.info("removeQueueFromTopicQueueTable OK Topic: {} QueueId: {}", topic, queueId);
    }

    public void checkSelf() {
        mappedFileQueue.checkSelf();
    }

    public long lockTimeMills() {
        long diff = 0;
        long begin = this.beginTimeInLock;
        if (begin > 0) {
            diff = this.defaultMessageStore.now() - begin;
        }

        if (diff < 0) {
            diff = 0;
        }

        return diff;
    }

    abstract class FlushCommitLogService extends ServiceThread {
        protected static final int RETRY_TIMES_OVER = 10;
    }

    class CommitRealTimeService extends FlushCommitLogService {

        private long lastCommitTimestamp = 0;

        @Override
        public String getServiceName() {
            return CommitRealTimeService.class.getSimpleName();
        }

        @Override
        public void run() {
            CommitLog.log.info(this.getServiceName() + " service started");
            while (!this.isStopped()) {
                int interval = CommitLog.this.defaultMessageStore.getMessageStoreConfig().getCommitIntervalCommitLog();

                int commitDataLeastPages = CommitLog.this.defaultMessageStore.getMessageStoreConfig().getCommitCommitLogLeastPages();

                int commitDataThoroughInterval =
                    CommitLog.this.defaultMessageStore.getMessageStoreConfig().getCommitCommitLogThoroughInterval();

                long begin = System.currentTimeMillis();
                if (begin >= (this.lastCommitTimestamp + commitDataThoroughInterval)) {
                    this.lastCommitTimestamp = begin;
                    commitDataLeastPages = 0;
                }

                try {
                    boolean result = CommitLog.this.mappedFileQueue.commit(commitDataLeastPages);
                    long end = System.currentTimeMillis();
                    if (!result) {
                        this.lastCommitTimestamp = end; // result = false means some data committed.
                        //now wake up flush thread.
                        flushCommitLogService.wakeup();
                    }

                    if (end - begin > 500) {
                        log.info("Commit data to file costs {} ms", end - begin);
                    }
                    this.waitForRunning(interval);
                } catch (Throwable e) {
                    CommitLog.log.error(this.getServiceName() + " service has exception. ", e);
                }
            }

            boolean result = false;
            for (int i = 0; i < RETRY_TIMES_OVER && !result; i++) {
                result = CommitLog.this.mappedFileQueue.commit(0);
                CommitLog.log.info(this.getServiceName() + " service shutdown, retry " + (i + 1) + " times " + (result ? "OK" : "Not OK"));
            }
            CommitLog.log.info(this.getServiceName() + " service end");
        }
    }

    class FlushRealTimeService extends FlushCommitLogService {
        private long lastFlushTimestamp = 0;
        private long printTimes = 0;

        public void run() {
            CommitLog.log.info(this.getServiceName() + " service started");

            while (!this.isStopped()) {
                boolean flushCommitLogTimed = CommitLog.this.defaultMessageStore.getMessageStoreConfig().isFlushCommitLogTimed();

                int interval = CommitLog.this.defaultMessageStore.getMessageStoreConfig().getFlushIntervalCommitLog();
                int flushPhysicQueueLeastPages = CommitLog.this.defaultMessageStore.getMessageStoreConfig().getFlushCommitLogLeastPages();

                int flushPhysicQueueThoroughInterval =
                    CommitLog.this.defaultMessageStore.getMessageStoreConfig().getFlushCommitLogThoroughInterval();

                boolean printFlushProgress = false;

                // Print flush progress
                long currentTimeMillis = System.currentTimeMillis();
                if (currentTimeMillis >= (this.lastFlushTimestamp + flushPhysicQueueThoroughInterval)) {
                    this.lastFlushTimestamp = currentTimeMillis;
                    flushPhysicQueueLeastPages = 0;
                    printFlushProgress = (printTimes++ % 10) == 0;
                }

                try {
                    if (flushCommitLogTimed) {
                        Thread.sleep(interval);
                    } else {
                        this.waitForRunning(interval);
                    }

                    if (printFlushProgress) {
                        this.printFlushProgress();
                    }

                    long begin = System.currentTimeMillis();
                    CommitLog.this.mappedFileQueue.flush(flushPhysicQueueLeastPages);
                    long storeTimestamp = CommitLog.this.mappedFileQueue.getStoreTimestamp();
                    if (storeTimestamp > 0) {
                        CommitLog.this.defaultMessageStore.getStoreCheckpoint().setPhysicMsgTimestamp(storeTimestamp);
                    }
                    long past = System.currentTimeMillis() - begin;
                    if (past > 500) {
                        log.info("Flush data to disk costs {} ms", past);
                    }
                } catch (Throwable e) {
                    CommitLog.log.warn(this.getServiceName() + " service has exception. ", e);
                    this.printFlushProgress();
                }
            }

            // Normal shutdown, to ensure that all the flush before exit
            boolean result = false;
            for (int i = 0; i < RETRY_TIMES_OVER && !result; i++) {
                result = CommitLog.this.mappedFileQueue.flush(0);
                CommitLog.log.info(this.getServiceName() + " service shutdown, retry " + (i + 1) + " times " + (result ? "OK" : "Not OK"));
            }

            this.printFlushProgress();

            CommitLog.log.info(this.getServiceName() + " service end");
        }

        @Override
        public String getServiceName() {
            return FlushRealTimeService.class.getSimpleName();
        }

        private void printFlushProgress() {
            // CommitLog.log.info("how much disk fall behind memory, "
            // + CommitLog.this.mappedFileQueue.howMuchFallBehind());
        }

        @Override
        public long getJointime() {
            return 1000 * 60 * 5;
        }
    }

    public static class GroupCommitRequest {
        private final long nextOffset;
        private CompletableFuture<PutMessageStatus> flushOKFuture = new CompletableFuture<>();
        private final long startTimestamp = System.currentTimeMillis();
        private long timeoutMillis = Long.MAX_VALUE;

        public GroupCommitRequest(long nextOffset, long timeoutMillis) {
            this.nextOffset = nextOffset;
            this.timeoutMillis = timeoutMillis;
        }

        public GroupCommitRequest(long nextOffset) {
            this.nextOffset = nextOffset;
        }


        public long getNextOffset() {
            return nextOffset;
        }

        public void wakeupCustomer(final PutMessageStatus putMessageStatus) {
            this.flushOKFuture.complete(putMessageStatus);
        }

        public CompletableFuture<PutMessageStatus> future() {
            return flushOKFuture;
        }

    }

    /**
     * GroupCommit Service
     */
    class GroupCommitService extends FlushCommitLogService {
        private volatile LinkedList<GroupCommitRequest> requestsWrite = new LinkedList<GroupCommitRequest>();
        private volatile LinkedList<GroupCommitRequest> requestsRead = new LinkedList<GroupCommitRequest>();
        private final PutMessageSpinLock lock = new PutMessageSpinLock();

        public synchronized void putRequest(final GroupCommitRequest request) {
            lock.lock();
            try {
                this.requestsWrite.add(request);
            } finally {
                lock.unlock();
            }
            this.wakeup();
        }

        private void swapRequests() {
            lock.lock();
            try {
                LinkedList<GroupCommitRequest> tmp = this.requestsWrite;
                this.requestsWrite = this.requestsRead;
                this.requestsRead = tmp;
            } finally {
                lock.unlock();
            }
        }

        private void doCommit() {
            if (!this.requestsRead.isEmpty()) {
                for (GroupCommitRequest req : this.requestsRead) {
                    // There may be a message in the next file, so a maximum of
                    // two times the flush
                    boolean flushOK = CommitLog.this.mappedFileQueue.getFlushedWhere() >= req.getNextOffset();
                    for (int i = 0; i < 2 && !flushOK; i++) {
                        CommitLog.this.mappedFileQueue.flush(0);
                        flushOK = CommitLog.this.mappedFileQueue.getFlushedWhere() >= req.getNextOffset();
                    }

                    req.wakeupCustomer(flushOK ? PutMessageStatus.PUT_OK : PutMessageStatus.FLUSH_DISK_TIMEOUT);
                }

                long storeTimestamp = CommitLog.this.mappedFileQueue.getStoreTimestamp();
                if (storeTimestamp > 0) {
                    CommitLog.this.defaultMessageStore.getStoreCheckpoint().setPhysicMsgTimestamp(storeTimestamp);
                }

                this.requestsRead = new LinkedList<>();
            } else {
                // Because of individual messages is set to not sync flush, it
                // will come to this process
                CommitLog.this.mappedFileQueue.flush(0);
            }
        }

        public void run() {
            CommitLog.log.info(this.getServiceName() + " service started");

            while (!this.isStopped()) {
                try {
                    this.waitForRunning(10);
                    this.doCommit();
                } catch (Exception e) {
                    CommitLog.log.warn(this.getServiceName() + " service has exception. ", e);
                }
            }

            // Under normal circumstances shutdown, wait for the arrival of the
            // request, and then flush
            try {
                Thread.sleep(10);
            } catch (InterruptedException e) {
                CommitLog.log.warn("GroupCommitService Exception, ", e);
            }

            synchronized (this) {
                this.swapRequests();
            }

            this.doCommit();

            CommitLog.log.info(this.getServiceName() + " service end");
        }

        @Override
        protected void onWaitEnd() {
            this.swapRequests();
        }

        @Override
        public String getServiceName() {
            return GroupCommitService.class.getSimpleName();
        }

        @Override
        public long getJointime() {
            return 1000 * 60 * 5;
        }
    }

    class DefaultAppendMessageCallback implements AppendMessageCallback {
        // File at the end of the minimum fixed length empty
        private static final int END_FILE_MIN_BLANK_LENGTH = 4 + 4;
        private final ByteBuffer msgIdMemory;
        private final ByteBuffer msgIdV6Memory;
        // Store the message content
        private final ByteBuffer msgStoreItemMemory;
        // The maximum length of the message
        private final int maxMessageSize;

        DefaultAppendMessageCallback(final int size) {
            this.msgIdMemory = ByteBuffer.allocate(4 + 4 + 8);
            this.msgIdV6Memory = ByteBuffer.allocate(16 + 4 + 8);
            this.msgStoreItemMemory = ByteBuffer.allocate(END_FILE_MIN_BLANK_LENGTH);
            this.maxMessageSize = size;
        }

        public AppendMessageResult doAppend(final long fileFromOffset, final ByteBuffer byteBuffer, final int maxBlank,
            final MessageExtBrokerInner msgInner, PutMessageContext putMessageContext) {
            // STORETIMESTAMP + STOREHOSTADDRESS + OFFSET <br>

            // PHY OFFSET
            long wroteOffset = fileFromOffset + byteBuffer.position();

            Supplier<String> msgIdSupplier = () -> {
                int sysflag = msgInner.getSysFlag();
                int msgIdLen = (sysflag & MessageSysFlag.STOREHOSTADDRESS_V6_FLAG) == 0 ? 4 + 4 + 8 : 16 + 4 + 8;
                ByteBuffer msgIdBuffer = ByteBuffer.allocate(msgIdLen);
                MessageExt.socketAddress2ByteBuffer(msgInner.getStoreHost(), msgIdBuffer);
                msgIdBuffer.clear();//because socketAddress2ByteBuffer flip the buffer
                msgIdBuffer.putLong(msgIdLen - 8, wroteOffset);
                return UtilAll.bytes2string(msgIdBuffer.array());
            };

            // Record ConsumeQueue information
            String key = putMessageContext.getTopicQueueTableKey();
            Long queueOffset = CommitLog.this.topicQueueTable.get(key);
            if (null == queueOffset) {
                queueOffset = 0L;
                CommitLog.this.topicQueueTable.put(key, queueOffset);
            }

            // Transaction messages that require special handling
            final int tranType = MessageSysFlag.getTransactionValue(msgInner.getSysFlag());
            switch (tranType) {
                // Prepared and Rollback message is not consumed, will not enter the
                // consumer queuec
                case MessageSysFlag.TRANSACTION_PREPARED_TYPE:
                case MessageSysFlag.TRANSACTION_ROLLBACK_TYPE:
                    queueOffset = 0L;
                    break;
                case MessageSysFlag.TRANSACTION_NOT_TYPE:
                case MessageSysFlag.TRANSACTION_COMMIT_TYPE:
                default:
                    break;
            }

            ByteBuffer preEncodeBuffer = msgInner.getEncodedBuff();
            final int msgLen = preEncodeBuffer.getInt(0);

            // Determines whether there is sufficient free space
            if ((msgLen + END_FILE_MIN_BLANK_LENGTH) > maxBlank) {
                this.msgStoreItemMemory.clear();
                // 1 TOTALSIZE
                this.msgStoreItemMemory.putInt(maxBlank);
                // 2 MAGICCODE
                this.msgStoreItemMemory.putInt(CommitLog.BLANK_MAGIC_CODE);
                // 3 The remaining space may be any value
                // Here the length of the specially set maxBlank
                final long beginTimeMills = CommitLog.this.defaultMessageStore.now();
                byteBuffer.put(this.msgStoreItemMemory.array(), 0, 8);
                return new AppendMessageResult(AppendMessageStatus.END_OF_FILE, wroteOffset,
                        maxBlank, /* only wrote 8 bytes, but declare wrote maxBlank for compute write position */
                        msgIdSupplier, msgInner.getStoreTimestamp(),
                        queueOffset, CommitLog.this.defaultMessageStore.now() - beginTimeMills);
            }

            int pos = 4 + 4 + 4 + 4 + 4;
            // 6 QUEUEOFFSET
            preEncodeBuffer.putLong(pos, queueOffset);
            pos += 8;
            // 7 PHYSICALOFFSET
            preEncodeBuffer.putLong(pos, fileFromOffset + byteBuffer.position());
            int ipLen = (msgInner.getSysFlag() & MessageSysFlag.BORNHOST_V6_FLAG) == 0 ? 4 + 4 : 16 + 4;
            // 8 SYSFLAG, 9 BORNTIMESTAMP, 10 BORNHOST, 11 STORETIMESTAMP
            pos += 8 + 4 + 8 + ipLen;
            // refresh store time stamp in lock
            preEncodeBuffer.putLong(pos, msgInner.getStoreTimestamp());


            final long beginTimeMills = CommitLog.this.defaultMessageStore.now();
            // Write messages to the queue buffer
            byteBuffer.put(preEncodeBuffer);
            msgInner.setEncodedBuff(null);
            AppendMessageResult result = new AppendMessageResult(AppendMessageStatus.PUT_OK, wroteOffset, msgLen, msgIdSupplier,
                msgInner.getStoreTimestamp(), queueOffset, CommitLog.this.defaultMessageStore.now() - beginTimeMills);

            switch (tranType) {
                case MessageSysFlag.TRANSACTION_PREPARED_TYPE:
                case MessageSysFlag.TRANSACTION_ROLLBACK_TYPE:
                    break;
                case MessageSysFlag.TRANSACTION_NOT_TYPE:
                case MessageSysFlag.TRANSACTION_COMMIT_TYPE:
                    // The next update ConsumeQueue information
                    CommitLog.this.topicQueueTable.put(key, ++queueOffset);
                    break;
                default:
                    break;
            }
            return result;
        }

        public AppendMessageResult doAppend(final long fileFromOffset, final ByteBuffer byteBuffer, final int maxBlank,
            final MessageExtBatch messageExtBatch, PutMessageContext putMessageContext) {
            byteBuffer.mark();
            //physical offset
            long wroteOffset = fileFromOffset + byteBuffer.position();
            // Record ConsumeQueue information
            String key = putMessageContext.getTopicQueueTableKey();
            Long queueOffset = CommitLog.this.topicQueueTable.get(key);
            if (null == queueOffset) {
                queueOffset = 0L;
                CommitLog.this.topicQueueTable.put(key, queueOffset);
            }
            long beginQueueOffset = queueOffset;
            int totalMsgLen = 0;
            int msgNum = 0;

            final long beginTimeMills = CommitLog.this.defaultMessageStore.now();
            ByteBuffer messagesByteBuff = messageExtBatch.getEncodedBuff();

            int sysFlag = messageExtBatch.getSysFlag();
            int bornHostLength = (sysFlag & MessageSysFlag.BORNHOST_V6_FLAG) == 0 ? 4 + 4 : 16 + 4;
            int storeHostLength = (sysFlag & MessageSysFlag.STOREHOSTADDRESS_V6_FLAG) == 0 ? 4 + 4 : 16 + 4;
            Supplier<String> msgIdSupplier = () -> {
                int msgIdLen = storeHostLength + 8;
                int batchCount = putMessageContext.getBatchSize();
                long[] phyPosArray = putMessageContext.getPhyPos();
                ByteBuffer msgIdBuffer = ByteBuffer.allocate(msgIdLen);
                MessageExt.socketAddress2ByteBuffer(messageExtBatch.getStoreHost(), msgIdBuffer);
                msgIdBuffer.clear();//because socketAddress2ByteBuffer flip the buffer

                StringBuilder buffer = new StringBuilder(batchCount * msgIdLen * 2 + batchCount - 1);
                for (int i = 0; i < phyPosArray.length; i++) {
                    msgIdBuffer.putLong(msgIdLen - 8, phyPosArray[i]);
                    String msgId = UtilAll.bytes2string(msgIdBuffer.array());
                    if (i != 0) {
                        buffer.append(',');
                    }
                    buffer.append(msgId);
                }
                return buffer.toString();
            };

            messagesByteBuff.mark();
            int index = 0;
            while (messagesByteBuff.hasRemaining()) {
                // 1 TOTALSIZE
                final int msgPos = messagesByteBuff.position();
                final int msgLen = messagesByteBuff.getInt();
                final int bodyLen = msgLen - 40; //only for log, just estimate it
                // Exceeds the maximum message
                if (msgLen > this.maxMessageSize) {
                    CommitLog.log.warn("message size exceeded, msg total size: " + msgLen + ", msg body size: " + bodyLen
                        + ", maxMessageSize: " + this.maxMessageSize);
                    return new AppendMessageResult(AppendMessageStatus.MESSAGE_SIZE_EXCEEDED);
                }
                totalMsgLen += msgLen;
                // Determines whether there is sufficient free space
                if ((totalMsgLen + END_FILE_MIN_BLANK_LENGTH) > maxBlank) {
                    this.msgStoreItemMemory.clear();
                    // 1 TOTALSIZE
                    this.msgStoreItemMemory.putInt(maxBlank);
                    // 2 MAGICCODE
                    this.msgStoreItemMemory.putInt(CommitLog.BLANK_MAGIC_CODE);
                    // 3 The remaining space may be any value
                    //ignore previous read
                    messagesByteBuff.reset();
                    // Here the length of the specially set maxBlank
                    byteBuffer.reset(); //ignore the previous appended messages
                    byteBuffer.put(this.msgStoreItemMemory.array(), 0, 8);
                    return new AppendMessageResult(AppendMessageStatus.END_OF_FILE, wroteOffset, maxBlank, msgIdSupplier, messageExtBatch.getStoreTimestamp(),
                        beginQueueOffset, CommitLog.this.defaultMessageStore.now() - beginTimeMills);
                }
                //move to add queue offset and commitlog offset
                int pos = msgPos + 20;
                messagesByteBuff.putLong(pos, queueOffset);
                pos += 8;
                messagesByteBuff.putLong(pos, wroteOffset + totalMsgLen - msgLen);
                // 8 SYSFLAG, 9 BORNTIMESTAMP, 10 BORNHOST, 11 STORETIMESTAMP
                pos += 8 + 4 + 8 + bornHostLength;
                // refresh store time stamp in lock
                messagesByteBuff.putLong(pos, messageExtBatch.getStoreTimestamp());

                putMessageContext.getPhyPos()[index++] = wroteOffset + totalMsgLen - msgLen;
                queueOffset++;
                msgNum++;
                messagesByteBuff.position(msgPos + msgLen);
            }

            messagesByteBuff.position(0);
            messagesByteBuff.limit(totalMsgLen);
            byteBuffer.put(messagesByteBuff);
            messageExtBatch.setEncodedBuff(null);
            AppendMessageResult result = new AppendMessageResult(AppendMessageStatus.PUT_OK, wroteOffset, totalMsgLen, msgIdSupplier,
                messageExtBatch.getStoreTimestamp(), beginQueueOffset, CommitLog.this.defaultMessageStore.now() - beginTimeMills);
            result.setMsgNum(msgNum);
            CommitLog.this.topicQueueTable.put(key, queueOffset);

            return result;
        }

        private void resetByteBuffer(final ByteBuffer byteBuffer, final int limit) {
            byteBuffer.flip();
            byteBuffer.limit(limit);
        }

    }

    public static class MessageExtEncoder {
        // Store the message content
        private final ByteBuffer encoderBuffer;
        // The maximum length of the message
        private final int maxMessageSize;

        MessageExtEncoder(final int size) {
            this.encoderBuffer = ByteBuffer.allocateDirect(size);
            this.maxMessageSize = size;
        }

        private void socketAddress2ByteBuffer(final SocketAddress socketAddress, final ByteBuffer byteBuffer) {
            InetSocketAddress inetSocketAddress = (InetSocketAddress) socketAddress;
            InetAddress address = inetSocketAddress.getAddress();
            if (address instanceof Inet4Address) {
                byteBuffer.put(inetSocketAddress.getAddress().getAddress(), 0, 4);
            } else {
                byteBuffer.put(inetSocketAddress.getAddress().getAddress(), 0, 16);
            }
            byteBuffer.putInt(inetSocketAddress.getPort());
        }

        protected PutMessageResult encode(MessageExtBrokerInner msgInner) {
            /**
             * Serialize message
             */
            final byte[] propertiesData =
                    msgInner.getPropertiesString() == null ? null : msgInner.getPropertiesString().getBytes(MessageDecoder.CHARSET_UTF8);

            final int propertiesLength = propertiesData == null ? 0 : propertiesData.length;

            if (propertiesLength > Short.MAX_VALUE) {
                log.warn("putMessage message properties length too long. length={}", propertiesData.length);
                return new PutMessageResult(PutMessageStatus.PROPERTIES_SIZE_EXCEEDED, null);
            }

            final byte[] topicData = msgInner.getTopic().getBytes(MessageDecoder.CHARSET_UTF8);
            final int topicLength = topicData.length;

            final int bodyLength = msgInner.getBody() == null ? 0 : msgInner.getBody().length;

            final int msgLen = calMsgLength(msgInner.getSysFlag(), bodyLength, topicLength, propertiesLength);

            // Exceeds the maximum message
            if (msgLen > this.maxMessageSize) {
                CommitLog.log.warn("message size exceeded, msg total size: " + msgLen + ", msg body size: " + bodyLength
                        + ", maxMessageSize: " + this.maxMessageSize);
                return new PutMessageResult(PutMessageStatus.MESSAGE_ILLEGAL, null);
            }

            // Initialization of storage space
            this.resetByteBuffer(encoderBuffer, msgLen);
            // 1 TOTALSIZE
            this.encoderBuffer.putInt(msgLen);
            // 2 MAGICCODE
            this.encoderBuffer.putInt(CommitLog.MESSAGE_MAGIC_CODE);
            // 3 BODYCRC
            this.encoderBuffer.putInt(msgInner.getBodyCRC());
            // 4 QUEUEID
            this.encoderBuffer.putInt(msgInner.getQueueId());
            // 5 FLAG
            this.encoderBuffer.putInt(msgInner.getFlag());
            // 6 QUEUEOFFSET, need update later
            this.encoderBuffer.putLong(0);
            // 7 PHYSICALOFFSET, need update later
            this.encoderBuffer.putLong(0);
            // 8 SYSFLAG
            this.encoderBuffer.putInt(msgInner.getSysFlag());
            // 9 BORNTIMESTAMP
            this.encoderBuffer.putLong(msgInner.getBornTimestamp());
            // 10 BORNHOST
            socketAddress2ByteBuffer(msgInner.getBornHost() ,this.encoderBuffer);
            // 11 STORETIMESTAMP
            this.encoderBuffer.putLong(msgInner.getStoreTimestamp());
            // 12 STOREHOSTADDRESS
            socketAddress2ByteBuffer(msgInner.getStoreHost() ,this.encoderBuffer);
            // 13 RECONSUMETIMES
            this.encoderBuffer.putInt(msgInner.getReconsumeTimes());
            // 14 Prepared Transaction Offset
            this.encoderBuffer.putLong(msgInner.getPreparedTransactionOffset());
            // 15 BODY
            this.encoderBuffer.putInt(bodyLength);
            if (bodyLength > 0)
                this.encoderBuffer.put(msgInner.getBody());
            // 16 TOPIC
            this.encoderBuffer.put((byte) topicLength);
            this.encoderBuffer.put(topicData);
            // 17 PROPERTIES
            this.encoderBuffer.putShort((short) propertiesLength);
            if (propertiesLength > 0)
                this.encoderBuffer.put(propertiesData);

            encoderBuffer.flip();
            return null;
        }

        protected ByteBuffer encode(final MessageExtBatch messageExtBatch, PutMessageContext putMessageContext) {
            encoderBuffer.clear(); //not thread-safe
            int totalMsgLen = 0;
            ByteBuffer messagesByteBuff = messageExtBatch.wrap();

            int sysFlag = messageExtBatch.getSysFlag();
            int bornHostLength = (sysFlag & MessageSysFlag.BORNHOST_V6_FLAG) == 0 ? 4 + 4 : 16 + 4;
            int storeHostLength = (sysFlag & MessageSysFlag.STOREHOSTADDRESS_V6_FLAG) == 0 ? 4 + 4 : 16 + 4;
            ByteBuffer bornHostHolder = ByteBuffer.allocate(bornHostLength);
            ByteBuffer storeHostHolder = ByteBuffer.allocate(storeHostLength);

            // properties from MessageExtBatch
            String batchPropStr = MessageDecoder.messageProperties2String(messageExtBatch.getProperties());
            final byte[] batchPropData = batchPropStr.getBytes(MessageDecoder.CHARSET_UTF8);
            final short batchPropLen = (short) batchPropData.length;

            int batchSize = 0;
            while (messagesByteBuff.hasRemaining()) {
                batchSize++;
                // 1 TOTALSIZE
                messagesByteBuff.getInt();
                // 2 MAGICCODE
                messagesByteBuff.getInt();
                // 3 BODYCRC
                messagesByteBuff.getInt();
                // 4 FLAG
                int flag = messagesByteBuff.getInt();
                // 5 BODY
                int bodyLen = messagesByteBuff.getInt();
                int bodyPos = messagesByteBuff.position();
                int bodyCrc = UtilAll.crc32(messagesByteBuff.array(), bodyPos, bodyLen);
                messagesByteBuff.position(bodyPos + bodyLen);
                // 6 properties
                short propertiesLen = messagesByteBuff.getShort();
                int propertiesPos = messagesByteBuff.position();
                messagesByteBuff.position(propertiesPos + propertiesLen);

                final byte[] topicData = messageExtBatch.getTopic().getBytes(MessageDecoder.CHARSET_UTF8);

                final int topicLength = topicData.length;

                final int msgLen = calMsgLength(messageExtBatch.getSysFlag(), bodyLen, topicLength,
                        propertiesLen + batchPropLen);

                // Exceeds the maximum message
                if (msgLen > this.maxMessageSize) {
                    CommitLog.log.warn("message size exceeded, msg total size: " + msgLen + ", msg body size: " + bodyLen
                        + ", maxMessageSize: " + this.maxMessageSize);
                    throw new RuntimeException("message size exceeded");
                }

                totalMsgLen += msgLen;
                // Determines whether there is sufficient free space
                if (totalMsgLen > maxMessageSize) {
                    throw new RuntimeException("message size exceeded");
                }

                // 1 TOTALSIZE
                this.encoderBuffer.putInt(msgLen);
                // 2 MAGICCODE
                this.encoderBuffer.putInt(CommitLog.MESSAGE_MAGIC_CODE);
                // 3 BODYCRC
                this.encoderBuffer.putInt(bodyCrc);
                // 4 QUEUEID
                this.encoderBuffer.putInt(messageExtBatch.getQueueId());
                // 5 FLAG
                this.encoderBuffer.putInt(flag);
                // 6 QUEUEOFFSET
                this.encoderBuffer.putLong(0);
                // 7 PHYSICALOFFSET
                this.encoderBuffer.putLong(0);
                // 8 SYSFLAG
                this.encoderBuffer.putInt(messageExtBatch.getSysFlag());
                // 9 BORNTIMESTAMP
                this.encoderBuffer.putLong(messageExtBatch.getBornTimestamp());
                // 10 BORNHOST
                this.resetByteBuffer(bornHostHolder, bornHostLength);
                this.encoderBuffer.put(messageExtBatch.getBornHostBytes(bornHostHolder));
                // 11 STORETIMESTAMP
                this.encoderBuffer.putLong(messageExtBatch.getStoreTimestamp());
                // 12 STOREHOSTADDRESS
                this.resetByteBuffer(storeHostHolder, storeHostLength);
                this.encoderBuffer.put(messageExtBatch.getStoreHostBytes(storeHostHolder));
                // 13 RECONSUMETIMES
                this.encoderBuffer.putInt(messageExtBatch.getReconsumeTimes());
                // 14 Prepared Transaction Offset, batch does not support transaction
                this.encoderBuffer.putLong(0);
                // 15 BODY
                this.encoderBuffer.putInt(bodyLen);
                if (bodyLen > 0)
                    this.encoderBuffer.put(messagesByteBuff.array(), bodyPos, bodyLen);
                // 16 TOPIC
                this.encoderBuffer.put((byte) topicLength);
                this.encoderBuffer.put(topicData);
                // 17 PROPERTIES
                this.encoderBuffer.putShort((short) (propertiesLen + batchPropLen));
                if (propertiesLen > 0) {
                    this.encoderBuffer.put(messagesByteBuff.array(), propertiesPos, propertiesLen);
                }
                if (batchPropLen > 0) {
                    this.encoderBuffer.put(batchPropData, 0, batchPropLen);
                }
            }
            putMessageContext.setBatchSize(batchSize);
            putMessageContext.setPhyPos(new long[batchSize]);
            encoderBuffer.flip();
            return encoderBuffer;
        }

        private void resetByteBuffer(final ByteBuffer byteBuffer, final int limit) {
            byteBuffer.flip();
            byteBuffer.limit(limit);
        }

    }

    static class PutMessageThreadLocal {
        private MessageExtEncoder encoder;
        private StringBuilder keyBuilder;
        PutMessageThreadLocal(int size) {
            encoder = new MessageExtEncoder(size);
            keyBuilder = new StringBuilder();
        }

        public MessageExtEncoder getEncoder() {
            return encoder;
        }

        public StringBuilder getKeyBuilder() {
            return keyBuilder;
        }
    }

    static class PutMessageContext {
        private String topicQueueTableKey;
        private long[] phyPos;
        private int batchSize;

        public PutMessageContext(String topicQueueTableKey) {
            this.topicQueueTableKey = topicQueueTableKey;
        }

        public String getTopicQueueTableKey() {
            return topicQueueTableKey;
        }

        public long[] getPhyPos() {
            return phyPos;
        }

        public void setPhyPos(long[] phyPos) {
            this.phyPos = phyPos;
        }

        public int getBatchSize() {
            return batchSize;
        }

        public void setBatchSize(int batchSize) {
            this.batchSize = batchSize;
        }
    }
}<|MERGE_RESOLUTION|>--- conflicted
+++ resolved
@@ -825,7 +825,6 @@
 
     }
 
-<<<<<<< HEAD
     public PutMessageResult putMessage(final MessageExtBrokerInner msg) {
         // Set the storage time
         msg.setStoreTimestamp(System.currentTimeMillis());
@@ -949,8 +948,7 @@
         return putMessageResult;
     }
 
-=======
->>>>>>> 1eaa38f6
+
     public CompletableFuture<PutMessageStatus> submitFlushRequest(AppendMessageResult result, MessageExt messageExt) {
         // Synchronization flush
         if (FlushDiskType.SYNC_FLUSH == this.defaultMessageStore.getMessageStoreConfig().getFlushDiskType()) {
