/*
 * Licensed to the Apache Software Foundation (ASF) under one or more
 * contributor license agreements.  See the NOTICE file distributed with
 * this work for additional information regarding copyright ownership.
 * The ASF licenses this file to You under the Apache License, Version 2.0
 * (the "License"); you may not use this file except in compliance with
 * the License.  You may obtain a copy of the License at
 *
 *     http://www.apache.org/licenses/LICENSE-2.0
 *
 * Unless required by applicable law or agreed to in writing, software
 * distributed under the License is distributed on an "AS IS" BASIS,
 * WITHOUT WARRANTIES OR CONDITIONS OF ANY KIND, either express or implied.
 * See the License for the specific language governing permissions and
 * limitations under the License.
 */
package org.apache.rocketmq.store;

import io.netty.buffer.ByteBuf;
import io.netty.buffer.ByteBufAllocator;
import io.netty.buffer.UnpooledByteBufAllocator;
import java.net.Inet6Address;
import java.net.InetSocketAddress;
import java.nio.ByteBuffer;
import java.util.ArrayList;
import java.util.Collections;
import java.util.LinkedList;
import java.util.List;
import java.util.Map;
import java.util.Optional;
import java.util.Set;
import java.util.concurrent.CompletableFuture;
import java.util.concurrent.ExecutionException;
import java.util.concurrent.TimeUnit;
import java.util.concurrent.TimeoutException;
import java.util.function.Supplier;

import org.apache.rocketmq.common.MixAll;
import org.apache.rocketmq.common.ServiceThread;
import org.apache.rocketmq.common.TopicConfig;
import org.apache.rocketmq.common.UtilAll;
import org.apache.rocketmq.common.constant.LoggerName;
import org.apache.rocketmq.common.message.MessageConst;
import org.apache.rocketmq.common.message.MessageDecoder;
import org.apache.rocketmq.common.message.MessageExt;
import org.apache.rocketmq.common.message.MessageExtBatch;
import org.apache.rocketmq.common.message.MessageExtBrokerInner;
import org.apache.rocketmq.common.sysflag.MessageSysFlag;
import org.apache.rocketmq.common.topic.TopicValidator;
import org.apache.rocketmq.common.utils.QueueTypeUtils;
import org.apache.rocketmq.logging.InternalLogger;
import org.apache.rocketmq.logging.InternalLoggerFactory;
import org.apache.rocketmq.store.config.BrokerRole;
import org.apache.rocketmq.store.config.FlushDiskType;
import org.apache.rocketmq.store.ha.HAService;
<<<<<<< HEAD
import org.apache.rocketmq.store.schedule.ScheduleMessageService;
import org.apache.rocketmq.store.timer.TimerMessageStore;

import java.net.Inet6Address;
import java.net.InetSocketAddress;
import java.nio.ByteBuffer;
import java.util.Collections;
import java.util.HashMap;
import java.util.LinkedList;
import java.util.List;
import java.util.Map;
import java.util.Set;
import java.util.concurrent.CompletableFuture;
import java.util.concurrent.ConcurrentHashMap;
import java.util.function.Supplier;
=======
import org.apache.rocketmq.store.logfile.MappedFile;
import org.apache.rocketmq.common.attribute.CQType;
>>>>>>> b9863656

/**
 * Store all metadata downtime for recovery, data protection reliability
 */
public class CommitLog implements Swappable {
    // Message's MAGIC CODE daa320a7
    public final static int MESSAGE_MAGIC_CODE = -626843481;
    protected static final InternalLogger log = InternalLoggerFactory.getLogger(LoggerName.STORE_LOGGER_NAME);
    // End of file empty MAGIC CODE cbd43194
    public final static int BLANK_MAGIC_CODE = -875286124;
    protected final MappedFileQueue mappedFileQueue;
    protected final DefaultMessageStore defaultMessageStore;

    private final FlushManager flushManager;

    private final AppendMessageCallback appendMessageCallback;
    private final ThreadLocal<PutMessageThreadLocal> putMessageThreadLocal;

    protected volatile long confirmOffset = -1L;

    private volatile long beginTimeInLock = 0;

    protected final PutMessageLock putMessageLock;

    protected final TopicQueueLock topicQueueLock;

    private volatile Set<String> fullStorePaths = Collections.emptySet();

    private final FlushDiskWatcher flushDiskWatcher;

    protected int commitLogSize;

    public CommitLog(final DefaultMessageStore messageStore) {
        String storePath = messageStore.getMessageStoreConfig().getStorePathCommitLog();
        if (storePath.contains(MixAll.MULTI_PATH_SPLITTER)) {
            this.mappedFileQueue = new MultiPathMappedFileQueue(messageStore.getMessageStoreConfig(),
                messageStore.getMessageStoreConfig().getMappedFileSizeCommitLog(),
                messageStore.getAllocateMappedFileService(), this::getFullStorePaths);
        } else {
            this.mappedFileQueue = new MappedFileQueue(storePath,
                messageStore.getMessageStoreConfig().getMappedFileSizeCommitLog(),
                messageStore.getAllocateMappedFileService());
        }

        this.defaultMessageStore = messageStore;

        this.flushManager = new DefaultFlushManager();

        this.appendMessageCallback = new DefaultAppendMessageCallback();
        putMessageThreadLocal = new ThreadLocal<PutMessageThreadLocal>() {
            @Override
            protected PutMessageThreadLocal initialValue() {
                return new PutMessageThreadLocal(defaultMessageStore.getMessageStoreConfig().getMaxMessageSize());
            }
        };
        this.putMessageLock = messageStore.getMessageStoreConfig().isUseReentrantLockWhenPutMessage() ? new PutMessageReentrantLock() : new PutMessageSpinLock();

        this.flushDiskWatcher = new FlushDiskWatcher();

        this.topicQueueLock = new TopicQueueLock();

        this.commitLogSize = messageStore.getMessageStoreConfig().getMappedFileSizeCommitLog();
    }

    public void setFullStorePaths(Set<String> fullStorePaths) {
        this.fullStorePaths = fullStorePaths;
    }

    public Set<String> getFullStorePaths() {
        return fullStorePaths;
    }

    public long getTotalSize() {
        return this.mappedFileQueue.getTotalFileSize();
    }

    public ThreadLocal<PutMessageThreadLocal> getPutMessageThreadLocal() {
        return putMessageThreadLocal;
    }

    public boolean load() {
        boolean result = this.mappedFileQueue.load();
        this.mappedFileQueue.checkSelf();
        log.info("load commit log " + (result ? "OK" : "Failed"));
        return result;
    }

    public void start() {
        this.flushManager.start();
        log.info("start commitLog successfully. storeRoot: {}", this.defaultMessageStore.getMessageStoreConfig().getStorePathRootDir());
        flushDiskWatcher.setDaemon(true);
        flushDiskWatcher.start();
    }

    public void shutdown() {
        this.flushManager.shutdown();
        log.info("shutdown commitLog successfully. storeRoot: {}", this.defaultMessageStore.getMessageStoreConfig().getStorePathRootDir());
        flushDiskWatcher.shutdown(true);
    }

    public long flush() {
        this.mappedFileQueue.commit(0);
        this.mappedFileQueue.flush(0);
        return this.mappedFileQueue.getFlushedWhere();
    }

<<<<<<< HEAD
    public boolean getData(final long offset, final int size, final ByteBuffer byteBuffer) {
        int mappedFileSize = this.defaultMessageStore.getMessageStoreConfig().getMappedFileSizeCommitLog();
        MappedFile mappedFile = this.mappedFileQueue.findMappedFileByOffset(offset, offset == 0);
        if (mappedFile != null) {
            int pos = (int) (offset % mappedFileSize);
            return mappedFile.getData(pos, size, byteBuffer);
        }
        return false;
    }
=======
    public long getFlushedWhere() {
        return this.mappedFileQueue.getFlushedWhere();
    }

>>>>>>> b9863656
    public long getMaxOffset() {
        return this.mappedFileQueue.getMaxOffset();
    }

    public long remainHowManyDataToCommit() {
        return this.mappedFileQueue.remainHowManyDataToCommit();
    }

    public long remainHowManyDataToFlush() {
        return this.mappedFileQueue.remainHowManyDataToFlush();
    }

    public int deleteExpiredFile(
        final long expiredTime,
        final int deleteFilesInterval,
        final long intervalForcibly,
        final boolean cleanImmediately
    ) {
        return deleteExpiredFile(expiredTime, deleteFilesInterval, intervalForcibly, cleanImmediately, 0);
    }

    public int deleteExpiredFile(
        final long expiredTime,
        final int deleteFilesInterval,
        final long intervalForcibly,
        final boolean cleanImmediately,
        final int deleteFileBatchMax
    ) {
        return this.mappedFileQueue.deleteExpiredFileByTime(expiredTime, deleteFilesInterval, intervalForcibly, cleanImmediately, deleteFileBatchMax);
    }

    /**
     * Read CommitLog data, use data replication
     */
    public SelectMappedBufferResult getData(final long offset) {
        return this.getData(offset, offset == 0);
    }

    public SelectMappedBufferResult getData(final long offset, final boolean returnFirstOnNotFound) {
        int mappedFileSize = this.defaultMessageStore.getMessageStoreConfig().getMappedFileSizeCommitLog();
        MappedFile mappedFile = this.mappedFileQueue.findMappedFileByOffset(offset, returnFirstOnNotFound);
        if (mappedFile != null) {
            int pos = (int) (offset % mappedFileSize);
            SelectMappedBufferResult result = mappedFile.selectMappedBuffer(pos);
            return result;
        }

        return null;
    }

    public boolean getData(final long offset, final int size, final ByteBuffer byteBuffer) {
        int mappedFileSize = this.defaultMessageStore.getMessageStoreConfig().getMappedFileSizeCommitLog();
        MappedFile mappedFile = this.mappedFileQueue.findMappedFileByOffset(offset, offset == 0);
        if (mappedFile != null) {
            int pos = (int) (offset % mappedFileSize);
            return mappedFile.getData(pos, size, byteBuffer);
        }
        return false;
    }

    public List<SelectMappedBufferResult> getBulkData(final long offset, final int size) {
        List<SelectMappedBufferResult> bufferResultList = new ArrayList<>();

        int mappedFileSize = this.defaultMessageStore.getMessageStoreConfig().getMappedFileSizeCommitLog();
        int remainSize = size;
        long startOffset = offset;
        long maxOffset = this.getMaxOffset();
        if (offset + size > maxOffset) {
            remainSize = (int) (maxOffset - offset);
            log.warn("get bulk data size out of range, correct to max offset. offset: {}, size: {}, max: {}", offset, remainSize, maxOffset);
        }

        while (remainSize > 0) {
            MappedFile mappedFile = this.mappedFileQueue.findMappedFileByOffset(startOffset, startOffset == 0);
            if (mappedFile != null) {
                int pos = (int) (startOffset % mappedFileSize);
                int readableSize = mappedFile.getReadPosition() - pos;
                int readSize = Math.min(remainSize, readableSize);

                SelectMappedBufferResult bufferResult = mappedFile.selectMappedBuffer(pos, readSize);
                if (bufferResult == null) {
                    break;
                }
                bufferResultList.add(bufferResult);
                remainSize -= readSize;
                startOffset += readSize;
            }
        }

        return bufferResultList;
    }

    public SelectMappedFileResult getFile(final long offset) {
        int mappedFileSize = this.defaultMessageStore.getMessageStoreConfig().getMappedFileSizeCommitLog();
        MappedFile mappedFile = this.mappedFileQueue.findMappedFileByOffset(offset, offset == 0);
        if (mappedFile != null) {
            int size = (int) (mappedFile.getReadPosition() - offset % mappedFileSize);
            if (size > 0) {
                return new SelectMappedFileResult(size, mappedFile);
            }
        }
        return null;
    }

    //Create new mappedFile if not exits.
    public boolean getLastMappedFile(final long startOffset) {
        MappedFile lastMappedFile = this.mappedFileQueue.getLastMappedFile(startOffset);
        if (null == lastMappedFile) {
            log.error("getLastMappedFile error. offset:{}", startOffset);
            return false;
        }

        return true;
    }

    /**
     * When the normal exit, data recovery, all memory data have been flush
     */
    public void recoverNormally(long maxPhyOffsetOfConsumeQueue) {
        boolean checkCRCOnRecover = this.defaultMessageStore.getMessageStoreConfig().isCheckCRCOnRecover();
        boolean checkDupInfo = this.defaultMessageStore.getMessageStoreConfig().isDuplicationEnable();
        final List<MappedFile> mappedFiles = this.mappedFileQueue.getMappedFiles();
        if (!mappedFiles.isEmpty()) {
            // Began to recover from the last third file
            int index = mappedFiles.size() - 3;
            if (index < 0) {
                index = 0;
            }

            MappedFile mappedFile = mappedFiles.get(index);
            ByteBuffer byteBuffer = mappedFile.sliceByteBuffer();
            long processOffset = mappedFile.getFileFromOffset();
            long mappedFileOffset = 0;
            long lastValidMsgPhyOffset = this.getConfirmOffset();
            // normal recover doesn't require dispatching
            boolean doDispatch = false;
            while (true) {
                DispatchRequest dispatchRequest = this.checkMessageAndReturnSize(byteBuffer, checkCRCOnRecover, checkDupInfo);
                int size = dispatchRequest.getMsgSize();
                // Normal data
                if (dispatchRequest.isSuccess() && size > 0) {
                    lastValidMsgPhyOffset = processOffset + mappedFileOffset;
                    mappedFileOffset += size;
                    this.getMessageStore().onCommitLogDispatch(dispatchRequest, doDispatch, mappedFile, true, false);
                }
                // Come the end of the file, switch to the next file Since the
                // return 0 representatives met last hole,
                // this can not be included in truncate offset
                else if (dispatchRequest.isSuccess() && size == 0) {
                    this.getMessageStore().onCommitLogDispatch(dispatchRequest, doDispatch, mappedFile, true, true);
                    index++;
                    if (index >= mappedFiles.size()) {
                        // Current branch can not happen
                        log.info("recover last 3 physics file over, last mapped file " + mappedFile.getFileName());
                        break;
                    } else {
                        mappedFile = mappedFiles.get(index);
                        byteBuffer = mappedFile.sliceByteBuffer();
                        processOffset = mappedFile.getFileFromOffset();
                        mappedFileOffset = 0;
                        log.info("recover next physics file, " + mappedFile.getFileName());
                    }
                }
                // Intermediate file read error
                else if (!dispatchRequest.isSuccess()) {
                    if (size > 0) {
                        log.warn("found a half message at {}, it will be truncated.", processOffset + mappedFileOffset);
                    }
                    log.info("recover physics file end, " + mappedFile.getFileName());
                    break;
                }
            }

            processOffset += mappedFileOffset;
            // Set a candidate confirm offset.
            // In most cases, this value will be overwritten by confirmLog.init.
            // It works if some confirmed messages are lost.
            this.setConfirmOffset(lastValidMsgPhyOffset);
            this.mappedFileQueue.setFlushedWhere(processOffset);
            this.mappedFileQueue.setCommittedWhere(processOffset);
            this.mappedFileQueue.truncateDirtyFiles(processOffset);

            // Clear ConsumeQueue redundant data
            if (maxPhyOffsetOfConsumeQueue >= processOffset) {
                log.warn("maxPhyOffsetOfConsumeQueue({}) >= processOffset({}), truncate dirty logic files", maxPhyOffsetOfConsumeQueue, processOffset);
                this.defaultMessageStore.truncateDirtyLogicFiles(processOffset);
            }
        } else {
            // Commitlog case files are deleted
            log.warn("The commitlog files are deleted, and delete the consume queue files");
            this.mappedFileQueue.setFlushedWhere(0);
            this.mappedFileQueue.setCommittedWhere(0);
            this.defaultMessageStore.destroyLogics();
        }
    }

    public DispatchRequest checkMessageAndReturnSize(java.nio.ByteBuffer byteBuffer, final boolean checkCRC,
        final boolean checkDupInfo) {
        return this.checkMessageAndReturnSize(byteBuffer, checkCRC, checkDupInfo, true);
    }

    private void doNothingForDeadCode(final Object obj) {
        if (obj != null) {
            log.debug(String.valueOf(obj.hashCode()));
        }
    }

    /**
     * check the message and returns the message size
     *
     * @return 0 Come the end of the file // >0 Normal messages // -1 Message checksum failure
     */
    public DispatchRequest checkMessageAndReturnSize(java.nio.ByteBuffer byteBuffer, final boolean checkCRC,
        final boolean checkDupInfo, final boolean readBody) {
        try {
            // 1 TOTAL SIZE
            int totalSize = byteBuffer.getInt();

            // 2 MAGIC CODE
            int magicCode = byteBuffer.getInt();
            switch (magicCode) {
                case MESSAGE_MAGIC_CODE:
                    break;
                case BLANK_MAGIC_CODE:
                    return new DispatchRequest(0, true /* success */);
                default:
                    log.warn("found a illegal magic code 0x" + Integer.toHexString(magicCode));
                    return new DispatchRequest(-1, false /* success */);
            }

            byte[] bytesContent = new byte[totalSize];

            int bodyCRC = byteBuffer.getInt();

            int queueId = byteBuffer.getInt();

            int flag = byteBuffer.getInt();

            long queueOffset = byteBuffer.getLong();

            long physicOffset = byteBuffer.getLong();

            int sysFlag = byteBuffer.getInt();

            long bornTimeStamp = byteBuffer.getLong();

            ByteBuffer byteBuffer1;
            if ((sysFlag & MessageSysFlag.BORNHOST_V6_FLAG) == 0) {
                byteBuffer1 = byteBuffer.get(bytesContent, 0, 4 + 4);
            } else {
                byteBuffer1 = byteBuffer.get(bytesContent, 0, 16 + 4);
            }

            long storeTimestamp = byteBuffer.getLong();

            ByteBuffer byteBuffer2;
            if ((sysFlag & MessageSysFlag.STOREHOSTADDRESS_V6_FLAG) == 0) {
                byteBuffer2 = byteBuffer.get(bytesContent, 0, 4 + 4);
            } else {
                byteBuffer2 = byteBuffer.get(bytesContent, 0, 16 + 4);
            }

            int reconsumeTimes = byteBuffer.getInt();

            long preparedTransactionOffset = byteBuffer.getLong();

            int bodyLen = byteBuffer.getInt();
            if (bodyLen > 0) {
                if (readBody) {
                    byteBuffer.get(bytesContent, 0, bodyLen);

                    if (checkCRC) {
                        int crc = UtilAll.crc32(bytesContent, 0, bodyLen);
                        if (crc != bodyCRC) {
                            log.warn("CRC check failed. bodyCRC={}, currentCRC={}", crc, bodyCRC);
                            return new DispatchRequest(-1, false/* success */);
                        }
                    }
                } else {
                    byteBuffer.position(byteBuffer.position() + bodyLen);
                }
            }

            byte topicLen = byteBuffer.get();
            byteBuffer.get(bytesContent, 0, topicLen);
            String topic = new String(bytesContent, 0, topicLen, MessageDecoder.CHARSET_UTF8);

            long tagsCode = 0;
            String keys = "";
            String uniqKey = null;

            short propertiesLength = byteBuffer.getShort();
            Map<String, String> propertiesMap = null;
            if (propertiesLength > 0) {
                byteBuffer.get(bytesContent, 0, propertiesLength);
                String properties = new String(bytesContent, 0, propertiesLength, MessageDecoder.CHARSET_UTF8);
                propertiesMap = MessageDecoder.string2messageProperties(properties);

                keys = propertiesMap.get(MessageConst.PROPERTY_KEYS);

                uniqKey = propertiesMap.get(MessageConst.PROPERTY_UNIQ_CLIENT_MESSAGE_ID_KEYIDX);

                if (checkDupInfo) {
                    String dupInfo = propertiesMap.get(MessageConst.DUP_INFO);
                    if (null == dupInfo || dupInfo.split("_").length != 2) {
                        log.warn("DupInfo in properties check failed. dupInfo={}", dupInfo);
                        return new DispatchRequest(-1, false);
                    }
                }

                String tags = propertiesMap.get(MessageConst.PROPERTY_TAGS);
                if (tags != null && tags.length() > 0) {
                    tagsCode = MessageExtBrokerInner.tagsString2tagsCode(MessageExt.parseTopicFilterType(sysFlag), tags);
                }

                // Timing message processing
                {
                    String t = propertiesMap.get(MessageConst.PROPERTY_DELAY_TIME_LEVEL);
                    if (TopicValidator.RMQ_SYS_SCHEDULE_TOPIC.equals(topic) && t != null) {
                        int delayLevel = Integer.parseInt(t);

                        if (delayLevel > this.defaultMessageStore.getMaxDelayLevel()) {
                            delayLevel = this.defaultMessageStore.getMaxDelayLevel();
                        }

                        if (delayLevel > 0) {
                            tagsCode = this.defaultMessageStore.computeDeliverTimestamp(delayLevel,
                                storeTimestamp);
                        }
                    }
                }
            }

            int readLength = calMsgLength(sysFlag, bodyLen, topicLen, propertiesLength);
            if (totalSize != readLength) {
                doNothingForDeadCode(reconsumeTimes);
                doNothingForDeadCode(flag);
                doNothingForDeadCode(bornTimeStamp);
                doNothingForDeadCode(byteBuffer1);
                doNothingForDeadCode(byteBuffer2);
                log.error(
                    "[BUG]read total count not equals msg total size. totalSize={}, readTotalCount={}, bodyLen={}, topicLen={}, propertiesLength={}",
                    totalSize, readLength, bodyLen, topicLen, propertiesLength);
                return new DispatchRequest(totalSize, false/* success */);
            }

            DispatchRequest dispatchRequest = new DispatchRequest(
                topic,
                queueId,
                physicOffset,
                totalSize,
                tagsCode,
                storeTimestamp,
                queueOffset,
                keys,
                uniqKey,
                sysFlag,
                preparedTransactionOffset,
                propertiesMap
            );

            setBatchSizeIfNeeded(propertiesMap, dispatchRequest);

            return dispatchRequest;
        } catch (Exception e) {
        }

        return new DispatchRequest(-1, false /* success */);
    }

    private void setBatchSizeIfNeeded(Map<String, String> propertiesMap, DispatchRequest dispatchRequest) {
        if (null != propertiesMap && propertiesMap.containsKey(MessageConst.PROPERTY_INNER_NUM) && propertiesMap.containsKey(MessageConst.PROPERTY_INNER_BASE)) {
            dispatchRequest.setMsgBaseOffset(Long.parseLong(propertiesMap.get(MessageConst.PROPERTY_INNER_BASE)));
            dispatchRequest.setBatchSize(Short.parseShort(propertiesMap.get(MessageConst.PROPERTY_INNER_NUM)));
        }
    }

    protected static int calMsgLength(int sysFlag, int bodyLength, int topicLength, int propertiesLength) {
        int bornhostLength = (sysFlag & MessageSysFlag.BORNHOST_V6_FLAG) == 0 ? 8 : 20;
        int storehostAddressLength = (sysFlag & MessageSysFlag.STOREHOSTADDRESS_V6_FLAG) == 0 ? 8 : 20;
        final int msgLen = 4 //TOTALSIZE
            + 4 //MAGICCODE
            + 4 //BODYCRC
            + 4 //QUEUEID
            + 4 //FLAG
            + 8 //QUEUEOFFSET
            + 8 //PHYSICALOFFSET
            + 4 //SYSFLAG
            + 8 //BORNTIMESTAMP
            + bornhostLength //BORNHOST
            + 8 //STORETIMESTAMP
            + storehostAddressLength //STOREHOSTADDRESS
            + 4 //RECONSUMETIMES
            + 8 //Prepared Transaction Offset
            + 4 + (bodyLength > 0 ? bodyLength : 0) //BODY
            + 1 + topicLength //TOPIC
            + 2 + (propertiesLength > 0 ? propertiesLength : 0) //propertiesLength
            + 0;
        return msgLen;
    }

    public long getConfirmOffset() {
        if (this.defaultMessageStore.getMessageStoreConfig().isDuplicationEnable()) {
            return this.confirmOffset;
        } else {
            return getMaxOffset();
        }
    }

    public void setConfirmOffset(long phyOffset) {
        this.confirmOffset = phyOffset;
    }

    public long getLastFileFromOffset() {
        MappedFile lastMappedFile = this.mappedFileQueue.getLastMappedFile();
        if (lastMappedFile != null) {
            if (lastMappedFile.isAvailable()) {
                return lastMappedFile.getFileFromOffset();
            }
        }

        return -1;
    }

    @Deprecated
    public void recoverAbnormally(long maxPhyOffsetOfConsumeQueue) {
        // recover by the minimum time stamp
        boolean checkCRCOnRecover = this.defaultMessageStore.getMessageStoreConfig().isCheckCRCOnRecover();
        boolean checkDupInfo = this.defaultMessageStore.getMessageStoreConfig().isDuplicationEnable();
        final List<MappedFile> mappedFiles = this.mappedFileQueue.getMappedFiles();
        if (!mappedFiles.isEmpty()) {
            // Looking beginning to recover from which file
            int index = mappedFiles.size() - 1;
            MappedFile mappedFile = null;
            for (; index >= 0; index--) {
                mappedFile = mappedFiles.get(index);
                if (this.isMappedFileMatchedRecover(mappedFile)) {
                    log.info("recover from this mapped file " + mappedFile.getFileName());
                    break;
                }
            }

            if (index < 0) {
                index = 0;
                mappedFile = mappedFiles.get(index);
            }

            ByteBuffer byteBuffer = mappedFile.sliceByteBuffer();
            long processOffset = mappedFile.getFileFromOffset();
            long mappedFileOffset = 0;
            long lastValidMsgPhyOffset = this.getConfirmOffset();
            // abnormal recover require dispatching
            boolean doDispatch = true;
            while (true) {
                DispatchRequest dispatchRequest = this.checkMessageAndReturnSize(byteBuffer, checkCRCOnRecover, checkDupInfo);
                int size = dispatchRequest.getMsgSize();

                if (dispatchRequest.isSuccess()) {
                    // Normal data
                    if (size > 0) {
                        lastValidMsgPhyOffset = processOffset + mappedFileOffset;
                        mappedFileOffset += size;

                        if (this.defaultMessageStore.getMessageStoreConfig().isDuplicationEnable()) {
                            if (dispatchRequest.getCommitLogOffset() < this.defaultMessageStore.getConfirmOffset()) {
                                this.getMessageStore().onCommitLogDispatch(dispatchRequest, doDispatch, mappedFile, true, false);
                            }
                        } else {
                            this.getMessageStore().onCommitLogDispatch(dispatchRequest, doDispatch, mappedFile, true, false);
                        }
                    }
                    // Come the end of the file, switch to the next file
                    // Since the return 0 representatives met last hole, this can
                    // not be included in truncate offset
                    else if (size == 0) {
                        this.getMessageStore().onCommitLogDispatch(dispatchRequest, doDispatch, mappedFile, true, true);
                        index++;
                        if (index >= mappedFiles.size()) {
                            // The current branch under normal circumstances should
                            // not happen
                            log.info("recover physics file over, last mapped file " + mappedFile.getFileName());
                            break;
                        } else {
                            mappedFile = mappedFiles.get(index);
                            byteBuffer = mappedFile.sliceByteBuffer();
                            processOffset = mappedFile.getFileFromOffset();
                            mappedFileOffset = 0;
                            log.info("recover next physics file, " + mappedFile.getFileName());
                        }
                    }
                } else {

                    if (size > 0) {
                        log.warn("found a half message at {}, it will be truncated.", processOffset + mappedFileOffset);
                    }

                    log.info("recover physics file end, " + mappedFile.getFileName() + " pos=" + byteBuffer.position());
                    break;
                }
            }

            processOffset += mappedFileOffset;
            // Set a candidate confirm offset.
            // In most cases, this value will be overwritten by confirmLog.init.
            // It works if some confirmed messages are lost.
            this.setConfirmOffset(lastValidMsgPhyOffset);
            this.mappedFileQueue.setFlushedWhere(processOffset);
            this.mappedFileQueue.setCommittedWhere(processOffset);
            this.mappedFileQueue.truncateDirtyFiles(processOffset);

            // Clear ConsumeQueue redundant data
            if (maxPhyOffsetOfConsumeQueue >= processOffset) {
                log.warn("maxPhyOffsetOfConsumeQueue({}) >= processOffset({}), truncate dirty logic files", maxPhyOffsetOfConsumeQueue, processOffset);
                this.defaultMessageStore.truncateDirtyLogicFiles(processOffset);
            }
        }
        // Commitlog case files are deleted
        else {
            log.warn("The commitlog files are deleted, and delete the consume queue files");
            this.mappedFileQueue.setFlushedWhere(0);
            this.mappedFileQueue.setCommittedWhere(0);
            this.defaultMessageStore.destroyLogics();
        }
    }

    public void truncateDirtyFiles(long phyOffset) {
        if (phyOffset <= this.getFlushedWhere()) {
            this.mappedFileQueue.setFlushedWhere(phyOffset);
        }

        if (phyOffset <= this.mappedFileQueue.getCommittedWhere()) {
            this.mappedFileQueue.setCommittedWhere(phyOffset);
        }

        this.mappedFileQueue.truncateDirtyFiles(phyOffset);
    }

    protected void onCommitLogAppend(MessageExtBrokerInner msg, AppendMessageResult result, MappedFile commitLogFile) {
        this.getMessageStore().onCommitLogAppend(msg, result, commitLogFile);
    }

    private boolean isMappedFileMatchedRecover(final MappedFile mappedFile) {
        ByteBuffer byteBuffer = mappedFile.sliceByteBuffer();

        int magicCode = byteBuffer.getInt(MessageDecoder.MESSAGE_MAGIC_CODE_POSTION);
        if (magicCode != MESSAGE_MAGIC_CODE) {
            return false;
        }

        int sysFlag = byteBuffer.getInt(MessageDecoder.SYSFLAG_POSITION);
        int bornhostLength = (sysFlag & MessageSysFlag.BORNHOST_V6_FLAG) == 0 ? 8 : 20;
        int msgStoreTimePos = 4 + 4 + 4 + 4 + 4 + 8 + 8 + 4 + 8 + bornhostLength;
        long storeTimestamp = byteBuffer.getLong(msgStoreTimePos);
        if (0 == storeTimestamp) {
            return false;
        }

        if (this.defaultMessageStore.getMessageStoreConfig().isMessageIndexEnable()
            && this.defaultMessageStore.getMessageStoreConfig().isMessageIndexSafe()) {
            if (storeTimestamp <= this.defaultMessageStore.getStoreCheckpoint().getMinTimestampIndex()) {
                log.info("find check timestamp, {} {}",
                    storeTimestamp,
                    UtilAll.timeMillisToHumanString(storeTimestamp));
                return true;
            }
        } else {
            if (storeTimestamp <= this.defaultMessageStore.getStoreCheckpoint().getMinTimestamp()) {
                log.info("find check timestamp, {} {}",
                    storeTimestamp,
                    UtilAll.timeMillisToHumanString(storeTimestamp));
                return true;
            }
        }

        return false;
    }

    public boolean resetOffset(long offset) {
        return this.mappedFileQueue.resetOffset(offset);
    }

    public long getBeginTimeInLock() {
        return beginTimeInLock;
    }

<<<<<<< HEAD
    private boolean isRolledTimerMessage(MessageExtBrokerInner msg) {
        return TimerMessageStore.TIMER_TOPIC.equals(msg.getTopic());
    }

    public boolean checkIfTimerMessage(MessageExtBrokerInner msg) {
        if (msg.getDelayTimeLevel() > 0) {
            if (null != msg.getProperty(MessageConst.PROPERTY_TIMER_DELIVER_MS)) {
                MessageAccessor.clearProperty(msg, MessageConst.PROPERTY_TIMER_DELIVER_MS);
            }
            if (null != msg.getProperty(MessageConst.PROPERTY_TIMER_DELAY_SEC)) {
                MessageAccessor.clearProperty(msg, MessageConst.PROPERTY_TIMER_DELAY_SEC);
            }
            return false;
            //return this.defaultMessageStore.getMessageStoreConfig().isTimerInterceptDelayLevel();
        }
        //double check
        if (TimerMessageStore.TIMER_TOPIC.equals(msg.getTopic()) || null != msg.getProperty(MessageConst.PROPERTY_TIMER_OUT_MS)) {
            return false;
        }
        return null != msg.getProperty(MessageConst.PROPERTY_TIMER_DELIVER_MS) || null != msg.getProperty(MessageConst.PROPERTY_TIMER_DELAY_MS) || null != msg.getProperty(MessageConst.PROPERTY_TIMER_DELAY_SEC);
    }
    private PutMessageResult transformTimerMessage(MessageExtBrokerInner msg) {
        //do transform
        int delayLevel = msg.getDelayTimeLevel();
        if (msg.getDelayTimeLevel() > 0) {
            if (msg.getDelayTimeLevel() > this.defaultMessageStore.getScheduleMessageService().getMaxDelayLevel()) {
                msg.setDelayTimeLevel(this.defaultMessageStore.getScheduleMessageService().getMaxDelayLevel());
            }
            delayLevel = msg.getDelayTimeLevel();
            MessageAccessor.putProperty(msg, MessageConst.PROPERTY_TIMER_DELIVER_MS, this.defaultMessageStore.getScheduleMessageService().computeDeliverTimestamp(msg.getDelayTimeLevel(),
                    System.currentTimeMillis()) + "");
            MessageAccessor.putProperty(msg, MessageConst.PROPERTY_TIMER_DELAY_LEVEL, delayLevel + "");
            MessageAccessor.clearProperty(msg, MessageConst.PROPERTY_DELAY_TIME_LEVEL);
        }
        long deliverMs;
        try {
            if (msg.getProperty(MessageConst.PROPERTY_TIMER_DELAY_SEC) != null) {
                deliverMs = System.currentTimeMillis() + Integer.parseInt(msg.getProperty(MessageConst.PROPERTY_TIMER_DELAY_SEC)) * 1000;
            } else if (msg.getProperty(MessageConst.PROPERTY_TIMER_DELAY_MS) != null) {
                deliverMs = System.currentTimeMillis() + Integer.parseInt(msg.getProperty(MessageConst.PROPERTY_TIMER_DELAY_MS));
            } else {
                deliverMs = Long.parseLong(msg.getProperty(MessageConst.PROPERTY_TIMER_DELIVER_MS));
            }
        } catch (Exception e) {
            return new PutMessageResult(PutMessageStatus.WHEEL_TIMER_MSG_ILLEGAL, null);
        }
        if (deliverMs > System.currentTimeMillis()) {
            if (delayLevel <= 0 && deliverMs - System.currentTimeMillis() > this.defaultMessageStore.getMessageStoreConfig().getTimerMaxDelaySec() * 1000) {
                return new PutMessageResult(PutMessageStatus.WHEEL_TIMER_MSG_ILLEGAL, null);
            }

            int timerPrecisionMs = this.defaultMessageStore.getTimerMessageStore().getPrecisionMs();
            if (deliverMs % timerPrecisionMs == 0) {
                deliverMs -= timerPrecisionMs;
            } else {
                deliverMs = deliverMs / timerPrecisionMs * timerPrecisionMs;
            }

            if (this.defaultMessageStore.getTimerMessageStore().isReject(deliverMs)) {
                return new PutMessageResult(PutMessageStatus.WHEEL_TIMER_FLOW_CONTROL, null);
            }
            MessageAccessor.putProperty(msg, MessageConst.PROPERTY_TIMER_OUT_MS, deliverMs + "");
            MessageAccessor.putProperty(msg, MessageConst.PROPERTY_REAL_TOPIC, msg.getTopic());
            MessageAccessor.putProperty(msg, MessageConst.PROPERTY_REAL_QUEUE_ID, String.valueOf(msg.getQueueId()));
            msg.setPropertiesString(MessageDecoder.messageProperties2String(msg.getProperties()));
            msg.setTopic(TimerMessageStore.TIMER_TOPIC);
            msg.setQueueId(0);
        } else if (null != msg.getProperty(MessageConst.PROPERTY_TIMER_DEL_UNIQKEY)) {
            return new PutMessageResult(PutMessageStatus.WHEEL_TIMER_MSG_ILLEGAL, null);
        }
        return null;
    }

    private String generateKey(StringBuilder keyBuilder, MessageExt messageExt) {
=======
    public String generateKey(StringBuilder keyBuilder, MessageExt messageExt) {
>>>>>>> b9863656
        keyBuilder.setLength(0);
        keyBuilder.append(messageExt.getTopic());
        keyBuilder.append('-');
        keyBuilder.append(messageExt.getQueueId());
        return keyBuilder.toString();
    }

    public void setMappedFileQueueOffset(final long phyOffset) {
        this.mappedFileQueue.setFlushedWhere(phyOffset);
        this.mappedFileQueue.setCommittedWhere(phyOffset);
    }

    public void updateMaxMessageSize(PutMessageThreadLocal putMessageThreadLocal) {
        // dynamically adjust maxMessageSize, but not support DLedger mode temporarily
        int newMaxMessageSize = this.defaultMessageStore.getMessageStoreConfig().getMaxMessageSize();
        if (newMaxMessageSize >= 10 &&
                putMessageThreadLocal.getEncoder().getMaxMessageBodySize() != newMaxMessageSize) {
            putMessageThreadLocal.getEncoder().updateEncoderBufferCapacity(newMaxMessageSize);
        }
    }

    public CompletableFuture<PutMessageResult> asyncPutMessage(final MessageExtBrokerInner msg) {
        // Set the storage time
        if (!defaultMessageStore.getMessageStoreConfig().isDuplicationEnable()) {
            msg.setStoreTimestamp(System.currentTimeMillis());
        }

        // Set the message body BODY CRC (consider the most appropriate setting
        // on the client)
        msg.setBodyCRC(UtilAll.crc32(msg.getBody()));
        // Back to Results
        AppendMessageResult result = null;

        StoreStatsService storeStatsService = this.defaultMessageStore.getStoreStatsService();

        String topic = msg.getTopic();
<<<<<<< HEAD
//        int queueId msg.getQueueId();
        final int tranType = MessageSysFlag.getTransactionValue(msg.getSysFlag());
        if (tranType == MessageSysFlag.TRANSACTION_NOT_TYPE
                || tranType == MessageSysFlag.TRANSACTION_COMMIT_TYPE) {
            if (!isRolledTimerMessage(msg)) {
                if (checkIfTimerMessage(msg)) {
                    if (!this.defaultMessageStore.getMessageStoreConfig().isTimerWheelEnable()) {
                        //wheel timer is not enabled, reject the message
                        return CompletableFuture.completedFuture(new PutMessageResult(PutMessageStatus.WHEEL_TIMER_NOT_ENABLE, null));
                    }
                    PutMessageResult tranformRes = transformTimerMessage(msg);
                    if (null != tranformRes) {
                        return CompletableFuture.completedFuture(tranformRes);
                    }
                }
            }
            // Delay Delivery
            if (msg.getDelayTimeLevel() > 0) {
                if (msg.getDelayTimeLevel() > this.defaultMessageStore.getScheduleMessageService().getMaxDelayLevel()) {
                    msg.setDelayTimeLevel(this.defaultMessageStore.getScheduleMessageService().getMaxDelayLevel());
                }

                topic = TopicValidator.RMQ_SYS_SCHEDULE_TOPIC;
                int queueId = ScheduleMessageService.delayLevel2QueueId(msg.getDelayTimeLevel());

                // Backup real topic, queueId
                MessageAccessor.putProperty(msg, MessageConst.PROPERTY_REAL_TOPIC, msg.getTopic());
                MessageAccessor.putProperty(msg, MessageConst.PROPERTY_REAL_QUEUE_ID, String.valueOf(msg.getQueueId()));
                msg.setPropertiesString(MessageDecoder.messageProperties2String(msg.getProperties()));

                msg.setTopic(topic);
                msg.setQueueId(queueId);
            }
        }
=======
>>>>>>> b9863656

        InetSocketAddress bornSocketAddress = (InetSocketAddress) msg.getBornHost();
        if (bornSocketAddress.getAddress() instanceof Inet6Address) {
            msg.setBornHostV6Flag();
        }

        InetSocketAddress storeSocketAddress = (InetSocketAddress) msg.getStoreHost();
        if (storeSocketAddress.getAddress() instanceof Inet6Address) {
            msg.setStoreHostAddressV6Flag();
        }

        PutMessageThreadLocal putMessageThreadLocal = this.putMessageThreadLocal.get();
        updateMaxMessageSize(putMessageThreadLocal);
        String topicQueueKey = generateKey(putMessageThreadLocal.getKeyBuilder(), msg);
        long elapsedTimeInLock = 0;
        MappedFile unlockMappedFile = null;
        MappedFile mappedFile = this.mappedFileQueue.getLastMappedFile();

        long currOffset;
        if (mappedFile == null) {
            currOffset = 0;
        } else {
            currOffset = mappedFile.getFileFromOffset() + mappedFile.getWrotePosition();
        }

        boolean needHandleHA = needHandleHA(msg);
        int needAckNums = this.defaultMessageStore.getMessageStoreConfig().getInSyncReplicas();

        if (needHandleHA && this.defaultMessageStore.getBrokerConfig().isEnableSlaveActingMaster()) {
            int inSyncReplicas = Math.min(this.defaultMessageStore.getAliveReplicaNumInGroup(),
                this.defaultMessageStore.getHaService().inSyncSlaveNums(currOffset) + 1);
            needAckNums = calcNeedAckNums(inSyncReplicas);
            if (needAckNums > inSyncReplicas) {
                // Tell the producer, don't have enough slaves to handle the send request
                return CompletableFuture.completedFuture(new PutMessageResult(PutMessageStatus.IN_SYNC_REPLICAS_NOT_ENOUGH, null));
            }
        }

        topicQueueLock.lock(topicQueueKey);
        try {

            boolean needAssignOffset = true;
            if (defaultMessageStore.getMessageStoreConfig().isDuplicationEnable()
                && defaultMessageStore.getMessageStoreConfig().getBrokerRole() != BrokerRole.SLAVE) {
                needAssignOffset = false;
            }
            if (needAssignOffset) {
                defaultMessageStore.assignOffset(msg, getMessageNum(msg));
            }

            PutMessageResult encodeResult = putMessageThreadLocal.getEncoder().encode(msg);
            if (encodeResult != null) {
                return CompletableFuture.completedFuture(encodeResult);
            }
            msg.setEncodedBuff(putMessageThreadLocal.getEncoder().getEncoderBuffer());
            PutMessageContext putMessageContext = new PutMessageContext(topicQueueKey);

            putMessageLock.lock(); //spin or ReentrantLock ,depending on store config
            try {
                long beginLockTimestamp = this.defaultMessageStore.getSystemClock().now();
                this.beginTimeInLock = beginLockTimestamp;

                // Here settings are stored timestamp, in order to ensure an orderly
                // global
                if (!defaultMessageStore.getMessageStoreConfig().isDuplicationEnable()) {
                    msg.setStoreTimestamp(beginLockTimestamp);
                }

                if (null == mappedFile || mappedFile.isFull()) {
                    mappedFile = this.mappedFileQueue.getLastMappedFile(0); // Mark: NewFile may be cause noise
                }
                if (null == mappedFile) {
                    log.error("create mapped file1 error, topic: " + msg.getTopic() + " clientAddr: " + msg.getBornHostString());
                    beginTimeInLock = 0;
                    return CompletableFuture.completedFuture(new PutMessageResult(PutMessageStatus.CREATE_MAPPED_FILE_FAILED, null));
                }

                result = mappedFile.appendMessage(msg, this.appendMessageCallback, putMessageContext);
                switch (result.getStatus()) {
                    case PUT_OK:
                        onCommitLogAppend(msg, result, mappedFile);
                        break;
                    case END_OF_FILE:
                        onCommitLogAppend(msg, result, mappedFile);
                        unlockMappedFile = mappedFile;
                        // Create a new file, re-write the message
                        mappedFile = this.mappedFileQueue.getLastMappedFile(0);
                        if (null == mappedFile) {
                            // XXX: warn and notify me
                            log.error("create mapped file2 error, topic: " + msg.getTopic() + " clientAddr: " + msg.getBornHostString());
                            beginTimeInLock = 0;
                            return CompletableFuture.completedFuture(new PutMessageResult(PutMessageStatus.CREATE_MAPPED_FILE_FAILED, result));
                        }
                        result = mappedFile.appendMessage(msg, this.appendMessageCallback, putMessageContext);
                        if (AppendMessageStatus.PUT_OK.equals(result.getStatus())) {
                            onCommitLogAppend(msg, result, mappedFile);
                        }
                        break;
                    case MESSAGE_SIZE_EXCEEDED:
                    case PROPERTIES_SIZE_EXCEEDED:
                        beginTimeInLock = 0;
                        return CompletableFuture.completedFuture(new PutMessageResult(PutMessageStatus.MESSAGE_ILLEGAL, result));
                    case UNKNOWN_ERROR:
                        beginTimeInLock = 0;
                        return CompletableFuture.completedFuture(new PutMessageResult(PutMessageStatus.UNKNOWN_ERROR, result));
                    default:
                        beginTimeInLock = 0;
                        return CompletableFuture.completedFuture(new PutMessageResult(PutMessageStatus.UNKNOWN_ERROR, result));
                }

                elapsedTimeInLock = this.defaultMessageStore.getSystemClock().now() - beginLockTimestamp;
                beginTimeInLock = 0;
            } finally {
                putMessageLock.unlock();
            }
        } finally {
            topicQueueLock.unlock(topicQueueKey);
        }

        if (elapsedTimeInLock > 500) {
            log.warn("[NOTIFYME]putMessage in lock cost time(ms)={}, bodyLength={} AppendMessageResult={}", elapsedTimeInLock, msg.getBody().length, result);
        }

        if (null != unlockMappedFile && this.defaultMessageStore.getMessageStoreConfig().isWarmMapedFileEnable()) {
            this.defaultMessageStore.unlockMappedFile(unlockMappedFile);
        }

        PutMessageResult putMessageResult = new PutMessageResult(PutMessageStatus.PUT_OK, result);

        // Statistics
        storeStatsService.getSinglePutMessageTopicTimesTotal(msg.getTopic()).add(1);
        storeStatsService.getSinglePutMessageTopicSizeTotal(topic).add(result.getWroteBytes());

        return handleDiskFlushAndHA(putMessageResult, msg, needAckNums, needHandleHA);
    }

    public CompletableFuture<PutMessageResult> asyncPutMessages(final MessageExtBatch messageExtBatch) {
        messageExtBatch.setStoreTimestamp(System.currentTimeMillis());
        AppendMessageResult result;

        StoreStatsService storeStatsService = this.defaultMessageStore.getStoreStatsService();

        final int tranType = MessageSysFlag.getTransactionValue(messageExtBatch.getSysFlag());

        if (tranType != MessageSysFlag.TRANSACTION_NOT_TYPE) {
            return CompletableFuture.completedFuture(new PutMessageResult(PutMessageStatus.MESSAGE_ILLEGAL, null));
        }
        if (messageExtBatch.getDelayTimeLevel() > 0) {
            return CompletableFuture.completedFuture(new PutMessageResult(PutMessageStatus.MESSAGE_ILLEGAL, null));
        }

        InetSocketAddress bornSocketAddress = (InetSocketAddress) messageExtBatch.getBornHost();
        if (bornSocketAddress.getAddress() instanceof Inet6Address) {
            messageExtBatch.setBornHostV6Flag();
        }

        InetSocketAddress storeSocketAddress = (InetSocketAddress) messageExtBatch.getStoreHost();
        if (storeSocketAddress.getAddress() instanceof Inet6Address) {
            messageExtBatch.setStoreHostAddressV6Flag();
        }

        long elapsedTimeInLock = 0;
        MappedFile unlockMappedFile = null;
        MappedFile mappedFile = this.mappedFileQueue.getLastMappedFile();

        long currOffset;
        if (mappedFile == null) {
            currOffset = 0;
        } else {
            currOffset = mappedFile.getFileFromOffset() + mappedFile.getWrotePosition();
        }

        boolean needHandleHA = needHandleHA(messageExtBatch);
        int needAckNums = this.defaultMessageStore.getMessageStoreConfig().getInSyncReplicas();

        if (needHandleHA && this.defaultMessageStore.getBrokerConfig().isEnableSlaveActingMaster()) {
            int inSyncReplicas = Math.min(this.defaultMessageStore.getAliveReplicaNumInGroup(),
                this.defaultMessageStore.getHaService().inSyncSlaveNums(currOffset) + 1);
            needAckNums = calcNeedAckNums(inSyncReplicas);
            if (needAckNums > inSyncReplicas) {
                // Tell the producer, don't have enough slaves to handle the send request
                return CompletableFuture.completedFuture(new PutMessageResult(PutMessageStatus.IN_SYNC_REPLICAS_NOT_ENOUGH, null));
            }
        }

        //fine-grained lock instead of the coarse-grained
        PutMessageThreadLocal pmThreadLocal = this.putMessageThreadLocal.get();
        updateMaxMessageSize(pmThreadLocal);
        MessageExtEncoder batchEncoder = pmThreadLocal.getEncoder();

        String topicQueueKey = generateKey(pmThreadLocal.getKeyBuilder(), messageExtBatch);

        PutMessageContext putMessageContext = new PutMessageContext(topicQueueKey);
        messageExtBatch.setEncodedBuff(batchEncoder.encode(messageExtBatch, putMessageContext));

        topicQueueLock.lock(topicQueueKey);
        try {
            defaultMessageStore.assignOffset(messageExtBatch, (short) putMessageContext.getBatchSize());

            putMessageLock.lock();
            try {
                long beginLockTimestamp = this.defaultMessageStore.getSystemClock().now();
                this.beginTimeInLock = beginLockTimestamp;

                // Here settings are stored timestamp, in order to ensure an orderly
                // global
                messageExtBatch.setStoreTimestamp(beginLockTimestamp);

                if (null == mappedFile || mappedFile.isFull()) {
                    mappedFile = this.mappedFileQueue.getLastMappedFile(0); // Mark: NewFile may be cause noise
                }
                if (null == mappedFile) {
                    log.error("Create mapped file1 error, topic: {} clientAddr: {}", messageExtBatch.getTopic(), messageExtBatch.getBornHostString());
                    beginTimeInLock = 0;
                    return CompletableFuture.completedFuture(new PutMessageResult(PutMessageStatus.CREATE_MAPPED_FILE_FAILED, null));
                }

                result = mappedFile.appendMessages(messageExtBatch, this.appendMessageCallback, putMessageContext);
                switch (result.getStatus()) {
                    case PUT_OK:
                        break;
                    case END_OF_FILE:
                        unlockMappedFile = mappedFile;
                        // Create a new file, re-write the message
                        mappedFile = this.mappedFileQueue.getLastMappedFile(0);
                        if (null == mappedFile) {
                            // XXX: warn and notify me
                            log.error("Create mapped file2 error, topic: {} clientAddr: {}", messageExtBatch.getTopic(), messageExtBatch.getBornHostString());
                            beginTimeInLock = 0;
                            return CompletableFuture.completedFuture(new PutMessageResult(PutMessageStatus.CREATE_MAPPED_FILE_FAILED, result));
                        }
                        result = mappedFile.appendMessages(messageExtBatch, this.appendMessageCallback, putMessageContext);
                        break;
                    case MESSAGE_SIZE_EXCEEDED:
                    case PROPERTIES_SIZE_EXCEEDED:
                        beginTimeInLock = 0;
                        return CompletableFuture.completedFuture(new PutMessageResult(PutMessageStatus.MESSAGE_ILLEGAL, result));
                    case UNKNOWN_ERROR:
                    default:
                        beginTimeInLock = 0;
                        return CompletableFuture.completedFuture(new PutMessageResult(PutMessageStatus.UNKNOWN_ERROR, result));
                }

                elapsedTimeInLock = this.defaultMessageStore.getSystemClock().now() - beginLockTimestamp;
                beginTimeInLock = 0;
            } finally {
                putMessageLock.unlock();
            }
        } finally {
            topicQueueLock.unlock(topicQueueKey);
        }

        if (elapsedTimeInLock > 500) {
            log.warn("[NOTIFYME]putMessages in lock cost time(ms)={}, bodyLength={} AppendMessageResult={}", elapsedTimeInLock, messageExtBatch.getBody().length, result);
        }

        if (null != unlockMappedFile && this.defaultMessageStore.getMessageStoreConfig().isWarmMapedFileEnable()) {
            this.defaultMessageStore.unlockMappedFile(unlockMappedFile);
        }

        PutMessageResult putMessageResult = new PutMessageResult(PutMessageStatus.PUT_OK, result);

        // Statistics
        storeStatsService.getSinglePutMessageTopicTimesTotal(messageExtBatch.getTopic()).add(result.getMsgNum());
        storeStatsService.getSinglePutMessageTopicSizeTotal(messageExtBatch.getTopic()).add(result.getWroteBytes());

        return handleDiskFlushAndHA(putMessageResult, messageExtBatch, needAckNums, needHandleHA);
    }

    private int calcNeedAckNums(int inSyncReplicas) {
        int needAckNums = this.defaultMessageStore.getMessageStoreConfig().getInSyncReplicas();
        if (this.defaultMessageStore.getMessageStoreConfig().isEnableAutoInSyncReplicas()) {
            needAckNums = Math.min(needAckNums, inSyncReplicas);
            needAckNums = Math.max(needAckNums, this.defaultMessageStore.getMessageStoreConfig().getMinInSyncReplicas());
        }
        return needAckNums;
    }

    private boolean needHandleHA(MessageExt messageExt) {

        if (!messageExt.isWaitStoreMsgOK()) {
            /*
              No need to sync messages that special config to extra broker slaves.
              @see MessageConst.PROPERTY_WAIT_STORE_MSG_OK
             */
            return false;
        }

        if (this.defaultMessageStore.getMessageStoreConfig().isDuplicationEnable()) {
            return false;
        }

        if (BrokerRole.SYNC_MASTER != this.defaultMessageStore.getMessageStoreConfig().getBrokerRole()) {
            // No need to check ha in async or slave broker
            return false;
        }

        return true;
    }

    private CompletableFuture<PutMessageResult> handleDiskFlushAndHA(PutMessageResult putMessageResult,
        MessageExt messageExt, int needAckNums, boolean needHandleHA) {
        CompletableFuture<PutMessageStatus> flushResultFuture = handleDiskFlush(putMessageResult.getAppendMessageResult(), messageExt);
        CompletableFuture<PutMessageStatus> replicaResultFuture;
        if (!needHandleHA) {
            replicaResultFuture = CompletableFuture.completedFuture(PutMessageStatus.PUT_OK);
        } else {
            replicaResultFuture = handleHA(putMessageResult.getAppendMessageResult(), putMessageResult, needAckNums);
        }

        return flushResultFuture.thenCombine(replicaResultFuture, (flushStatus, replicaStatus) -> {
            if (flushStatus != PutMessageStatus.PUT_OK) {
                putMessageResult.setPutMessageStatus(flushStatus);
            }
            if (replicaStatus != PutMessageStatus.PUT_OK) {
                putMessageResult.setPutMessageStatus(replicaStatus);
            }
            return putMessageResult;
        });
    }

    private CompletableFuture<PutMessageStatus> handleDiskFlush(AppendMessageResult result, MessageExt messageExt) {
        return this.flushManager.handleDiskFlush(result, messageExt);
    }

    private CompletableFuture<PutMessageStatus> handleHA(AppendMessageResult result, PutMessageResult putMessageResult,
        int needAckNums) {
        if (needAckNums <= 1) {
            return CompletableFuture.completedFuture(PutMessageStatus.PUT_OK);
        }

        HAService haService = this.defaultMessageStore.getHaService();

        long nextOffset = result.getWroteOffset() + result.getWroteBytes();
        // NOTE: Plus the master replicas
//        int inSyncReplicas = haService.inSyncSlaveNums(nextOffset) + 1;

//        if (needAckNums > inSyncReplicas) {
//            /*
//             * Tell the producer, don't have enough slaves to handle the send request.
//             * NOTE: this may cause msg duplicate
//             */
//            putMessageResult.setPutMessageStatus(PutMessageStatus.IN_SYNC_REPLICAS_NOT_ENOUGH);
//            return CompletableFuture.completedFuture(PutMessageStatus.IN_SYNC_REPLICAS_NOT_ENOUGH);
//        }

        // Wait enough acks from different slaves
        GroupCommitRequest request = new GroupCommitRequest(nextOffset, this.defaultMessageStore.getMessageStoreConfig().getSlaveTimeout(), needAckNums - 1);
        haService.putRequest(request);
        haService.getWaitNotifyObject().wakeupAll();
        return request.future();
    }

    /**
     * According to receive certain message or offset storage time if an error occurs, it returns -1
     */
    public long pickupStoreTimestamp(final long offset, final int size) {
        if (offset >= this.getMinOffset()) {
            SelectMappedBufferResult result = this.getMessage(offset, size);
            if (null != result) {
                try {
                    int sysFlag = result.getByteBuffer().getInt(MessageDecoder.SYSFLAG_POSITION);
                    int bornhostLength = (sysFlag & MessageSysFlag.BORNHOST_V6_FLAG) == 0 ? 8 : 20;
                    int msgStoreTimePos = 4 + 4 + 4 + 4 + 4 + 8 + 8 + 4 + 8 + bornhostLength;
                    return result.getByteBuffer().getLong(msgStoreTimePos);
                } finally {
                    result.release();
                }
            }
        }

        return -1;
    }

    public long getMinOffset() {
        MappedFile mappedFile = this.mappedFileQueue.getFirstMappedFile();
        if (mappedFile != null) {
            if (mappedFile.isAvailable()) {
                return mappedFile.getFileFromOffset();
            } else {
                return this.rollNextFile(mappedFile.getFileFromOffset());
            }
        }

        return -1;
    }

    public SelectMappedBufferResult getMessage(final long offset, final int size) {
        int mappedFileSize = this.defaultMessageStore.getMessageStoreConfig().getMappedFileSizeCommitLog();
        MappedFile mappedFile = this.mappedFileQueue.findMappedFileByOffset(offset, offset == 0);
        if (mappedFile != null) {
            int pos = (int) (offset % mappedFileSize);
            return mappedFile.selectMappedBuffer(pos, size);
        }
        return null;
    }

    public long rollNextFile(final long offset) {
        int mappedFileSize = this.defaultMessageStore.getMessageStoreConfig().getMappedFileSizeCommitLog();
        return offset + mappedFileSize - offset % mappedFileSize;
    }

    public void destroy() {
        this.mappedFileQueue.destroy();
    }

    public boolean appendData(long startOffset, byte[] data, int dataStart, int dataLength) {
        putMessageLock.lock();
        try {
            MappedFile mappedFile = this.mappedFileQueue.getLastMappedFile(startOffset);
            if (null == mappedFile) {
                log.error("appendData getLastMappedFile error  " + startOffset);
                return false;
            }

            return mappedFile.appendMessage(data, dataStart, dataLength);
        } finally {
            putMessageLock.unlock();
        }
    }

    public boolean retryDeleteFirstFile(final long intervalForcibly) {
        return this.mappedFileQueue.retryDeleteFirstFile(intervalForcibly);
    }

    public void checkSelf() {
        mappedFileQueue.checkSelf();
    }

    public long lockTimeMills() {
        long diff = 0;
        long begin = this.beginTimeInLock;
        if (begin > 0) {
            diff = this.defaultMessageStore.now() - begin;
        }

        if (diff < 0) {
            diff = 0;
        }

        return diff;
    }

    protected short getMessageNum(MessageExtBrokerInner msgInner) {
        short messageNum = 1;
        // IF inner batch, build batchQueueOffset and batchNum property.
        CQType cqType = getCqType(msgInner);

        if (MessageSysFlag.check(msgInner.getSysFlag(), MessageSysFlag.INNER_BATCH_FLAG) || CQType.BatchCQ.equals(cqType)) {
            if (msgInner.getProperty(MessageConst.PROPERTY_INNER_NUM) != null) {
                messageNum = Short.parseShort(msgInner.getProperty(MessageConst.PROPERTY_INNER_NUM));
                messageNum = messageNum >= 1 ? messageNum : 1;
            }
        }

        return messageNum;
    }

    private CQType getCqType(MessageExtBrokerInner msgInner) {
        Optional<TopicConfig> topicConfig = this.defaultMessageStore.getTopicConfig(msgInner.getTopic());
        return QueueTypeUtils.getCQType(topicConfig);
    }

    abstract class FlushCommitLogService extends ServiceThread {
        protected static final int RETRY_TIMES_OVER = 10;
    }

    class CommitRealTimeService extends FlushCommitLogService {

        private long lastCommitTimestamp = 0;

        @Override
        public String getServiceName() {
            if (CommitLog.this.defaultMessageStore.getBrokerConfig().isInBrokerContainer()) {
                return CommitLog.this.defaultMessageStore.getBrokerIdentity().getLoggerIdentifier() + CommitRealTimeService.class.getSimpleName();
            }
            return CommitRealTimeService.class.getSimpleName();
        }

        @Override
        public void run() {
            CommitLog.log.info(this.getServiceName() + " service started");
            while (!this.isStopped()) {
                int interval = CommitLog.this.defaultMessageStore.getMessageStoreConfig().getCommitIntervalCommitLog();

                int commitDataLeastPages = CommitLog.this.defaultMessageStore.getMessageStoreConfig().getCommitCommitLogLeastPages();

                int commitDataThoroughInterval =
                    CommitLog.this.defaultMessageStore.getMessageStoreConfig().getCommitCommitLogThoroughInterval();

                long begin = System.currentTimeMillis();
                if (begin >= (this.lastCommitTimestamp + commitDataThoroughInterval)) {
                    this.lastCommitTimestamp = begin;
                    commitDataLeastPages = 0;
                }

                try {
                    boolean result = CommitLog.this.mappedFileQueue.commit(commitDataLeastPages);
                    long end = System.currentTimeMillis();
                    if (!result) {
                        this.lastCommitTimestamp = end; // result = false means some data committed.
                        CommitLog.this.flushManager.wakeUpFlush();
                    }
                    CommitLog.this.getMessageStore().getPerfCounter().flowOnce("COMMIT_DATA_TIME_MS", (int) (end - begin));
                    if (end - begin > 500) {
                        log.info("Commit data to file costs {} ms", end - begin);
                    }
                    this.waitForRunning(interval);
                } catch (Throwable e) {
                    CommitLog.log.error(this.getServiceName() + " service has exception. ", e);
                }
            }

            boolean result = false;
            for (int i = 0; i < RETRY_TIMES_OVER && !result; i++) {
                result = CommitLog.this.mappedFileQueue.commit(0);
                CommitLog.log.info(this.getServiceName() + " service shutdown, retry " + (i + 1) + " times " + (result ? "OK" : "Not OK"));
            }
            CommitLog.log.info(this.getServiceName() + " service end");
        }
    }

    class FlushRealTimeService extends FlushCommitLogService {
        private long lastFlushTimestamp = 0;
        private long printTimes = 0;

        @Override
        public void run() {
            CommitLog.log.info(this.getServiceName() + " service started");

            while (!this.isStopped()) {
                boolean flushCommitLogTimed = CommitLog.this.defaultMessageStore.getMessageStoreConfig().isFlushCommitLogTimed();

                int interval = CommitLog.this.defaultMessageStore.getMessageStoreConfig().getFlushIntervalCommitLog();
                int flushPhysicQueueLeastPages = CommitLog.this.defaultMessageStore.getMessageStoreConfig().getFlushCommitLogLeastPages();

                int flushPhysicQueueThoroughInterval =
                    CommitLog.this.defaultMessageStore.getMessageStoreConfig().getFlushCommitLogThoroughInterval();

                boolean printFlushProgress = false;

                // Print flush progress
                long currentTimeMillis = System.currentTimeMillis();
                if (currentTimeMillis >= (this.lastFlushTimestamp + flushPhysicQueueThoroughInterval)) {
                    this.lastFlushTimestamp = currentTimeMillis;
                    flushPhysicQueueLeastPages = 0;
                    printFlushProgress = (printTimes++ % 10) == 0;
                }

                try {
                    if (flushCommitLogTimed) {
                        Thread.sleep(interval);
                    } else {
                        this.waitForRunning(interval);
                    }

                    if (printFlushProgress) {
                        this.printFlushProgress();
                    }

                    long begin = System.currentTimeMillis();
                    CommitLog.this.mappedFileQueue.flush(flushPhysicQueueLeastPages);
                    long storeTimestamp = CommitLog.this.mappedFileQueue.getStoreTimestamp();
                    if (storeTimestamp > 0) {
                        CommitLog.this.defaultMessageStore.getStoreCheckpoint().setPhysicMsgTimestamp(storeTimestamp);
                    }
                    long past = System.currentTimeMillis() - begin;
                    CommitLog.this.getMessageStore().getPerfCounter().flowOnce("FLUSH_DATA_TIME_MS", (int) past);
                    if (past > 500) {
                        log.info("Flush data to disk costs {} ms", past);
                    }
                } catch (Throwable e) {
                    CommitLog.log.warn(this.getServiceName() + " service has exception. ", e);
                    this.printFlushProgress();
                }
            }

            // Normal shutdown, to ensure that all the flush before exit
            boolean result = false;
            for (int i = 0; i < RETRY_TIMES_OVER && !result; i++) {
                result = CommitLog.this.mappedFileQueue.flush(0);
                CommitLog.log.info(this.getServiceName() + " service shutdown, retry " + (i + 1) + " times " + (result ? "OK" : "Not OK"));
            }

            this.printFlushProgress();

            CommitLog.log.info(this.getServiceName() + " service end");
        }

        @Override
        public String getServiceName() {
            if (CommitLog.this.defaultMessageStore.getBrokerConfig().isInBrokerContainer()) {
                return CommitLog.this.defaultMessageStore.getBrokerConfig().getLoggerIdentifier() + FlushRealTimeService.class.getSimpleName();
            }
            return FlushRealTimeService.class.getSimpleName();
        }

        private void printFlushProgress() {
            // CommitLog.log.info("how much disk fall behind memory, "
            // + CommitLog.this.mappedFileQueue.howMuchFallBehind());
        }

        @Override
        public long getJoinTime() {
            return 1000 * 60 * 5;
        }
    }

    public static class GroupCommitRequest {
        private final long nextOffset;
        // Indicate the GroupCommitRequest result: true or false
        private final CompletableFuture<PutMessageStatus> flushOKFuture = new CompletableFuture<>();
        private volatile int ackNums = 1;
        private final long deadLine;

        public GroupCommitRequest(long nextOffset, long timeoutMillis) {
            this.nextOffset = nextOffset;
            this.deadLine = System.nanoTime() + (timeoutMillis * 1_000_000);
        }

        public GroupCommitRequest(long nextOffset, long timeoutMillis, int ackNums) {
            this(nextOffset, timeoutMillis);
            this.ackNums = ackNums;
        }

        public long getNextOffset() {
            return nextOffset;
        }

        public int getAckNums() {
            return ackNums;
        }

        public long getDeadLine() {
            return deadLine;
        }

        public void wakeupCustomer(final PutMessageStatus status) {
            this.flushOKFuture.complete(status);
        }

        public CompletableFuture<PutMessageStatus> future() {
            return flushOKFuture;
        }
    }

    /**
     * GroupCommit Service
     */
    class GroupCommitService extends FlushCommitLogService {
        private volatile LinkedList<GroupCommitRequest> requestsWrite = new LinkedList<GroupCommitRequest>();
        private volatile LinkedList<GroupCommitRequest> requestsRead = new LinkedList<GroupCommitRequest>();
        private final PutMessageSpinLock lock = new PutMessageSpinLock();

        public synchronized void putRequest(final GroupCommitRequest request) {
            lock.lock();
            try {
                this.requestsWrite.add(request);
            } finally {
                lock.unlock();
            }
            this.wakeup();
        }

        private void swapRequests() {
            lock.lock();
            try {
                LinkedList<GroupCommitRequest> tmp = this.requestsWrite;
                this.requestsWrite = this.requestsRead;
                this.requestsRead = tmp;
            } finally {
                lock.unlock();
            }
        }

        private void doCommit() {
            if (!this.requestsRead.isEmpty()) {
                for (GroupCommitRequest req : this.requestsRead) {
                    // There may be a message in the next file, so a maximum of
                    // two times the flush
                    boolean flushOK = CommitLog.this.mappedFileQueue.getFlushedWhere() >= req.getNextOffset();
                    for (int i = 0; i < 2 && !flushOK; i++) {
                        CommitLog.this.mappedFileQueue.flush(0);
                        flushOK = CommitLog.this.mappedFileQueue.getFlushedWhere() >= req.getNextOffset();
                    }

                    req.wakeupCustomer(flushOK ? PutMessageStatus.PUT_OK : PutMessageStatus.FLUSH_DISK_TIMEOUT);
                }

                long storeTimestamp = CommitLog.this.mappedFileQueue.getStoreTimestamp();
                if (storeTimestamp > 0) {
                    CommitLog.this.defaultMessageStore.getStoreCheckpoint().setPhysicMsgTimestamp(storeTimestamp);
                }

                this.requestsRead = new LinkedList<>();
            } else {
                // Because of individual messages is set to not sync flush, it
                // will come to this process
                CommitLog.this.mappedFileQueue.flush(0);
            }
        }

        public void run() {
            CommitLog.log.info(this.getServiceName() + " service started");

            while (!this.isStopped()) {
                try {
                    this.waitForRunning(10);
                    this.doCommit();
                } catch (Exception e) {
                    CommitLog.log.warn(this.getServiceName() + " service has exception. ", e);
                }
            }

            // Under normal circumstances shutdown, wait for the arrival of the
            // request, and then flush
            try {
                Thread.sleep(10);
            } catch (InterruptedException e) {
                CommitLog.log.warn("GroupCommitService Exception, ", e);
            }

            synchronized (this) {
                this.swapRequests();
            }

            this.doCommit();

            CommitLog.log.info(this.getServiceName() + " service end");
        }

        @Override
        protected void onWaitEnd() {
            this.swapRequests();
        }

        @Override
        public String getServiceName() {
            if (CommitLog.this.defaultMessageStore.getBrokerConfig().isInBrokerContainer()) {
                return CommitLog.this.defaultMessageStore.getBrokerConfig().getLoggerIdentifier() + GroupCommitService.class.getSimpleName();
            }
            return GroupCommitService.class.getSimpleName();
        }

        @Override
        public long getJoinTime() {
            return 1000 * 60 * 5;
        }
    }

    class GroupCheckService extends FlushCommitLogService {
        private volatile List<GroupCommitRequest> requestsWrite = new ArrayList<GroupCommitRequest>();
        private volatile List<GroupCommitRequest> requestsRead = new ArrayList<GroupCommitRequest>();

        public boolean isAsyncRequestsFull() {
            return requestsWrite.size() > CommitLog.this.defaultMessageStore.getMessageStoreConfig().getMaxAsyncPutMessageRequests() * 2;
        }

        public synchronized boolean putRequest(final GroupCommitRequest request) {
            synchronized (this.requestsWrite) {
                this.requestsWrite.add(request);
            }
            if (hasNotified.compareAndSet(false, true)) {
                waitPoint.countDown(); // notify
            }
            boolean flag = this.requestsWrite.size() >
                CommitLog.this.defaultMessageStore.getMessageStoreConfig().getMaxAsyncPutMessageRequests();
            if (flag) {
                log.info("Async requests {} exceeded the threshold {}", requestsWrite.size(),
                    CommitLog.this.defaultMessageStore.getMessageStoreConfig().getMaxAsyncPutMessageRequests());
            }

            return flag;
        }

        private void swapRequests() {
            List<GroupCommitRequest> tmp = this.requestsWrite;
            this.requestsWrite = this.requestsRead;
            this.requestsRead = tmp;
        }

        private void doCommit() {
            synchronized (this.requestsRead) {
                if (!this.requestsRead.isEmpty()) {
                    for (GroupCommitRequest req : this.requestsRead) {
                        // There may be a message in the next file, so a maximum of
                        // two times the flush
                        boolean flushOK = false;
                        for (int i = 0; i < 1000; i++) {
                            flushOK = CommitLog.this.mappedFileQueue.getFlushedWhere() >= req.getNextOffset();
                            if (flushOK) {
                                break;
                            } else {
                                try {
                                    Thread.sleep(1);
                                } catch (Throwable ignored) {

                                }
                            }
                        }
                        req.wakeupCustomer(flushOK ? PutMessageStatus.PUT_OK : PutMessageStatus.FLUSH_DISK_TIMEOUT);
                    }

                    long storeTimestamp = CommitLog.this.mappedFileQueue.getStoreTimestamp();
                    if (storeTimestamp > 0) {
                        CommitLog.this.defaultMessageStore.getStoreCheckpoint().setPhysicMsgTimestamp(storeTimestamp);
                    }

                    this.requestsRead.clear();
                }
            }
        }

        public void run() {
            CommitLog.log.info(this.getServiceName() + " service started");

            while (!this.isStopped()) {
                try {
                    this.waitForRunning(1);
                    this.doCommit();
                } catch (Exception e) {
                    CommitLog.log.warn(this.getServiceName() + " service has exception. ", e);
                }
            }

            // Under normal circumstances shutdown, wait for the arrival of the
            // request, and then flush
            try {
                Thread.sleep(10);
            } catch (InterruptedException e) {
                CommitLog.log.warn("GroupCommitService Exception, ", e);
            }

            synchronized (this) {
                this.swapRequests();
            }

            this.doCommit();

            CommitLog.log.info(this.getServiceName() + " service end");
        }

        @Override
        protected void onWaitEnd() {
            this.swapRequests();
        }

        @Override
        public String getServiceName() {
            if (CommitLog.this.defaultMessageStore.getBrokerConfig().isInBrokerContainer()) {
                return CommitLog.this.defaultMessageStore.getBrokerConfig().getLoggerIdentifier() + GroupCheckService.class.getSimpleName();
            }
            return GroupCheckService.class.getSimpleName();
        }

        @Override
        public long getJoinTime() {
            return 1000 * 60 * 5;
        }
    }

    class DefaultAppendMessageCallback implements AppendMessageCallback {
        // File at the end of the minimum fixed length empty
        private static final int END_FILE_MIN_BLANK_LENGTH = 4 + 4;
        // Store the message content
        private final ByteBuffer msgStoreItemMemory;

        DefaultAppendMessageCallback() {
            this.msgStoreItemMemory = ByteBuffer.allocate(END_FILE_MIN_BLANK_LENGTH);
        }

        public AppendMessageResult doAppend(final long fileFromOffset, final ByteBuffer byteBuffer, final int maxBlank,
            final MessageExtBrokerInner msgInner, PutMessageContext putMessageContext) {
            // STORETIMESTAMP + STOREHOSTADDRESS + OFFSET <br>

            // PHY OFFSET
            long wroteOffset = fileFromOffset + byteBuffer.position();

            Supplier<String> msgIdSupplier = () -> {
                int sysflag = msgInner.getSysFlag();
                int msgIdLen = (sysflag & MessageSysFlag.STOREHOSTADDRESS_V6_FLAG) == 0 ? 4 + 4 + 8 : 16 + 4 + 8;
                ByteBuffer msgIdBuffer = ByteBuffer.allocate(msgIdLen);
                MessageExt.socketAddress2ByteBuffer(msgInner.getStoreHost(), msgIdBuffer);
                msgIdBuffer.clear();//because socketAddress2ByteBuffer flip the buffer
                msgIdBuffer.putLong(msgIdLen - 8, wroteOffset);
                return UtilAll.bytes2string(msgIdBuffer.array());
            };

            // Record ConsumeQueue information
            Long queueOffset = msgInner.getQueueOffset();

            // this msg maybe a inner-batch msg.
            short messageNum = getMessageNum(msgInner);

            // Transaction messages that require special handling
            final int tranType = MessageSysFlag.getTransactionValue(msgInner.getSysFlag());
            switch (tranType) {
                // Prepared and Rollback message is not consumed, will not enter the consume queue
                case MessageSysFlag.TRANSACTION_PREPARED_TYPE:
                case MessageSysFlag.TRANSACTION_ROLLBACK_TYPE:
                    queueOffset = 0L;
                    break;
                case MessageSysFlag.TRANSACTION_NOT_TYPE:
                case MessageSysFlag.TRANSACTION_COMMIT_TYPE:
                default:
                    break;
            }

            ByteBuffer preEncodeBuffer = msgInner.getEncodedBuff();
            final int msgLen = preEncodeBuffer.getInt(0);

            // Determines whether there is sufficient free space
            if ((msgLen + END_FILE_MIN_BLANK_LENGTH) > maxBlank) {
                this.msgStoreItemMemory.clear();
                // 1 TOTALSIZE
                this.msgStoreItemMemory.putInt(maxBlank);
                // 2 MAGICCODE
                this.msgStoreItemMemory.putInt(CommitLog.BLANK_MAGIC_CODE);
                // 3 The remaining space may be any value
                // Here the length of the specially set maxBlank
                final long beginTimeMills = CommitLog.this.defaultMessageStore.now();
                byteBuffer.put(this.msgStoreItemMemory.array(), 0, 8);
                return new AppendMessageResult(AppendMessageStatus.END_OF_FILE, wroteOffset,
                    maxBlank, /* only wrote 8 bytes, but declare wrote maxBlank for compute write position */
                    msgIdSupplier, msgInner.getStoreTimestamp(),
                    queueOffset, CommitLog.this.defaultMessageStore.now() - beginTimeMills);
            }

            int pos = 4 + 4 + 4 + 4 + 4;
            // 6 QUEUEOFFSET
            preEncodeBuffer.putLong(pos, queueOffset);
            pos += 8;
            // 7 PHYSICALOFFSET
            preEncodeBuffer.putLong(pos, fileFromOffset + byteBuffer.position());
            int ipLen = (msgInner.getSysFlag() & MessageSysFlag.BORNHOST_V6_FLAG) == 0 ? 4 + 4 : 16 + 4;
            // 8 SYSFLAG, 9 BORNTIMESTAMP, 10 BORNHOST, 11 STORETIMESTAMP
            pos += 8 + 4 + 8 + ipLen;
            // refresh store time stamp in lock
            preEncodeBuffer.putLong(pos, msgInner.getStoreTimestamp());

            final long beginTimeMills = CommitLog.this.defaultMessageStore.now();
            CommitLog.this.getMessageStore().getPerfCounter().startTick("WRITE_MEMORY_TIME_MS");
            // Write messages to the queue buffer
            byteBuffer.put(preEncodeBuffer);
            CommitLog.this.getMessageStore().getPerfCounter().endTick("WRITE_MEMORY_TIME_MS");
            msgInner.setEncodedBuff(null);
            return new AppendMessageResult(AppendMessageStatus.PUT_OK, wroteOffset, msgLen, msgIdSupplier,
                msgInner.getStoreTimestamp(), queueOffset, CommitLog.this.defaultMessageStore.now() - beginTimeMills, messageNum);
        }

        public AppendMessageResult doAppend(final long fileFromOffset, final ByteBuffer byteBuffer, final int maxBlank,
            final MessageExtBatch messageExtBatch, PutMessageContext putMessageContext) {
            byteBuffer.mark();
            //physical offset
            long wroteOffset = fileFromOffset + byteBuffer.position();
            // Record ConsumeQueue information
            Long queueOffset = messageExtBatch.getQueueOffset();
            long beginQueueOffset = queueOffset;
            int totalMsgLen = 0;
            int msgNum = 0;

            final long beginTimeMills = CommitLog.this.defaultMessageStore.now();
            ByteBuffer messagesByteBuff = messageExtBatch.getEncodedBuff();

            int sysFlag = messageExtBatch.getSysFlag();
            int bornHostLength = (sysFlag & MessageSysFlag.BORNHOST_V6_FLAG) == 0 ? 4 + 4 : 16 + 4;
            int storeHostLength = (sysFlag & MessageSysFlag.STOREHOSTADDRESS_V6_FLAG) == 0 ? 4 + 4 : 16 + 4;
            Supplier<String> msgIdSupplier = () -> {
                int msgIdLen = storeHostLength + 8;
                int batchCount = putMessageContext.getBatchSize();
                long[] phyPosArray = putMessageContext.getPhyPos();
                ByteBuffer msgIdBuffer = ByteBuffer.allocate(msgIdLen);
                MessageExt.socketAddress2ByteBuffer(messageExtBatch.getStoreHost(), msgIdBuffer);
                msgIdBuffer.clear();//because socketAddress2ByteBuffer flip the buffer

                StringBuilder buffer = new StringBuilder(batchCount * msgIdLen * 2 + batchCount - 1);
                for (int i = 0; i < phyPosArray.length; i++) {
                    msgIdBuffer.putLong(msgIdLen - 8, phyPosArray[i]);
                    String msgId = UtilAll.bytes2string(msgIdBuffer.array());
                    if (i != 0) {
                        buffer.append(',');
                    }
                    buffer.append(msgId);
                }
                return buffer.toString();
            };

            messagesByteBuff.mark();
            int index = 0;
            while (messagesByteBuff.hasRemaining()) {
                // 1 TOTALSIZE
                final int msgPos = messagesByteBuff.position();
                final int msgLen = messagesByteBuff.getInt();

                totalMsgLen += msgLen;
                // Determines whether there is sufficient free space
                if ((totalMsgLen + END_FILE_MIN_BLANK_LENGTH) > maxBlank) {
                    this.msgStoreItemMemory.clear();
                    // 1 TOTALSIZE
                    this.msgStoreItemMemory.putInt(maxBlank);
                    // 2 MAGICCODE
                    this.msgStoreItemMemory.putInt(CommitLog.BLANK_MAGIC_CODE);
                    // 3 The remaining space may be any value
                    //ignore previous read
                    messagesByteBuff.reset();
                    // Here the length of the specially set maxBlank
                    byteBuffer.reset(); //ignore the previous appended messages
                    byteBuffer.put(this.msgStoreItemMemory.array(), 0, 8);
                    return new AppendMessageResult(AppendMessageStatus.END_OF_FILE, wroteOffset, maxBlank, msgIdSupplier, messageExtBatch.getStoreTimestamp(),
                        beginQueueOffset, CommitLog.this.defaultMessageStore.now() - beginTimeMills);
                }
                //move to add queue offset and commitlog offset
                int pos = msgPos + 20;
                messagesByteBuff.putLong(pos, queueOffset);
                pos += 8;
                messagesByteBuff.putLong(pos, wroteOffset + totalMsgLen - msgLen);
                // 8 SYSFLAG, 9 BORNTIMESTAMP, 10 BORNHOST, 11 STORETIMESTAMP
                pos += 8 + 4 + 8 + bornHostLength;
                // refresh store time stamp in lock
                messagesByteBuff.putLong(pos, messageExtBatch.getStoreTimestamp());

                putMessageContext.getPhyPos()[index++] = wroteOffset + totalMsgLen - msgLen;
                queueOffset++;
                msgNum++;
                messagesByteBuff.position(msgPos + msgLen);
            }

            messagesByteBuff.position(0);
            messagesByteBuff.limit(totalMsgLen);
            byteBuffer.put(messagesByteBuff);
            messageExtBatch.setEncodedBuff(null);
            AppendMessageResult result = new AppendMessageResult(AppendMessageStatus.PUT_OK, wroteOffset, totalMsgLen, msgIdSupplier,
                messageExtBatch.getStoreTimestamp(), beginQueueOffset, CommitLog.this.defaultMessageStore.now() - beginTimeMills);
            result.setMsgNum(msgNum);

            return result;
        }

    }

    public static class MessageExtEncoder {
        private ByteBuf byteBuf;
        // The maximum length of the message body.
        private int maxMessageBodySize;
        // The maximum length of the full message.
        private int maxMessageSize;
        MessageExtEncoder(final int maxMessageBodySize) {
            ByteBufAllocator alloc = UnpooledByteBufAllocator.DEFAULT;
            //Reserve 64kb for encoding buffer outside body
            int maxMessageSize = Integer.MAX_VALUE - maxMessageBodySize >= 64 * 1024 ?
                    maxMessageBodySize + 64 * 1024 : Integer.MAX_VALUE;
            byteBuf = alloc.directBuffer(maxMessageSize);
            this.maxMessageBodySize = maxMessageBodySize;
            this.maxMessageSize = maxMessageSize;
        }

        protected PutMessageResult encode(MessageExtBrokerInner msgInner) {
            this.byteBuf.clear();
            /**
             * Serialize message
             */
            final byte[] propertiesData =
                msgInner.getPropertiesString() == null ? null : msgInner.getPropertiesString().getBytes(MessageDecoder.CHARSET_UTF8);

            final int propertiesLength = propertiesData == null ? 0 : propertiesData.length;

            if (propertiesLength > Short.MAX_VALUE) {
                log.warn("putMessage message properties length too long. length={}", propertiesData.length);
                return new PutMessageResult(PutMessageStatus.PROPERTIES_SIZE_EXCEEDED, null);
            }

            final byte[] topicData = msgInner.getTopic().getBytes(MessageDecoder.CHARSET_UTF8);
            final int topicLength = topicData.length;

            final int bodyLength = msgInner.getBody() == null ? 0 : msgInner.getBody().length;

            final int msgLen = calMsgLength(msgInner.getSysFlag(), bodyLength, topicLength, propertiesLength);

            // Exceeds the maximum message body
            if (bodyLength > this.maxMessageBodySize) {
                CommitLog.log.warn("message body size exceeded, msg total size: " + msgLen + ", msg body size: " + bodyLength
                    + ", maxMessageSize: " + this.maxMessageBodySize);
                return new PutMessageResult(PutMessageStatus.MESSAGE_ILLEGAL, null);
            }

            final long queueOffset = msgInner.getQueueOffset();

            // Exceeds the maximum message
            if (msgLen > this.maxMessageSize) {
                CommitLog.log.warn("message size exceeded, msg total size: " + msgLen + ", msg body size: " + bodyLength
                    + ", maxMessageSize: " + this.maxMessageSize);
                return new PutMessageResult(PutMessageStatus.MESSAGE_ILLEGAL, null);
            }

            // 1 TOTALSIZE
            this.byteBuf.writeInt(msgLen);
            // 2 MAGICCODE
            this.byteBuf.writeInt(CommitLog.MESSAGE_MAGIC_CODE);
            // 3 BODYCRC
            this.byteBuf.writeInt(msgInner.getBodyCRC());
            // 4 QUEUEID
            this.byteBuf.writeInt(msgInner.getQueueId());
            // 5 FLAG
            this.byteBuf.writeInt(msgInner.getFlag());
            // 6 QUEUEOFFSET
            this.byteBuf.writeLong(queueOffset);
            // 7 PHYSICALOFFSET, need update later
            this.byteBuf.writeLong(0);
            // 8 SYSFLAG
            this.byteBuf.writeInt(msgInner.getSysFlag());
            // 9 BORNTIMESTAMP
            this.byteBuf.writeLong(msgInner.getBornTimestamp());

            // 10 BORNHOST
            ByteBuffer bornHostBytes = msgInner.getBornHostBytes();
            this.byteBuf.writeBytes(bornHostBytes.array());

            // 11 STORETIMESTAMP
            this.byteBuf.writeLong(msgInner.getStoreTimestamp());

            // 12 STOREHOSTADDRESS
            ByteBuffer storeHostBytes = msgInner.getStoreHostBytes();
            this.byteBuf.writeBytes(storeHostBytes.array());

            // 13 RECONSUMETIMES
            this.byteBuf.writeInt(msgInner.getReconsumeTimes());
            // 14 Prepared Transaction Offset
            this.byteBuf.writeLong(msgInner.getPreparedTransactionOffset());
            // 15 BODY
            this.byteBuf.writeInt(bodyLength);
            if (bodyLength > 0)
                this.byteBuf.writeBytes(msgInner.getBody());
            // 16 TOPIC
            this.byteBuf.writeByte((byte) topicLength);
            this.byteBuf.writeBytes(topicData);
            // 17 PROPERTIES
            this.byteBuf.writeShort((short) propertiesLength);
            if (propertiesLength > 0)
                this.byteBuf.writeBytes(propertiesData);

            return null;
        }

        protected ByteBuffer encode(final MessageExtBatch messageExtBatch, PutMessageContext putMessageContext) {
            this.byteBuf.clear();

            ByteBuffer messagesByteBuff = messageExtBatch.wrap();

            int totalLength = messagesByteBuff.limit();
            if (totalLength > this.maxMessageBodySize) {
                CommitLog.log.warn("message body size exceeded, msg body size: " + totalLength + ", maxMessageSize: " + this.maxMessageBodySize);
                throw new RuntimeException("message body size exceeded");
            }

            // properties from MessageExtBatch
            String batchPropStr = MessageDecoder.messageProperties2String(messageExtBatch.getProperties());
            final byte[] batchPropData = batchPropStr.getBytes(MessageDecoder.CHARSET_UTF8);
            int batchPropDataLen = batchPropData.length;
            if (batchPropDataLen > Short.MAX_VALUE) {
                CommitLog.log.warn("Properties size of messageExtBatch exceeded, properties size: {}, maxSize: {}.", batchPropDataLen, Short.MAX_VALUE);
                throw new RuntimeException("Properties size of messageExtBatch exceeded!");
            }
            final short batchPropLen = (short) batchPropDataLen;

            int batchSize = 0;
            while (messagesByteBuff.hasRemaining()) {
                batchSize++;
                // 1 TOTALSIZE
                messagesByteBuff.getInt();
                // 2 MAGICCODE
                messagesByteBuff.getInt();
                // 3 BODYCRC
                messagesByteBuff.getInt();
                // 4 FLAG
                int flag = messagesByteBuff.getInt();
                // 5 BODY
                int bodyLen = messagesByteBuff.getInt();
                int bodyPos = messagesByteBuff.position();
                int bodyCrc = UtilAll.crc32(messagesByteBuff.array(), bodyPos, bodyLen);
                messagesByteBuff.position(bodyPos + bodyLen);
                // 6 properties
                short propertiesLen = messagesByteBuff.getShort();
                int propertiesPos = messagesByteBuff.position();
                messagesByteBuff.position(propertiesPos + propertiesLen);
                boolean needAppendLastPropertySeparator = propertiesLen > 0 && batchPropLen > 0
                    && messagesByteBuff.get(messagesByteBuff.position() - 1) != MessageDecoder.PROPERTY_SEPARATOR;

                final byte[] topicData = messageExtBatch.getTopic().getBytes(MessageDecoder.CHARSET_UTF8);

                final int topicLength = topicData.length;

                int totalPropLen = needAppendLastPropertySeparator ? propertiesLen + batchPropLen + 1
                    : propertiesLen + batchPropLen;
                final int msgLen = calMsgLength(messageExtBatch.getSysFlag(), bodyLen, topicLength, totalPropLen);

                // 1 TOTALSIZE
                this.byteBuf.writeInt(msgLen);
                // 2 MAGICCODE
                this.byteBuf.writeInt(CommitLog.MESSAGE_MAGIC_CODE);
                // 3 BODYCRC
                this.byteBuf.writeInt(bodyCrc);
                // 4 QUEUEID
                this.byteBuf.writeInt(messageExtBatch.getQueueId());
                // 5 FLAG
                this.byteBuf.writeInt(flag);
                // 6 QUEUEOFFSET
                this.byteBuf.writeLong(0);
                // 7 PHYSICALOFFSET
                this.byteBuf.writeLong(0);
                // 8 SYSFLAG
                this.byteBuf.writeInt(messageExtBatch.getSysFlag());
                // 9 BORNTIMESTAMP
                this.byteBuf.writeLong(messageExtBatch.getBornTimestamp());

                // 10 BORNHOST
                ByteBuffer bornHostBytes = messageExtBatch.getBornHostBytes();
                this.byteBuf.writeBytes(bornHostBytes.array());

                // 11 STORETIMESTAMP
                this.byteBuf.writeLong(messageExtBatch.getStoreTimestamp());

                // 12 STOREHOSTADDRESS
                ByteBuffer storeHostBytes = messageExtBatch.getStoreHostBytes();
                this.byteBuf.writeBytes(storeHostBytes.array());

                // 13 RECONSUMETIMES
                this.byteBuf.writeInt(messageExtBatch.getReconsumeTimes());
                // 14 Prepared Transaction Offset, batch does not support transaction
                this.byteBuf.writeLong(0);
                // 15 BODY
                this.byteBuf.writeInt(bodyLen);
                if (bodyLen > 0)
                    this.byteBuf.writeBytes(messagesByteBuff.array(), bodyPos, bodyLen);
                // 16 TOPIC
                this.byteBuf.writeByte((byte) topicLength);
                this.byteBuf.writeBytes(topicData);
                // 17 PROPERTIES
                this.byteBuf.writeShort((short) totalPropLen);
                if (propertiesLen > 0) {
                    this.byteBuf.writeBytes(messagesByteBuff.array(), propertiesPos, propertiesLen);
                }
                if (batchPropLen > 0) {
                    if (needAppendLastPropertySeparator) {
                        this.byteBuf.writeByte((byte) MessageDecoder.PROPERTY_SEPARATOR);
                    }
                    this.byteBuf.writeBytes(batchPropData, 0, batchPropLen);
                }
            }
            putMessageContext.setBatchSize(batchSize);
            putMessageContext.setPhyPos(new long[batchSize]);

            return this.byteBuf.nioBuffer();
        }

        public ByteBuffer getEncoderBuffer() {
            return this.byteBuf.nioBuffer();
        }

        public int getMaxMessageBodySize() {
            return this.maxMessageBodySize;
        }

        public void updateEncoderBufferCapacity(int newMaxMessageBodySize) {
            this.maxMessageBodySize = newMaxMessageBodySize;
            //Reserve 64kb for encoding buffer outside body
            this.maxMessageSize = Integer.MAX_VALUE - newMaxMessageBodySize >= 64 * 1024 ?
                    this.maxMessageBodySize + 64 * 1024 : Integer.MAX_VALUE;
            this.byteBuf.capacity(this.maxMessageSize);
        }
    }

    interface FlushManager {
        void start();

        void shutdown();

        void wakeUpFlush();

        void handleDiskFlush(AppendMessageResult result, PutMessageResult putMessageResult, MessageExt messageExt);

        CompletableFuture<PutMessageStatus> handleDiskFlush(AppendMessageResult result, MessageExt messageExt);
    }

    class DefaultFlushManager implements FlushManager {

        private final FlushCommitLogService flushCommitLogService;

        //If TransientStorePool enabled, we must flush message to FileChannel at fixed periods
        private final FlushCommitLogService commitLogService;

        public DefaultFlushManager() {
            if (FlushDiskType.SYNC_FLUSH == CommitLog.this.defaultMessageStore.getMessageStoreConfig().getFlushDiskType()) {
                this.flushCommitLogService = new CommitLog.GroupCommitService();
            } else {
                this.flushCommitLogService = new CommitLog.FlushRealTimeService();
            }

            this.commitLogService = new CommitLog.CommitRealTimeService();
        }

        @Override
        public void start() {
            this.flushCommitLogService.start();

            if (defaultMessageStore.getMessageStoreConfig().isTransientStorePoolEnable()) {
                this.commitLogService.start();
            }
        }

        public void handleDiskFlush(AppendMessageResult result, PutMessageResult putMessageResult,
            MessageExt messageExt) {
            // Synchronization flush
            if (FlushDiskType.SYNC_FLUSH == CommitLog.this.defaultMessageStore.getMessageStoreConfig().getFlushDiskType()) {
                final GroupCommitService service = (GroupCommitService) this.flushCommitLogService;
                if (messageExt.isWaitStoreMsgOK()) {
                    GroupCommitRequest request = new GroupCommitRequest(result.getWroteOffset() + result.getWroteBytes(), CommitLog.this.defaultMessageStore.getMessageStoreConfig().getSyncFlushTimeout());
                    service.putRequest(request);
                    CompletableFuture<PutMessageStatus> flushOkFuture = request.future();
                    PutMessageStatus flushStatus = null;
                    try {
                        flushStatus = flushOkFuture.get(CommitLog.this.defaultMessageStore.getMessageStoreConfig().getSyncFlushTimeout(),
                            TimeUnit.MILLISECONDS);
                    } catch (InterruptedException | ExecutionException | TimeoutException e) {
                        //flushOK=false;
                    }
                    if (flushStatus != PutMessageStatus.PUT_OK) {
                        log.error("do groupcommit, wait for flush failed, topic: " + messageExt.getTopic() + " tags: " + messageExt.getTags()
                            + " client address: " + messageExt.getBornHostString());
                        putMessageResult.setPutMessageStatus(PutMessageStatus.FLUSH_DISK_TIMEOUT);
                    }
                } else {
                    service.wakeup();
                }
            }
            // Asynchronous flush
            else {
                if (!CommitLog.this.defaultMessageStore.getMessageStoreConfig().isTransientStorePoolEnable()) {
                    flushCommitLogService.wakeup();
                } else {
                    commitLogService.wakeup();
                }
            }
        }

        @Override
        public CompletableFuture<PutMessageStatus> handleDiskFlush(AppendMessageResult result, MessageExt messageExt) {
            // Synchronization flush
            if (FlushDiskType.SYNC_FLUSH == CommitLog.this.defaultMessageStore.getMessageStoreConfig().getFlushDiskType()) {
                final GroupCommitService service = (GroupCommitService) this.flushCommitLogService;
                if (messageExt.isWaitStoreMsgOK()) {
                    GroupCommitRequest request = new GroupCommitRequest(result.getWroteOffset() + result.getWroteBytes(), CommitLog.this.defaultMessageStore.getMessageStoreConfig().getSyncFlushTimeout());
                    flushDiskWatcher.add(request);
                    service.putRequest(request);
                    return request.future();
                } else {
                    service.wakeup();
                    return CompletableFuture.completedFuture(PutMessageStatus.PUT_OK);
                }
            }
            // Asynchronous flush
            else {
                if (!CommitLog.this.defaultMessageStore.getMessageStoreConfig().isTransientStorePoolEnable()) {
                    flushCommitLogService.wakeup();
                } else {
                    commitLogService.wakeup();
                }
                return CompletableFuture.completedFuture(PutMessageStatus.PUT_OK);
            }
        }

        @Override
        public void wakeUpFlush() {
            // now wake up flush thread.
            flushCommitLogService.wakeup();
        }

        @Override
        public void shutdown() {
            if (defaultMessageStore.getMessageStoreConfig().isTransientStorePoolEnable()) {
                this.commitLogService.shutdown();
            }

            this.flushCommitLogService.shutdown();
        }

    }

    public int getCommitLogSize() {
        return commitLogSize;
    }

    public MappedFileQueue getMappedFileQueue() {
        return mappedFileQueue;
    }

    public MessageStore getMessageStore() {
        return defaultMessageStore;
    }

    @Override
    public void swapMap(int reserveNum, long forceSwapIntervalMs, long normalSwapIntervalMs) {
        this.getMappedFileQueue().swapMap(reserveNum, forceSwapIntervalMs, normalSwapIntervalMs);
    }

    public boolean isMappedFilesEmpty() {
        return this.mappedFileQueue.isMappedFilesEmpty();
    }

    @Override
    public void cleanSwappedMap(long forceCleanSwapIntervalMs) {
        this.getMappedFileQueue().cleanSwappedMap(forceCleanSwapIntervalMs);
    }

    static class PutMessageThreadLocal {
        private MessageExtEncoder encoder;
        private StringBuilder keyBuilder;

        PutMessageThreadLocal(int maxMessageBodySize) {
            encoder = new MessageExtEncoder(maxMessageBodySize);
            keyBuilder = new StringBuilder();
        }

        public MessageExtEncoder getEncoder() {
            return encoder;
        }

        public StringBuilder getKeyBuilder() {
            return keyBuilder;
        }
    }
}<|MERGE_RESOLUTION|>--- conflicted
+++ resolved
@@ -53,26 +53,11 @@
 import org.apache.rocketmq.store.config.BrokerRole;
 import org.apache.rocketmq.store.config.FlushDiskType;
 import org.apache.rocketmq.store.ha.HAService;
-<<<<<<< HEAD
+import org.apache.rocketmq.store.logfile.MappedFile;
+import org.apache.rocketmq.common.attribute.CQType;
 import org.apache.rocketmq.store.schedule.ScheduleMessageService;
 import org.apache.rocketmq.store.timer.TimerMessageStore;
 
-import java.net.Inet6Address;
-import java.net.InetSocketAddress;
-import java.nio.ByteBuffer;
-import java.util.Collections;
-import java.util.HashMap;
-import java.util.LinkedList;
-import java.util.List;
-import java.util.Map;
-import java.util.Set;
-import java.util.concurrent.CompletableFuture;
-import java.util.concurrent.ConcurrentHashMap;
-import java.util.function.Supplier;
-=======
-import org.apache.rocketmq.store.logfile.MappedFile;
-import org.apache.rocketmq.common.attribute.CQType;
->>>>>>> b9863656
 
 /**
  * Store all metadata downtime for recovery, data protection reliability
@@ -179,22 +164,10 @@
         return this.mappedFileQueue.getFlushedWhere();
     }
 
-<<<<<<< HEAD
-    public boolean getData(final long offset, final int size, final ByteBuffer byteBuffer) {
-        int mappedFileSize = this.defaultMessageStore.getMessageStoreConfig().getMappedFileSizeCommitLog();
-        MappedFile mappedFile = this.mappedFileQueue.findMappedFileByOffset(offset, offset == 0);
-        if (mappedFile != null) {
-            int pos = (int) (offset % mappedFileSize);
-            return mappedFile.getData(pos, size, byteBuffer);
-        }
-        return false;
-    }
-=======
     public long getFlushedWhere() {
         return this.mappedFileQueue.getFlushedWhere();
     }
 
->>>>>>> b9863656
     public long getMaxOffset() {
         return this.mappedFileQueue.getMaxOffset();
     }
@@ -780,7 +753,13 @@
         return beginTimeInLock;
     }
 
-<<<<<<< HEAD
+    public String generateKey(StringBuilder keyBuilder, MessageExt messageExt) {
+        keyBuilder.setLength(0);
+        keyBuilder.append(messageExt.getTopic());
+        keyBuilder.append('-');
+        keyBuilder.append(messageExt.getQueueId());
+        return keyBuilder.toString();
+    }
     private boolean isRolledTimerMessage(MessageExtBrokerInner msg) {
         return TimerMessageStore.TIMER_TOPIC.equals(msg.getTopic());
     }
@@ -854,17 +833,6 @@
         return null;
     }
 
-    private String generateKey(StringBuilder keyBuilder, MessageExt messageExt) {
-=======
-    public String generateKey(StringBuilder keyBuilder, MessageExt messageExt) {
->>>>>>> b9863656
-        keyBuilder.setLength(0);
-        keyBuilder.append(messageExt.getTopic());
-        keyBuilder.append('-');
-        keyBuilder.append(messageExt.getQueueId());
-        return keyBuilder.toString();
-    }
-
     public void setMappedFileQueueOffset(final long phyOffset) {
         this.mappedFileQueue.setFlushedWhere(phyOffset);
         this.mappedFileQueue.setCommittedWhere(phyOffset);
@@ -894,7 +862,6 @@
         StoreStatsService storeStatsService = this.defaultMessageStore.getStoreStatsService();
 
         String topic = msg.getTopic();
-<<<<<<< HEAD
 //        int queueId msg.getQueueId();
         final int tranType = MessageSysFlag.getTransactionValue(msg.getSysFlag());
         if (tranType == MessageSysFlag.TRANSACTION_NOT_TYPE
@@ -929,8 +896,6 @@
                 msg.setQueueId(queueId);
             }
         }
-=======
->>>>>>> b9863656
 
         InetSocketAddress bornSocketAddress = (InetSocketAddress) msg.getBornHost();
         if (bornSocketAddress.getAddress() instanceof Inet6Address) {
