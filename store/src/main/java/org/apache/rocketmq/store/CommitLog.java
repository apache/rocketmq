--- conflicted
+++ resolved
@@ -26,16 +26,13 @@
 import java.util.LinkedList;
 import java.util.List;
 import java.util.Map;
-<<<<<<< HEAD
+import java.util.concurrent.CompletableFuture;
+import java.util.function.Supplier;
+
 import java.util.concurrent.CountDownLatch;
 import java.util.concurrent.TimeUnit;
 
 import org.apache.commons.lang3.StringUtils;
-=======
-import java.util.concurrent.CompletableFuture;
-import java.util.function.Supplier;
-
->>>>>>> 857d28df
 import org.apache.rocketmq.common.ServiceThread;
 import org.apache.rocketmq.common.UtilAll;
 import org.apache.rocketmq.common.constant.LoggerName;
@@ -388,24 +385,24 @@
                 doNothingForDeadCode(byteBuffer1);
                 doNothingForDeadCode(byteBuffer2);
                 log.error(
-                        "[BUG]read total count not equals msg total size. totalSize={}, readTotalCount={}, bodyLen={}, topicLen={}, propertiesLength={}",
-                        totalSize, readLength, bodyLen, topicLen, propertiesLength);
+                    "[BUG]read total count not equals msg total size. totalSize={}, readTotalCount={}, bodyLen={}, topicLen={}, propertiesLength={}",
+                    totalSize, readLength, bodyLen, topicLen, propertiesLength);
                 return new DispatchRequest(totalSize, false/* success */);
             }
 
             return new DispatchRequest(
-                    topic,
-                    queueId,
-                    physicOffset,
-                    totalSize,
-                    tagsCode,
-                    storeTimestamp,
-                    queueOffset,
-                    keys,
-                    uniqKey,
-                    sysFlag,
-                    preparedTransactionOffset,
-                    propertiesMap
+                topic,
+                queueId,
+                physicOffset,
+                totalSize,
+                tagsCode,
+                storeTimestamp,
+                queueOffset,
+                keys,
+                uniqKey,
+                sysFlag,
+                preparedTransactionOffset,
+                propertiesMap
             );
         } catch (Exception e) {
         }
@@ -417,23 +414,23 @@
         int bornhostLength = (sysFlag & MessageSysFlag.BORNHOST_V6_FLAG) == 0 ? 8 : 20;
         int storehostAddressLength = (sysFlag & MessageSysFlag.STOREHOSTADDRESS_V6_FLAG) == 0 ? 8 : 20;
         final int msgLen = 4 //TOTALSIZE
-                + 4 //MAGICCODE
-                + 4 //BODYCRC
-                + 4 //QUEUEID
-                + 4 //FLAG
-                + 8 //QUEUEOFFSET
-                + 8 //PHYSICALOFFSET
-                + 4 //SYSFLAG
-                + 8 //BORNTIMESTAMP
-                + bornhostLength //BORNHOST
-                + 8 //STORETIMESTAMP
-                + storehostAddressLength //STOREHOSTADDRESS
-                + 4 //RECONSUMETIMES
-                + 8 //Prepared Transaction Offset
-                + 4 + (bodyLength > 0 ? bodyLength : 0) //BODY
-                + 1 + topicLength //TOPIC
-                + 2 + (propertiesLength > 0 ? propertiesLength : 0) //propertiesLength
-                + 0;
+            + 4 //MAGICCODE
+            + 4 //BODYCRC
+            + 4 //QUEUEID
+            + 4 //FLAG
+            + 8 //QUEUEOFFSET
+            + 8 //PHYSICALOFFSET
+            + 4 //SYSFLAG
+            + 8 //BORNTIMESTAMP
+            + bornhostLength //BORNHOST
+            + 8 //STORETIMESTAMP
+            + storehostAddressLength //STOREHOSTADDRESS
+            + 4 //RECONSUMETIMES
+            + 8 //Prepared Transaction Offset
+            + 4 + (bodyLength > 0 ? bodyLength : 0) //BODY
+            + 1 + topicLength //TOPIC
+            + 2 + (propertiesLength > 0 ? propertiesLength : 0) //propertiesLength
+            + 0;
         return msgLen;
     }
 
@@ -548,18 +545,18 @@
         }
 
         if (this.defaultMessageStore.getMessageStoreConfig().isMessageIndexEnable()
-                && this.defaultMessageStore.getMessageStoreConfig().isMessageIndexSafe()) {
+            && this.defaultMessageStore.getMessageStoreConfig().isMessageIndexSafe()) {
             if (storeTimestamp <= this.defaultMessageStore.getStoreCheckpoint().getMinTimestampIndex()) {
                 log.info("find check timestamp, {} {}",
-                        storeTimestamp,
-                        UtilAll.timeMillisToHumanString(storeTimestamp));
+                    storeTimestamp,
+                    UtilAll.timeMillisToHumanString(storeTimestamp));
                 return true;
             }
         } else {
             if (storeTimestamp <= this.defaultMessageStore.getStoreCheckpoint().getMinTimestamp()) {
                 log.info("find check timestamp, {} {}",
-                        storeTimestamp,
-                        UtilAll.timeMillisToHumanString(storeTimestamp));
+                    storeTimestamp,
+                    UtilAll.timeMillisToHumanString(storeTimestamp));
                 return true;
             }
         }
@@ -605,29 +602,21 @@
         if (tranType == MessageSysFlag.TRANSACTION_NOT_TYPE
                 || tranType == MessageSysFlag.TRANSACTION_COMMIT_TYPE) {
             // Delay Delivery
-            //TODO 写入延迟队列
             if (msg.getDelayTimeLevel() > 0) {
-                //判断级别是不是超过了
                 if (msg.getDelayTimeLevel() > this.defaultMessageStore.getScheduleMessageService().getMaxDelayLevel()) {
                     msg.setDelayTimeLevel(this.defaultMessageStore.getScheduleMessageService().getMaxDelayLevel());
                 }
-<<<<<<< HEAD
-                //延迟消息 新的topic和broker
-                topic = ScheduleMessageService.SCHEDULE_TOPIC;
-=======
 
                 topic = TopicValidator.RMQ_SYS_SCHEDULE_TOPIC;
->>>>>>> 857d28df
                 queueId = ScheduleMessageService.delayLevel2QueueId(msg.getDelayTimeLevel());
 
                 // Backup real topic, queueId
-                //将真实的topic和queueID写到属性中
                 MessageAccessor.putProperty(msg, MessageConst.PROPERTY_REAL_TOPIC, msg.getTopic());
                 MessageAccessor.putProperty(msg, MessageConst.PROPERTY_REAL_QUEUE_ID, String.valueOf(msg.getQueueId()));
                 msg.setPropertiesString(MessageDecoder.messageProperties2String(msg.getProperties()));
+
                 msg.setTopic(topic);
                 msg.setQueueId(queueId);
-                //明确指定时间的消息队列 延迟队列
             } else if (msg.getProperties().containsKey(MessageConst.PROPERTY_SPECIFY_DELAY_TIME)) {
                 this.defaultMessageStore.getCustomDelayMessageService().dealSpecifyDelayTime(msg);
             }
@@ -672,13 +661,8 @@
                 beginTimeInLock = 0;
                 return CompletableFuture.completedFuture(new PutMessageResult(PutMessageStatus.CREATE_MAPEDFILE_FAILED, null));
             }
-<<<<<<< HEAD
-            //消息写入
-            result = mappedFile.appendMessage(msg, this.appendMessageCallback);
-=======
 
             result = mappedFile.appendMessage(msg, this.appendMessageCallback, putMessageContext);
->>>>>>> 857d28df
             switch (result.getStatus()) {
                 case PUT_OK:
                     break;
@@ -725,65 +709,6 @@
         // Statistics
         storeStatsService.getSinglePutMessageTopicTimesTotal(msg.getTopic()).incrementAndGet();
         storeStatsService.getSinglePutMessageTopicSizeTotal(topic).addAndGet(result.getWroteBytes());
-<<<<<<< HEAD
-        // 刷盘策略（异步刷盘还是同步刷盘）
-        handleDiskFlush(result, putMessageResult, msg);
-        // 同步策略（消息同步Slave：实时同步还是异步同步）
-        handleHA(result, putMessageResult, msg);
-
-        return putMessageResult;
-    }
-
-
-    public void handleDiskFlush(AppendMessageResult result, PutMessageResult putMessageResult, MessageExt messageExt) {
-        // Synchronization flush
-        if (FlushDiskType.SYNC_FLUSH == this.defaultMessageStore.getMessageStoreConfig().getFlushDiskType()) {
-            final GroupCommitService service = (GroupCommitService) this.flushCommitLogService;
-            if (messageExt.isWaitStoreMsgOK()) {
-                GroupCommitRequest request = new GroupCommitRequest(result.getWroteOffset() + result.getWroteBytes());
-                service.putRequest(request);
-                boolean flushOK = request.waitForFlush(this.defaultMessageStore.getMessageStoreConfig().getSyncFlushTimeout());
-                if (!flushOK) {
-                    log.error("do groupcommit, wait for flush failed, topic: " + messageExt.getTopic() + " tags: " + messageExt.getTags()
-                            + " client address: " + messageExt.getBornHostString());
-                    putMessageResult.setPutMessageStatus(PutMessageStatus.FLUSH_DISK_TIMEOUT);
-                }
-            } else {
-                service.wakeup();
-            }
-        }
-        // Asynchronous flush
-        else {
-            if (!this.defaultMessageStore.getMessageStoreConfig().isTransientStorePoolEnable()) {
-                flushCommitLogService.wakeup();
-            } else {
-                commitLogService.wakeup();
-            }
-        }
-    }
-
-    public void handleHA(AppendMessageResult result, PutMessageResult putMessageResult, MessageExt messageExt) {
-        if (BrokerRole.SYNC_MASTER == this.defaultMessageStore.getMessageStoreConfig().getBrokerRole()) {
-            HAService service = this.defaultMessageStore.getHaService();
-            if (messageExt.isWaitStoreMsgOK()) {
-                // Determine whether to wait
-                if (service.isSlaveOK(result.getWroteOffset() + result.getWroteBytes())) {
-                    GroupCommitRequest request = new GroupCommitRequest(result.getWroteOffset() + result.getWroteBytes());
-                    service.putRequest(request);
-                    service.getWaitNotifyObject().wakeupAll();
-                    boolean flushOK =
-                            request.waitForFlush(this.defaultMessageStore.getMessageStoreConfig().getSyncFlushTimeout());
-                    if (!flushOK) {
-                        log.error("do sync transfer other node, wait return, but failed, topic: " + messageExt.getTopic() + " tags: "
-                                + messageExt.getTags() + " client address: " + messageExt.getBornHostNameString());
-                        putMessageResult.setPutMessageStatus(PutMessageStatus.FLUSH_SLAVE_TIMEOUT);
-                    }
-                }
-                // Slave problem
-                else {
-                    // Tell the producer, slave not available
-                    putMessageResult.setPutMessageStatus(PutMessageStatus.SLAVE_NOT_AVAILABLE);
-=======
 
         CompletableFuture<PutMessageStatus> flushResultFuture = submitFlushRequest(result, msg);
         CompletableFuture<PutMessageStatus> replicaResultFuture = submitReplicaRequest(result, msg);
@@ -796,7 +721,6 @@
                 if (replicaStatus == PutMessageStatus.FLUSH_SLAVE_TIMEOUT) {
                     log.error("do sync transfer other node, wait return, but failed, topic: {} tags: {} client address: {}",
                             msg.getTopic(), msg.getTags(), msg.getBornHostNameString());
->>>>>>> 857d28df
                 }
             }
             return putMessageResult;
@@ -1094,7 +1018,7 @@
                 int commitDataLeastPages = CommitLog.this.defaultMessageStore.getMessageStoreConfig().getCommitCommitLogLeastPages();
 
                 int commitDataThoroughInterval =
-                        CommitLog.this.defaultMessageStore.getMessageStoreConfig().getCommitCommitLogThoroughInterval();
+                    CommitLog.this.defaultMessageStore.getMessageStoreConfig().getCommitCommitLogThoroughInterval();
 
                 long begin = System.currentTimeMillis();
                 if (begin >= (this.lastCommitTimestamp + commitDataThoroughInterval)) {
@@ -1143,7 +1067,7 @@
                 int flushPhysicQueueLeastPages = CommitLog.this.defaultMessageStore.getMessageStoreConfig().getFlushCommitLogLeastPages();
 
                 int flushPhysicQueueThoroughInterval =
-                        CommitLog.this.defaultMessageStore.getMessageStoreConfig().getFlushCommitLogThoroughInterval();
+                    CommitLog.this.defaultMessageStore.getMessageStoreConfig().getFlushCommitLogThoroughInterval();
 
                 boolean printFlushProgress = false;
 
@@ -1359,11 +1283,7 @@
         }
 
         public AppendMessageResult doAppend(final long fileFromOffset, final ByteBuffer byteBuffer, final int maxBlank,
-<<<<<<< HEAD
-                                            final MessageExtBrokerInner msgInner) {
-=======
             final MessageExtBrokerInner msgInner, PutMessageContext putMessageContext) {
->>>>>>> 857d28df
             // STORETIMESTAMP + STOREHOSTADDRESS + OFFSET <br>
 
             // PHY OFFSET
@@ -1402,37 +1322,8 @@
                     break;
             }
 
-<<<<<<< HEAD
-            /**
-             * Serialize message
-             */
-            final byte[] propertiesData =
-                    msgInner.getPropertiesString() == null ? null : msgInner.getPropertiesString().getBytes(MessageDecoder.CHARSET_UTF8);
-
-            final int propertiesLength = propertiesData == null ? 0 : propertiesData.length;
-
-            if (propertiesLength > Short.MAX_VALUE) {
-                log.warn("putMessage message properties length too long. length={}", propertiesData.length);
-                return new AppendMessageResult(AppendMessageStatus.PROPERTIES_SIZE_EXCEEDED);
-            }
-
-            final byte[] topicData = msgInner.getTopic().getBytes(MessageDecoder.CHARSET_UTF8);
-            final int topicLength = topicData.length;
-
-            final int bodyLength = msgInner.getBody() == null ? 0 : msgInner.getBody().length;
-
-            final int msgLen = calMsgLength(msgInner.getSysFlag(), bodyLength, topicLength, propertiesLength);
-
-            // Exceeds the maximum message
-            if (msgLen > this.maxMessageSize) {
-                CommitLog.log.warn("message size exceeded, msg total size: " + msgLen + ", msg body size: " + bodyLength
-                        + ", maxMessageSize: " + this.maxMessageSize);
-                return new AppendMessageResult(AppendMessageStatus.MESSAGE_SIZE_EXCEEDED);
-            }
-=======
             ByteBuffer preEncodeBuffer = msgInner.getEncodedBuff();
             final int msgLen = preEncodeBuffer.getInt(0);
->>>>>>> 857d28df
 
             // Determines whether there is sufficient free space
             if ((msgLen + END_FILE_MIN_BLANK_LENGTH) > maxBlank) {
@@ -1444,15 +1335,10 @@
                 // 3 The remaining space may be any value
                 // Here the length of the specially set maxBlank
                 final long beginTimeMills = CommitLog.this.defaultMessageStore.now();
-<<<<<<< HEAD
-                byteBuffer.put(this.msgStoreItemMemory.array(), 0, maxBlank);
-                return new AppendMessageResult(AppendMessageStatus.END_OF_FILE, wroteOffset, maxBlank, msgId, msgInner.getStoreTimestamp(),
-=======
                 byteBuffer.put(this.msgStoreItemMemory.array(), 0, 8);
                 return new AppendMessageResult(AppendMessageStatus.END_OF_FILE, wroteOffset,
                         maxBlank, /* only wrote 8 bytes, but declare wrote maxBlank for compute write position */
                         msgIdSupplier, msgInner.getStoreTimestamp(),
->>>>>>> 857d28df
                         queueOffset, CommitLog.this.defaultMessageStore.now() - beginTimeMills);
             }
 
@@ -1471,17 +1357,10 @@
 
             final long beginTimeMills = CommitLog.this.defaultMessageStore.now();
             // Write messages to the queue buffer
-<<<<<<< HEAD
-            byteBuffer.put(this.msgStoreItemMemory.array(), 0, msgLen);
-
-            AppendMessageResult result = new AppendMessageResult(AppendMessageStatus.PUT_OK, wroteOffset, msgLen, msgId,
-                    msgInner.getStoreTimestamp(), queueOffset, CommitLog.this.defaultMessageStore.now() - beginTimeMills);
-=======
             byteBuffer.put(preEncodeBuffer);
             msgInner.setEncodedBuff(null);
             AppendMessageResult result = new AppendMessageResult(AppendMessageStatus.PUT_OK, wroteOffset, msgLen, msgIdSupplier,
                 msgInner.getStoreTimestamp(), queueOffset, CommitLog.this.defaultMessageStore.now() - beginTimeMills);
->>>>>>> 857d28df
 
             switch (tranType) {
                 case MessageSysFlag.TRANSACTION_PREPARED_TYPE:
@@ -1499,11 +1378,7 @@
         }
 
         public AppendMessageResult doAppend(final long fileFromOffset, final ByteBuffer byteBuffer, final int maxBlank,
-<<<<<<< HEAD
-                                            final MessageExtBatch messageExtBatch) {
-=======
             final MessageExtBatch messageExtBatch, PutMessageContext putMessageContext) {
->>>>>>> 857d28df
             byteBuffer.mark();
             //physical offset
             long wroteOffset = fileFromOffset + byteBuffer.position();
@@ -1554,7 +1429,7 @@
                 // Exceeds the maximum message
                 if (msgLen > this.maxMessageSize) {
                     CommitLog.log.warn("message size exceeded, msg total size: " + msgLen + ", msg body size: " + bodyLen
-                            + ", maxMessageSize: " + this.maxMessageSize);
+                        + ", maxMessageSize: " + this.maxMessageSize);
                     return new AppendMessageResult(AppendMessageStatus.MESSAGE_SIZE_EXCEEDED);
                 }
                 totalMsgLen += msgLen;
@@ -1571,13 +1446,8 @@
                     // Here the length of the specially set maxBlank
                     byteBuffer.reset(); //ignore the previous appended messages
                     byteBuffer.put(this.msgStoreItemMemory.array(), 0, 8);
-<<<<<<< HEAD
-                    return new AppendMessageResult(AppendMessageStatus.END_OF_FILE, wroteOffset, maxBlank, msgIdBuilder.toString(), messageExtBatch.getStoreTimestamp(),
-                            beginQueueOffset, CommitLog.this.defaultMessageStore.now() - beginTimeMills);
-=======
                     return new AppendMessageResult(AppendMessageStatus.END_OF_FILE, wroteOffset, maxBlank, msgIdSupplier, messageExtBatch.getStoreTimestamp(),
                         beginQueueOffset, CommitLog.this.defaultMessageStore.now() - beginTimeMills);
->>>>>>> 857d28df
                 }
                 //move to add queue offset and commitlog offset
                 int pos = msgPos + 20;
@@ -1599,13 +1469,8 @@
             messagesByteBuff.limit(totalMsgLen);
             byteBuffer.put(messagesByteBuff);
             messageExtBatch.setEncodedBuff(null);
-<<<<<<< HEAD
-            AppendMessageResult result = new AppendMessageResult(AppendMessageStatus.PUT_OK, wroteOffset, totalMsgLen, msgIdBuilder.toString(),
-                    messageExtBatch.getStoreTimestamp(), beginQueueOffset, CommitLog.this.defaultMessageStore.now() - beginTimeMills);
-=======
             AppendMessageResult result = new AppendMessageResult(AppendMessageStatus.PUT_OK, wroteOffset, totalMsgLen, msgIdSupplier,
                 messageExtBatch.getStoreTimestamp(), beginQueueOffset, CommitLog.this.defaultMessageStore.now() - beginTimeMills);
->>>>>>> 857d28df
             result.setMsgNum(msgNum);
             CommitLog.this.topicQueueTable.put(key, queueOffset);
 
@@ -1762,7 +1627,7 @@
                 // Exceeds the maximum message
                 if (msgLen > this.maxMessageSize) {
                     CommitLog.log.warn("message size exceeded, msg total size: " + msgLen + ", msg body size: " + bodyLen
-                            + ", maxMessageSize: " + this.maxMessageSize);
+                        + ", maxMessageSize: " + this.maxMessageSize);
                     throw new RuntimeException("message size exceeded");
                 }
 
