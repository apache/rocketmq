/*
 * Licensed to the Apache Software Foundation (ASF) under one or more
 * contributor license agreements.  See the NOTICE file distributed with
 * this work for additional information regarding copyright ownership.
 * The ASF licenses this file to You under the Apache License, Version 2.0
 * (the "License"); you may not use this file except in compliance with
 * the License.  You may obtain a copy of the License at
 *
 *     http://www.apache.org/licenses/LICENSE-2.0
 *
 * Unless required by applicable law or agreed to in writing, software
 * distributed under the License is distributed on an "AS IS" BASIS,
 * WITHOUT WARRANTIES OR CONDITIONS OF ANY KIND, either express or implied.
 * See the License for the specific language governing permissions and
 * limitations under the License.
 */
package org.apache.rocketmq.store;

import com.google.common.collect.Sets;
import com.google.common.hash.Hashing;
import io.openmessaging.storage.dledger.entry.DLedgerEntry;
import io.opentelemetry.api.common.AttributesBuilder;
import io.opentelemetry.api.metrics.Meter;
import io.opentelemetry.sdk.metrics.InstrumentSelector;
import io.opentelemetry.sdk.metrics.ViewBuilder;
import java.io.File;
import java.io.IOException;
import java.io.RandomAccessFile;
import java.net.Inet6Address;
import java.net.InetSocketAddress;
import java.net.SocketAddress;
import java.nio.ByteBuffer;
import java.nio.channels.FileLock;
import java.nio.charset.StandardCharsets;
import java.util.ArrayList;
import java.util.Collections;
import java.util.HashMap;
import java.util.HashSet;
import java.util.LinkedList;
import java.util.List;
import java.util.Map;
import java.util.Objects;
import java.util.Optional;
import java.util.Set;
import java.util.concurrent.CompletableFuture;
import java.util.concurrent.ConcurrentHashMap;
import java.util.concurrent.ConcurrentLinkedQueue;
import java.util.concurrent.ConcurrentMap;
import java.util.concurrent.ExecutionException;
import java.util.concurrent.ExecutorService;
import java.util.concurrent.LinkedBlockingQueue;
import java.util.concurrent.ScheduledExecutorService;
import java.util.concurrent.ThreadPoolExecutor;
import java.util.concurrent.TimeUnit;
import java.util.concurrent.TimeoutException;
import java.util.concurrent.atomic.AtomicInteger;
import java.util.concurrent.atomic.AtomicLong;
import java.util.function.Supplier;
import org.apache.commons.lang3.StringUtils;
import org.apache.rocketmq.common.AbstractBrokerRunnable;
import org.apache.rocketmq.common.BoundaryType;
import org.apache.rocketmq.common.BrokerConfig;
import org.apache.rocketmq.common.BrokerIdentity;
import org.apache.rocketmq.common.MixAll;
import org.apache.rocketmq.common.Pair;
import org.apache.rocketmq.common.ServiceThread;
import org.apache.rocketmq.common.SystemClock;
import org.apache.rocketmq.common.ThreadFactoryImpl;
import org.apache.rocketmq.common.TopicConfig;
import org.apache.rocketmq.common.UtilAll;
import org.apache.rocketmq.common.attribute.CQType;
import org.apache.rocketmq.common.attribute.CleanupPolicy;
import org.apache.rocketmq.common.constant.LoggerName;
import org.apache.rocketmq.common.message.MessageConst;
import org.apache.rocketmq.common.message.MessageDecoder;
import org.apache.rocketmq.common.message.MessageExt;
import org.apache.rocketmq.common.message.MessageExtBatch;
import org.apache.rocketmq.common.message.MessageExtBrokerInner;
import org.apache.rocketmq.common.running.RunningStats;
import org.apache.rocketmq.common.sysflag.MessageSysFlag;
import org.apache.rocketmq.common.topic.TopicValidator;
import org.apache.rocketmq.common.utils.CleanupPolicyUtils;
import org.apache.rocketmq.common.utils.QueueTypeUtils;
import org.apache.rocketmq.common.utils.ServiceProvider;
import org.apache.rocketmq.common.utils.ThreadUtils;
import org.apache.rocketmq.logging.org.slf4j.Logger;
import org.apache.rocketmq.logging.org.slf4j.LoggerFactory;
import org.apache.rocketmq.remoting.protocol.body.HARuntimeInfo;
import org.apache.rocketmq.store.config.BrokerRole;
import org.apache.rocketmq.store.config.FlushDiskType;
import org.apache.rocketmq.store.config.MessageStoreConfig;
import org.apache.rocketmq.store.config.StorePathConfigHelper;
import org.apache.rocketmq.store.dledger.DLedgerCommitLog;
import org.apache.rocketmq.store.ha.DefaultHAService;
import org.apache.rocketmq.store.ha.HAService;
import org.apache.rocketmq.store.ha.autoswitch.AutoSwitchHAService;
import org.apache.rocketmq.store.hook.PutMessageHook;
import org.apache.rocketmq.store.hook.SendMessageBackHook;
import org.apache.rocketmq.store.index.IndexService;
import org.apache.rocketmq.store.index.QueryOffsetResult;
import org.apache.rocketmq.store.kv.CommitLogDispatcherCompaction;
import org.apache.rocketmq.store.kv.CompactionService;
import org.apache.rocketmq.store.kv.CompactionStore;
import org.apache.rocketmq.store.logfile.MappedFile;
import org.apache.rocketmq.store.metrics.DefaultStoreMetricsManager;
import org.apache.rocketmq.store.queue.ConsumeQueueInterface;
import org.apache.rocketmq.store.queue.ConsumeQueueStore;
import org.apache.rocketmq.store.queue.ConsumeQueueStoreInterface;
import org.apache.rocketmq.store.queue.CqUnit;
import org.apache.rocketmq.store.queue.ReferredIterator;
import org.apache.rocketmq.store.stats.BrokerStatsManager;
import org.apache.rocketmq.store.timer.TimerMessageStore;
import org.apache.rocketmq.store.util.PerfCounter;
import org.rocksdb.RocksDBException;

public class DefaultMessageStore implements MessageStore {
    protected static final Logger LOGGER = LoggerFactory.getLogger(LoggerName.STORE_LOGGER_NAME);
    protected static final Logger ERROR_LOG = LoggerFactory.getLogger(LoggerName.STORE_ERROR_LOGGER_NAME);

    public final PerfCounter.Ticks perfs = new PerfCounter.Ticks(LOGGER);

    private final MessageStoreConfig messageStoreConfig;
    // CommitLog
    protected final CommitLog commitLog;

    protected final ConsumeQueueStoreInterface consumeQueueStore;

    private final FlushConsumeQueueService flushConsumeQueueService;

    protected final CleanCommitLogService cleanCommitLogService;

    private final CleanConsumeQueueService cleanConsumeQueueService;

    private final CorrectLogicOffsetService correctLogicOffsetService;

    protected final IndexService indexService;

    private final AllocateMappedFileService allocateMappedFileService;

    private ReputMessageService reputMessageService;

    private HAService haService;

    // CompactionLog
    private CompactionStore compactionStore;

    private CompactionService compactionService;

    private final StoreStatsService storeStatsService;

    private final TransientStorePool transientStorePool;

    protected final RunningFlags runningFlags = new RunningFlags();
    private final SystemClock systemClock = new SystemClock();

    private final ScheduledExecutorService scheduledExecutorService;
    private final BrokerStatsManager brokerStatsManager;
    private final MessageArrivingListener messageArrivingListener;
    private final BrokerConfig brokerConfig;

    private volatile boolean shutdown = true;
    protected boolean notifyMessageArriveInBatch = false;

    private StoreCheckpoint storeCheckpoint;
    private TimerMessageStore timerMessageStore;

    private final LinkedList<CommitLogDispatcher> dispatcherList;

    private RandomAccessFile lockFile;

    private FileLock lock;

    boolean shutDownNormal = false;
    // Max pull msg size
    private final static int MAX_PULL_MSG_SIZE = 128 * 1024 * 1024;

    private volatile int aliveReplicasNum = 1;

    // Refer the MessageStore of MasterBroker in the same process.
    // If current broker is master, this reference point to null or itself.
    // If current broker is slave, this reference point to the store of master broker, and the two stores belong to
    // different broker groups.
    private MessageStore masterStoreInProcess = null;

    private volatile long masterFlushedOffset = -1L;

    private volatile long brokerInitMaxOffset = -1L;

    private List<PutMessageHook> putMessageHookList = new ArrayList<>();

    private SendMessageBackHook sendMessageBackHook;

    private final ConcurrentMap<Integer /* level */, Long/* delay timeMillis */> delayLevelTable =
        new ConcurrentHashMap<>(32);

    private int maxDelayLevel;

    private final AtomicInteger mappedPageHoldCount = new AtomicInteger(0);

    private final ConcurrentLinkedQueue<BatchDispatchRequest> batchDispatchRequestQueue = new ConcurrentLinkedQueue<>();

    private int dispatchRequestOrderlyQueueSize = 16;

    private final DispatchRequestOrderlyQueue dispatchRequestOrderlyQueue = new DispatchRequestOrderlyQueue(dispatchRequestOrderlyQueueSize);

    private long stateMachineVersion = 0L;

    // this is a unmodifiableMap
    private ConcurrentMap<String, TopicConfig> topicConfigTable;

    private final ScheduledExecutorService scheduledCleanQueueExecutorService =
        ThreadUtils.newSingleThreadScheduledExecutor(new ThreadFactoryImpl("StoreCleanQueueScheduledThread"));

    public DefaultMessageStore(final MessageStoreConfig messageStoreConfig, final BrokerStatsManager brokerStatsManager,
        final MessageArrivingListener messageArrivingListener, final BrokerConfig brokerConfig, final ConcurrentMap<String, TopicConfig> topicConfigTable) throws IOException {
        this.messageArrivingListener = messageArrivingListener;
        this.brokerConfig = brokerConfig;
        this.messageStoreConfig = messageStoreConfig;
        this.aliveReplicasNum = messageStoreConfig.getTotalReplicas();
        this.brokerStatsManager = brokerStatsManager;
        this.topicConfigTable = topicConfigTable;
        this.allocateMappedFileService = new AllocateMappedFileService(this);
        if (messageStoreConfig.isEnableDLegerCommitLog()) {
            this.commitLog = new DLedgerCommitLog(this);
        } else {
            this.commitLog = new CommitLog(this);
        }

        this.consumeQueueStore = createConsumeQueueStore();

        this.flushConsumeQueueService = createFlushConsumeQueueService();
        this.cleanCommitLogService = new CleanCommitLogService();
        this.cleanConsumeQueueService = createCleanConsumeQueueService();
        this.correctLogicOffsetService = createCorrectLogicOffsetService();
        this.storeStatsService = new StoreStatsService(getBrokerIdentity());
        this.indexService = new IndexService(this);

        if (!messageStoreConfig.isEnableDLegerCommitLog() && !this.messageStoreConfig.isDuplicationEnable()) {
            if (brokerConfig.isEnableControllerMode()) {
                this.haService = new AutoSwitchHAService();
                LOGGER.warn("Load AutoSwitch HA Service: {}", AutoSwitchHAService.class.getSimpleName());
            } else {
                this.haService = ServiceProvider.loadClass(HAService.class);
                if (null == this.haService) {
                    this.haService = new DefaultHAService();
                    LOGGER.warn("Load default HA Service: {}", DefaultHAService.class.getSimpleName());
                }
            }
        }

        if (!messageStoreConfig.isEnableBuildConsumeQueueConcurrently()) {
            this.reputMessageService = new ReputMessageService();
        } else {
            this.reputMessageService = new ConcurrentReputMessageService();
        }

        this.transientStorePool = new TransientStorePool(messageStoreConfig.getTransientStorePoolSize(), messageStoreConfig.getMappedFileSizeCommitLog());

        this.scheduledExecutorService =
            ThreadUtils.newSingleThreadScheduledExecutor(new ThreadFactoryImpl("StoreScheduledThread", getBrokerIdentity()));

        this.dispatcherList = new LinkedList<>();
        this.dispatcherList.addLast(new CommitLogDispatcherBuildConsumeQueue());
        this.dispatcherList.addLast(new CommitLogDispatcherBuildIndex());
        if (messageStoreConfig.isEnableCompaction()) {
            this.compactionStore = new CompactionStore(this);
            this.compactionService = new CompactionService(commitLog, this, compactionStore);
            this.dispatcherList.addLast(new CommitLogDispatcherCompaction(compactionService));
        }

        File file = new File(StorePathConfigHelper.getLockFile(messageStoreConfig.getStorePathRootDir()));
        UtilAll.ensureDirOK(file.getParent());
        UtilAll.ensureDirOK(getStorePathPhysic());
        UtilAll.ensureDirOK(getStorePathLogic());
        lockFile = new RandomAccessFile(file, "rw");

        parseDelayLevel();
    }

    public ConsumeQueueStoreInterface createConsumeQueueStore() {
        return new ConsumeQueueStore(this);
    }

    public CleanConsumeQueueService createCleanConsumeQueueService() {
        return new CleanConsumeQueueService();
    }

    public FlushConsumeQueueService createFlushConsumeQueueService() {
        return new FlushConsumeQueueService();
    }

    public CorrectLogicOffsetService createCorrectLogicOffsetService() {
        return new CorrectLogicOffsetService();
    }

    public boolean parseDelayLevel() {
        HashMap<String, Long> timeUnitTable = new HashMap<>();
        timeUnitTable.put("s", 1000L);
        timeUnitTable.put("m", 1000L * 60);
        timeUnitTable.put("h", 1000L * 60 * 60);
        timeUnitTable.put("d", 1000L * 60 * 60 * 24);

        String levelString = messageStoreConfig.getMessageDelayLevel();
        try {
            String[] levelArray = levelString.split(" ");
            for (int i = 0; i < levelArray.length; i++) {
                String value = levelArray[i];
                String ch = value.substring(value.length() - 1);
                Long tu = timeUnitTable.get(ch);

                int level = i + 1;
                if (level > this.maxDelayLevel) {
                    this.maxDelayLevel = level;
                }
                long num = Long.parseLong(value.substring(0, value.length() - 1));
                long delayTimeMillis = tu * num;
                this.delayLevelTable.put(level, delayTimeMillis);
            }
        } catch (Exception e) {
            LOGGER.error("parse message delay level failed. messageDelayLevel = {}", levelString, e);
            return false;
        }

        return true;
    }

    @Override
    public void truncateDirtyLogicFiles(long phyOffset) throws RocksDBException {
        this.consumeQueueStore.truncateDirty(phyOffset);
    }

    /**
     * @throws IOException
     */
    @Override
    public boolean load() {
        boolean result = true;

        try {
            boolean lastExitOK = !this.isTempFileExist();
            LOGGER.info("last shutdown {}, store path root dir: {}",
                lastExitOK ? "normally" : "abnormally", messageStoreConfig.getStorePathRootDir());

            // load Commit Log
            result = this.commitLog.load();

            // load Consume Queue
            result = result && this.consumeQueueStore.load();

            if (messageStoreConfig.isEnableCompaction()) {
                result = result && this.compactionService.load(lastExitOK);
            }

            if (result) {
                this.storeCheckpoint =
                    new StoreCheckpoint(
                        StorePathConfigHelper.getStoreCheckpoint(this.messageStoreConfig.getStorePathRootDir()));
                this.masterFlushedOffset = this.storeCheckpoint.getMasterFlushedOffset();
                setConfirmOffset(this.storeCheckpoint.getConfirmPhyOffset());

                result = this.indexService.load(lastExitOK);
                this.recover(lastExitOK);
                LOGGER.info("message store recover end, and the max phy offset = {}", this.getMaxPhyOffset());
            }


            long maxOffset = this.getMaxPhyOffset();
            this.setBrokerInitMaxOffset(maxOffset);
            LOGGER.info("load over, and the max phy offset = {}", maxOffset);
        } catch (Exception e) {
            LOGGER.error("load exception", e);
            result = false;
        }

        if (!result) {
            this.allocateMappedFileService.shutdown();
        }

        return result;
    }

    /**
     * @throws Exception
     */
    @Override
    public void start() throws Exception {
        if (!messageStoreConfig.isEnableDLegerCommitLog() && !this.messageStoreConfig.isDuplicationEnable()) {
            this.haService.init(this);
        }

        if (this.isTransientStorePoolEnable()) {
            this.transientStorePool.init();
        }

        this.allocateMappedFileService.start();

        this.indexService.start();

        lock = lockFile.getChannel().tryLock(0, 1, false);
        if (lock == null || lock.isShared() || !lock.isValid()) {
            throw new RuntimeException("Lock failed,MQ already started");
        }

        lockFile.getChannel().write(ByteBuffer.wrap("lock".getBytes(StandardCharsets.UTF_8)));
        lockFile.getChannel().force(true);

        this.reputMessageService.setReputFromOffset(this.commitLog.getConfirmOffset());
        this.reputMessageService.start();

        // Checking is not necessary, as long as the dLedger's implementation exactly follows the definition of Recover,
        // which is eliminating the dispatch inconsistency between the commitLog and consumeQueue at the end of recovery.
        this.doRecheckReputOffsetFromCq();

        this.flushConsumeQueueService.start();
        this.commitLog.start();
        this.consumeQueueStore.start();
        this.storeStatsService.start();

        if (this.haService != null) {
            this.haService.start();
        }

        this.createTempFile();
        this.addScheduleTask();
        this.perfs.start();
        this.shutdown = false;
    }

    private void doRecheckReputOffsetFromCq() throws InterruptedException {
        if (!messageStoreConfig.isRecheckReputOffsetFromCq()) {
            return;
        }

        /**
         * 1. Make sure the fast-forward messages to be truncated during the recovering according to the max physical offset of the commitlog;
         * 2. DLedger committedPos may be missing, so the maxPhysicalPosInLogicQueue maybe bigger that maxOffset returned by DLedgerCommitLog, just let it go;
         * 3. Calculate the reput offset according to the consume queue;
         * 4. Make sure the fall-behind messages to be dispatched before starting the commitlog, especially when the broker role are automatically changed.
         */
        long maxPhysicalPosInLogicQueue = commitLog.getMinOffset();
        for (ConcurrentMap<Integer, ConsumeQueueInterface> maps : this.getConsumeQueueTable().values()) {
            for (ConsumeQueueInterface logic : maps.values()) {
                if (logic.getMaxPhysicOffset() > maxPhysicalPosInLogicQueue) {
                    maxPhysicalPosInLogicQueue = logic.getMaxPhysicOffset();
                }
            }
        }
        // If maxPhyPos(CQs) < minPhyPos(CommitLog), some newly deleted topics may be re-dispatched into cqs mistakenly.
        if (maxPhysicalPosInLogicQueue < 0) {
            maxPhysicalPosInLogicQueue = 0;
        }
        if (maxPhysicalPosInLogicQueue < this.commitLog.getMinOffset()) {
            maxPhysicalPosInLogicQueue = this.commitLog.getMinOffset();
            /**
             * This happens in following conditions:
             * 1. If someone removes all the consumequeue files or the disk get damaged.
             * 2. Launch a new broker, and copy the commitlog from other brokers.
             *
             * All the conditions has the same in common that the maxPhysicalPosInLogicQueue should be 0.
             * If the maxPhysicalPosInLogicQueue is gt 0, there maybe something wrong.
             */
            LOGGER.warn("[TooSmallCqOffset] maxPhysicalPosInLogicQueue={} clMinOffset={}", maxPhysicalPosInLogicQueue, this.commitLog.getMinOffset());
        }
        LOGGER.info("[SetReputOffset] maxPhysicalPosInLogicQueue={} clMinOffset={} clMaxOffset={} clConfirmedOffset={}",
            maxPhysicalPosInLogicQueue, this.commitLog.getMinOffset(), this.commitLog.getMaxOffset(), this.commitLog.getConfirmOffset());
        this.reputMessageService.setReputFromOffset(maxPhysicalPosInLogicQueue);

        /**
         *  1. Finish dispatching the messages fall behind, then to start other services.
         *  2. DLedger committedPos may be missing, so here just require dispatchBehindBytes <= 0
         */
        while (true) {
            if (dispatchBehindBytes() <= 0) {
                break;
            }
            Thread.sleep(1000);
            LOGGER.info("Try to finish doing reput the messages fall behind during the starting, reputOffset={} maxOffset={} behind={}", this.reputMessageService.getReputFromOffset(), this.getMaxPhyOffset(), this.dispatchBehindBytes());
        }
        this.recoverTopicQueueTable();
    }

    @Override
    public void shutdown() {
        if (!this.shutdown) {
            this.shutdown = true;

            this.scheduledExecutorService.shutdown();
            this.scheduledCleanQueueExecutorService.shutdown();

            try {
                this.scheduledExecutorService.awaitTermination(3, TimeUnit.SECONDS);
                this.scheduledCleanQueueExecutorService.awaitTermination(3, TimeUnit.SECONDS);
                Thread.sleep(1000 * 3);
            } catch (InterruptedException e) {
                LOGGER.error("shutdown Exception, ", e);
            }

            if (this.haService != null) {
                this.haService.shutdown();
            }

            this.storeStatsService.shutdown();
            this.commitLog.shutdown();
            this.reputMessageService.shutdown();
            this.consumeQueueStore.shutdown();
            // dispatch-related services must be shut down after reputMessageService
            this.indexService.shutdown();
            if (this.compactionService != null) {
                this.compactionService.shutdown();
            }

            this.flushConsumeQueueService.shutdown();
            this.allocateMappedFileService.shutdown();
            this.storeCheckpoint.flush();
            this.storeCheckpoint.shutdown();

            this.perfs.shutdown();

            if (this.runningFlags.isWriteable() && dispatchBehindBytes() == 0) {
                this.deleteFile(StorePathConfigHelper.getAbortFile(this.messageStoreConfig.getStorePathRootDir()));
                shutDownNormal = true;
            } else {
                LOGGER.warn("the store may be wrong, so shutdown abnormally, and keep abort file.");
            }
        }

        this.transientStorePool.destroy();

        if (lockFile != null && lock != null) {
            try {
                lock.release();
                lockFile.close();
            } catch (IOException e) {
            }
        }
    }

    @Override
    public void destroy() {
        this.consumeQueueStore.destroy();
        this.commitLog.destroy();
        this.indexService.destroy();
        this.deleteFile(StorePathConfigHelper.getAbortFile(this.messageStoreConfig.getStorePathRootDir()));
        this.deleteFile(StorePathConfigHelper.getStoreCheckpoint(this.messageStoreConfig.getStorePathRootDir()));
    }

    public long getMajorFileSize() {
        long commitLogSize = 0;
        if (this.commitLog != null) {
            commitLogSize = this.commitLog.getTotalSize();
        }

        long consumeQueueSize = 0;
        if (this.consumeQueueStore != null) {
            consumeQueueSize = this.consumeQueueStore.getTotalSize();
        }

        long indexFileSize = 0;
        if (this.indexService != null) {
            indexFileSize = this.indexService.getTotalSize();
        }

        return commitLogSize + consumeQueueSize + indexFileSize;
    }

    @Override
    public CompletableFuture<PutMessageResult> asyncPutMessage(MessageExtBrokerInner msg) {

        for (PutMessageHook putMessageHook : putMessageHookList) {
            PutMessageResult handleResult = putMessageHook.executeBeforePutMessage(msg);
            if (handleResult != null) {
                return CompletableFuture.completedFuture(handleResult);
            }
        }

        if (msg.getProperties().containsKey(MessageConst.PROPERTY_INNER_NUM)
            && !MessageSysFlag.check(msg.getSysFlag(), MessageSysFlag.INNER_BATCH_FLAG)) {
            LOGGER.warn("[BUG]The message had property {} but is not an inner batch", MessageConst.PROPERTY_INNER_NUM);
            return CompletableFuture.completedFuture(new PutMessageResult(PutMessageStatus.MESSAGE_ILLEGAL, null));
        }

        if (MessageSysFlag.check(msg.getSysFlag(), MessageSysFlag.INNER_BATCH_FLAG)) {
            Optional<TopicConfig> topicConfig = this.getTopicConfig(msg.getTopic());
            if (!QueueTypeUtils.isBatchCq(topicConfig)) {
                LOGGER.error("[BUG]The message is an inner batch but cq type is not batch cq");
                return CompletableFuture.completedFuture(new PutMessageResult(PutMessageStatus.MESSAGE_ILLEGAL, null));
            }
        }

        long beginTime = this.getSystemClock().now();
        CompletableFuture<PutMessageResult> putResultFuture = this.commitLog.asyncPutMessage(msg);

        putResultFuture.thenAccept(result -> {
            long elapsedTime = this.getSystemClock().now() - beginTime;
            if (elapsedTime > 500) {
                LOGGER.warn("DefaultMessageStore#putMessage: CommitLog#putMessage cost {}ms, topic={}, bodyLength={}",
                    elapsedTime, msg.getTopic(), msg.getBody().length);
            }
            this.storeStatsService.setPutMessageEntireTimeMax(elapsedTime);

            if (null == result || !result.isOk()) {
                this.storeStatsService.getPutMessageFailedTimes().add(1);
            }
        });

        return putResultFuture;
    }

    @Override
    public CompletableFuture<PutMessageResult> asyncPutMessages(MessageExtBatch messageExtBatch) {

        for (PutMessageHook putMessageHook : putMessageHookList) {
            PutMessageResult handleResult = putMessageHook.executeBeforePutMessage(messageExtBatch);
            if (handleResult != null) {
                return CompletableFuture.completedFuture(handleResult);
            }
        }

        long beginTime = this.getSystemClock().now();
        CompletableFuture<PutMessageResult> putResultFuture = this.commitLog.asyncPutMessages(messageExtBatch);

        putResultFuture.thenAccept(result -> {
            long eclipseTime = this.getSystemClock().now() - beginTime;
            if (eclipseTime > 500) {
                LOGGER.warn("not in lock eclipse time(ms)={}, bodyLength={}", eclipseTime, messageExtBatch.getBody().length);
            }
            this.storeStatsService.setPutMessageEntireTimeMax(eclipseTime);

            if (null == result || !result.isOk()) {
                this.storeStatsService.getPutMessageFailedTimes().add(1);
            }
        });

        return putResultFuture;
    }

    @Override
    public PutMessageResult putMessage(MessageExtBrokerInner msg) {
        return waitForPutResult(asyncPutMessage(msg));
    }

    @Override
    public PutMessageResult putMessages(MessageExtBatch messageExtBatch) {
        return waitForPutResult(asyncPutMessages(messageExtBatch));
    }

    private PutMessageResult waitForPutResult(CompletableFuture<PutMessageResult> putMessageResultFuture) {
        try {
            int putMessageTimeout =
                Math.max(this.messageStoreConfig.getSyncFlushTimeout(),
                    this.messageStoreConfig.getSlaveTimeout()) + 5000;
            return putMessageResultFuture.get(putMessageTimeout, TimeUnit.MILLISECONDS);
        } catch (ExecutionException | InterruptedException e) {
            return new PutMessageResult(PutMessageStatus.UNKNOWN_ERROR, null);
        } catch (TimeoutException e) {
            LOGGER.error("usually it will never timeout, putMessageTimeout is much bigger than slaveTimeout and "
                + "flushTimeout so the result can be got anyway, but in some situations timeout will happen like full gc "
                + "process hangs or other unexpected situations.");
            return new PutMessageResult(PutMessageStatus.UNKNOWN_ERROR, null);
        }
    }

    @Override
    public boolean isOSPageCacheBusy() {
        long begin = this.getCommitLog().getBeginTimeInLock();
        long diff = this.systemClock.now() - begin;

        return diff < 10000000
            && diff > this.messageStoreConfig.getOsPageCacheBusyTimeOutMills();
    }

    @Override
    public long lockTimeMills() {
        return this.commitLog.lockTimeMills();
    }

    @Override
    public long getMasterFlushedOffset() {
        return this.masterFlushedOffset;
    }

    @Override
    public void setMasterFlushedOffset(long masterFlushedOffset) {
        this.masterFlushedOffset = masterFlushedOffset;
        this.storeCheckpoint.setMasterFlushedOffset(masterFlushedOffset);
    }

    @Override
    public long getBrokerInitMaxOffset() {
        return this.brokerInitMaxOffset;
    }

    @Override
    public void setBrokerInitMaxOffset(long brokerInitMaxOffset) {
        this.brokerInitMaxOffset = brokerInitMaxOffset;
    }

    public SystemClock getSystemClock() {
        return systemClock;
    }

    @Override
    public CommitLog getCommitLog() {
        return commitLog;
    }

    public void truncateDirtyFiles(long offsetToTruncate) throws RocksDBException {

        LOGGER.info("truncate dirty files to {}", offsetToTruncate);

        if (offsetToTruncate >= this.getMaxPhyOffset()) {
            LOGGER.info("no need to truncate files, truncate offset is {}, max physical offset is {}", offsetToTruncate, this.getMaxPhyOffset());
            return;
        }

        this.reputMessageService.shutdown();

        long oldReputFromOffset = this.reputMessageService.getReputFromOffset();

        // truncate consume queue
        this.truncateDirtyLogicFiles(offsetToTruncate);

        // truncate commitLog
        this.commitLog.truncateDirtyFiles(offsetToTruncate);

        this.recoverTopicQueueTable();

        if (!messageStoreConfig.isEnableBuildConsumeQueueConcurrently()) {
            this.reputMessageService = new ReputMessageService();
        } else {
            this.reputMessageService = new ConcurrentReputMessageService();
        }

        long resetReputOffset = Math.min(oldReputFromOffset, offsetToTruncate);

        LOGGER.info("oldReputFromOffset is {}, reset reput from offset to {}", oldReputFromOffset, resetReputOffset);

        this.reputMessageService.setReputFromOffset(resetReputOffset);
        this.reputMessageService.start();
    }

    @Override
    public boolean truncateFiles(long offsetToTruncate) throws RocksDBException {
        if (offsetToTruncate >= this.getMaxPhyOffset()) {
            LOGGER.info("no need to truncate files, truncate offset is {}, max physical offset is {}", offsetToTruncate, this.getMaxPhyOffset());
            return true;
        }

        if (!isOffsetAligned(offsetToTruncate)) {
            LOGGER.error("offset {} is not align, truncate failed, need manual fix", offsetToTruncate);
            return false;
        }
        truncateDirtyFiles(offsetToTruncate);
        return true;
    }

    @Override
    public boolean isOffsetAligned(long offset) {
        SelectMappedBufferResult mappedBufferResult = this.getCommitLogData(offset);

        if (mappedBufferResult == null) {
            return true;
        }

        DispatchRequest dispatchRequest = this.commitLog.checkMessageAndReturnSize(mappedBufferResult.getByteBuffer(), true, false);
        return dispatchRequest.isSuccess();
    }

    @Override
    public GetMessageResult getMessage(final String group, final String topic, final int queueId, final long offset,
        final int maxMsgNums, final MessageFilter messageFilter) {
        return getMessage(group, topic, queueId, offset, maxMsgNums, MAX_PULL_MSG_SIZE, messageFilter);
    }

    @Override
    public CompletableFuture<GetMessageResult> getMessageAsync(String group, String topic,
        int queueId, long offset, int maxMsgNums, MessageFilter messageFilter) {
        return CompletableFuture.completedFuture(getMessage(group, topic, queueId, offset, maxMsgNums, messageFilter));
    }

    @Override
    public GetMessageResult getMessage(final String group, final String topic, final int queueId, final long offset,
        final int maxMsgNums, final int maxTotalMsgSize, final MessageFilter messageFilter) {
        if (this.shutdown) {
            LOGGER.warn("message store has shutdown, so getMessage is forbidden");
            return null;
        }

        if (!this.runningFlags.isReadable()) {
            LOGGER.warn("message store is not readable, so getMessage is forbidden " + this.runningFlags.getFlagBits());
            return null;
        }

        Optional<TopicConfig> topicConfig = getTopicConfig(topic);
        CleanupPolicy policy = CleanupPolicyUtils.getDeletePolicy(topicConfig);
        //check request topic flag
        if (Objects.equals(policy, CleanupPolicy.COMPACTION) && messageStoreConfig.isEnableCompaction()) {
            return compactionStore.getMessage(group, topic, queueId, offset, maxMsgNums, maxTotalMsgSize);
        } // else skip

        long beginTime = this.getSystemClock().now();

        GetMessageStatus status = GetMessageStatus.NO_MESSAGE_IN_QUEUE;
        long nextBeginOffset = offset;
        long minOffset = 0;
        long maxOffset = 0;

        GetMessageResult getResult = new GetMessageResult();

        final long maxOffsetPy = this.commitLog.getMaxOffset();

        ConsumeQueueInterface consumeQueue = findConsumeQueue(topic, queueId);
        if (consumeQueue != null) {
            minOffset = consumeQueue.getMinOffsetInQueue();
            maxOffset = consumeQueue.getMaxOffsetInQueue();

            if (maxOffset == 0) {
                status = GetMessageStatus.NO_MESSAGE_IN_QUEUE;
                nextBeginOffset = nextOffsetCorrection(offset, 0);
            } else if (offset < minOffset) {
                status = GetMessageStatus.OFFSET_TOO_SMALL;
                nextBeginOffset = nextOffsetCorrection(offset, minOffset);
            } else if (offset == maxOffset) {
                status = GetMessageStatus.OFFSET_OVERFLOW_ONE;
                nextBeginOffset = nextOffsetCorrection(offset, offset);
            } else if (offset > maxOffset) {
                status = GetMessageStatus.OFFSET_OVERFLOW_BADLY;
                nextBeginOffset = nextOffsetCorrection(offset, maxOffset);
            } else {
                final int maxFilterMessageSize = Math.max(16000, maxMsgNums * consumeQueue.getUnitSize());
                final boolean diskFallRecorded = this.messageStoreConfig.isDiskFallRecorded();

                long maxPullSize = Math.max(maxTotalMsgSize, 100);
                if (maxPullSize > MAX_PULL_MSG_SIZE) {
                    LOGGER.warn("The max pull size is too large maxPullSize={} topic={} queueId={}", maxPullSize, topic, queueId);
                    maxPullSize = MAX_PULL_MSG_SIZE;
                }
                status = GetMessageStatus.NO_MATCHED_MESSAGE;
                long maxPhyOffsetPulling = 0;
                int cqFileNum = 0;

                while (getResult.getBufferTotalSize() <= 0
                    && nextBeginOffset < maxOffset
                    && cqFileNum++ < this.messageStoreConfig.getTravelCqFileNumWhenGetMessage()) {
                    ReferredIterator<CqUnit> bufferConsumeQueue = null;

                    try {
                        bufferConsumeQueue = consumeQueue.iterateFrom(nextBeginOffset, maxMsgNums);

                        if (bufferConsumeQueue == null) {
                            status = GetMessageStatus.OFFSET_FOUND_NULL;
                            nextBeginOffset = nextOffsetCorrection(nextBeginOffset, this.consumeQueueStore.rollNextFile(consumeQueue, nextBeginOffset));
                            LOGGER.warn("consumer request topic: " + topic + ", offset: " + offset + ", minOffset: " + minOffset + ", maxOffset: "
                                + maxOffset + ", but access logic queue failed. Correct nextBeginOffset to " + nextBeginOffset);
                            break;
                        }

                        long nextPhyFileStartOffset = Long.MIN_VALUE;
                        while (bufferConsumeQueue.hasNext()
                            && nextBeginOffset < maxOffset) {
                            CqUnit cqUnit = bufferConsumeQueue.next();
                            long offsetPy = cqUnit.getPos();
                            int sizePy = cqUnit.getSize();

                            boolean isInMem = estimateInMemByCommitOffset(offsetPy, maxOffsetPy);

                            if ((cqUnit.getQueueOffset() - offset) * consumeQueue.getUnitSize() > maxFilterMessageSize) {
                                break;
                            }

                            if (this.isTheBatchFull(sizePy, cqUnit.getBatchNum(), maxMsgNums, maxPullSize, getResult.getBufferTotalSize(), getResult.getMessageCount(), isInMem)) {
                                break;
                            }

                            if (getResult.getBufferTotalSize() >= maxPullSize) {
                                break;
                            }

                            maxPhyOffsetPulling = offsetPy;

                            //Be careful, here should before the isTheBatchFull
                            nextBeginOffset = cqUnit.getQueueOffset() + cqUnit.getBatchNum();

                            if (nextPhyFileStartOffset != Long.MIN_VALUE) {
                                if (offsetPy < nextPhyFileStartOffset) {
                                    continue;
                                }
                            }

                            if (messageFilter != null
                                && !messageFilter.isMatchedByConsumeQueue(cqUnit.getValidTagsCodeAsLong(), cqUnit.getCqExtUnit())) {
                                if (getResult.getBufferTotalSize() == 0) {
                                    status = GetMessageStatus.NO_MATCHED_MESSAGE;
                                }

                                continue;
                            }

                            SelectMappedBufferResult selectResult = this.commitLog.getMessage(offsetPy, sizePy);
                            if (null == selectResult) {
                                if (getResult.getBufferTotalSize() == 0) {
                                    status = GetMessageStatus.MESSAGE_WAS_REMOVING;
                                }

                                nextPhyFileStartOffset = this.commitLog.rollNextFile(offsetPy);
                                continue;
                            }

                            if (messageStoreConfig.isColdDataFlowControlEnable() && !MixAll.isSysConsumerGroupForNoColdReadLimit(group) && !selectResult.isInCache()) {
                                getResult.setColdDataSum(getResult.getColdDataSum() + sizePy);
                            }

                            if (messageFilter != null
                                && !messageFilter.isMatchedByCommitLog(selectResult.getByteBuffer().slice(), null)) {
                                if (getResult.getBufferTotalSize() == 0) {
                                    status = GetMessageStatus.NO_MATCHED_MESSAGE;
                                }
                                // release...
                                selectResult.release();
                                continue;
                            }
                            this.storeStatsService.getGetMessageTransferredMsgCount().add(cqUnit.getBatchNum());
                            getResult.addMessage(selectResult, cqUnit.getQueueOffset(), cqUnit.getBatchNum());
                            status = GetMessageStatus.FOUND;
                            nextPhyFileStartOffset = Long.MIN_VALUE;
                        }
                    } catch (RocksDBException e) {
                        ERROR_LOG.error("getMessage Failed. cid: {}, topic: {}, queueId: {}, offset: {}, minOffset: {}, maxOffset: {}, {}",
                            group, topic, queueId, offset, minOffset, maxOffset, e.getMessage());
                    } finally {
                        if (bufferConsumeQueue != null) {
                            bufferConsumeQueue.release();
                        }
                    }
                }

                if (diskFallRecorded) {
                    long fallBehind = maxOffsetPy - maxPhyOffsetPulling;
                    brokerStatsManager.recordDiskFallBehindSize(group, topic, queueId, fallBehind);
                }

                long diff = maxOffsetPy - maxPhyOffsetPulling;
                long memory = (long) (StoreUtil.TOTAL_PHYSICAL_MEMORY_SIZE
                    * (this.messageStoreConfig.getAccessMessageInMemoryMaxRatio() / 100.0));
                getResult.setSuggestPullingFromSlave(diff > memory);
            }
        } else {
            status = GetMessageStatus.NO_MATCHED_LOGIC_QUEUE;
            nextBeginOffset = nextOffsetCorrection(offset, 0);
        }

        if (GetMessageStatus.FOUND == status) {
            this.storeStatsService.getGetMessageTimesTotalFound().add(1);
        } else {
            this.storeStatsService.getGetMessageTimesTotalMiss().add(1);
        }
        long elapsedTime = this.getSystemClock().now() - beginTime;
        this.storeStatsService.setGetMessageEntireTimeMax(elapsedTime);

        // lazy init no data found.
        if (getResult == null) {
            getResult = new GetMessageResult(0);
        }

        getResult.setStatus(status);
        getResult.setNextBeginOffset(nextBeginOffset);
        getResult.setMaxOffset(maxOffset);
        getResult.setMinOffset(minOffset);
        return getResult;
    }

    @Override
    public CompletableFuture<GetMessageResult> getMessageAsync(String group, String topic,
        int queueId, long offset, int maxMsgNums, int maxTotalMsgSize, MessageFilter messageFilter) {
        return CompletableFuture.completedFuture(getMessage(group, topic, queueId, offset, maxMsgNums, maxTotalMsgSize, messageFilter));
    }

    @Override
    public long getMaxOffsetInQueue(String topic, int queueId) {
        return getMaxOffsetInQueue(topic, queueId, true);
    }

    @Override
    public long getMaxOffsetInQueue(String topic, int queueId, boolean committed) {
        if (committed) {
            ConsumeQueueInterface logic = this.findConsumeQueue(topic, queueId);
            if (logic != null) {
                return logic.getMaxOffsetInQueue();
            }
        } else {
            Long offset = this.consumeQueueStore.getMaxOffset(topic, queueId);
            if (offset != null) {
                return offset;
            }
        }

        return 0;
    }

    @Override
    public long getMinOffsetInQueue(String topic, int queueId) {
        try {
            return this.consumeQueueStore.getMinOffsetInQueue(topic, queueId);
        } catch (RocksDBException e) {
            ERROR_LOG.error("getMinOffsetInQueue Failed. topic: {}, queueId: {}", topic, queueId, e);
            return -1;
        }
    }

    @Override
    public TimerMessageStore getTimerMessageStore() {
        return this.timerMessageStore;
    }

    @Override
    public void setTimerMessageStore(TimerMessageStore timerMessageStore) {
        this.timerMessageStore = timerMessageStore;
    }

    @Override
    public long getCommitLogOffsetInQueue(String topic, int queueId, long consumeQueueOffset) {
        ConsumeQueueInterface consumeQueue = findConsumeQueue(topic, queueId);
        if (consumeQueue != null) {
            CqUnit cqUnit = consumeQueue.get(consumeQueueOffset);
            if (cqUnit != null) {
                return cqUnit.getPos();
            }
        }
        return 0;
    }

    @Override
    public long getOffsetInQueueByTime(String topic, int queueId, long timestamp) {
        return this.getOffsetInQueueByTime(topic, queueId, timestamp, BoundaryType.LOWER);
    }

    @Override
    public long getOffsetInQueueByTime(String topic, int queueId, long timestamp, BoundaryType boundaryType) {
        try {
            return this.consumeQueueStore.getOffsetInQueueByTime(topic, queueId, timestamp, boundaryType);
        } catch (RocksDBException e) {
            ERROR_LOG.error("getOffsetInQueueByTime Failed. topic: {}, queueId: {}, timestamp: {} boundaryType: {}, {}",
                topic, queueId, timestamp, boundaryType, e.getMessage());
        }
        return 0;
    }

    @Override
    public MessageExt lookMessageByOffset(long commitLogOffset) {
        SelectMappedBufferResult sbr = this.commitLog.getMessage(commitLogOffset, 4);
        if (null != sbr) {
            try {
                // 1 TOTALSIZE
                int size = sbr.getByteBuffer().getInt();
                return lookMessageByOffset(commitLogOffset, size);
            } finally {
                sbr.release();
            }
        }

        return null;
    }

    @Override
    public SelectMappedBufferResult selectOneMessageByOffset(long commitLogOffset) {
        SelectMappedBufferResult sbr = this.commitLog.getMessage(commitLogOffset, 4);
        if (null != sbr) {
            try {
                // 1 TOTALSIZE
                int size = sbr.getByteBuffer().getInt();
                return this.commitLog.getMessage(commitLogOffset, size);
            } finally {
                sbr.release();
            }
        }

        return null;
    }

    @Override
    public SelectMappedBufferResult selectOneMessageByOffset(long commitLogOffset, int msgSize) {
        return this.commitLog.getMessage(commitLogOffset, msgSize);
    }

    @Override
    public String getRunningDataInfo() {
        return this.storeStatsService.toString();
    }

    public String getStorePathPhysic() {
        String storePathPhysic;
        if (DefaultMessageStore.this.getMessageStoreConfig().isEnableDLegerCommitLog()) {
            storePathPhysic = ((DLedgerCommitLog) DefaultMessageStore.this.getCommitLog()).getdLedgerServer().getdLedgerConfig().getDataStorePath();
        } else {
            storePathPhysic = DefaultMessageStore.this.getMessageStoreConfig().getStorePathCommitLog();
        }
        return storePathPhysic;
    }

    public String getStorePathLogic() {
        return StorePathConfigHelper.getStorePathConsumeQueue(this.messageStoreConfig.getStorePathRootDir());
    }

    public MessageArrivingListener getMessageArrivingListener() {
        return messageArrivingListener;
    }

    @Override
    public HashMap<String, String> getRuntimeInfo() {
        HashMap<String, String> result = this.storeStatsService.getRuntimeInfo();

        {
            double minPhysicsUsedRatio = Double.MAX_VALUE;
            String commitLogStorePath = getStorePathPhysic();
            String[] paths = commitLogStorePath.trim().split(MixAll.MULTI_PATH_SPLITTER);
            for (String clPath : paths) {
                double physicRatio = UtilAll.isPathExists(clPath) ?
                    UtilAll.getDiskPartitionSpaceUsedPercent(clPath) : -1;
                result.put(RunningStats.commitLogDiskRatio.name() + "_" + clPath, String.valueOf(physicRatio));
                minPhysicsUsedRatio = Math.min(minPhysicsUsedRatio, physicRatio);
            }
            result.put(RunningStats.commitLogDiskRatio.name(), String.valueOf(minPhysicsUsedRatio));
        }

        {
            double logicsRatio = UtilAll.getDiskPartitionSpaceUsedPercent(getStorePathLogic());
            result.put(RunningStats.consumeQueueDiskRatio.name(), String.valueOf(logicsRatio));
        }

        result.put(RunningStats.commitLogMinOffset.name(), String.valueOf(DefaultMessageStore.this.getMinPhyOffset()));
        result.put(RunningStats.commitLogMaxOffset.name(), String.valueOf(DefaultMessageStore.this.getMaxPhyOffset()));

        return result;
    }

    @Override
    public long getMaxPhyOffset() {
        return this.commitLog.getMaxOffset();
    }

    @Override
    public long getMinPhyOffset() {
        return this.commitLog.getMinOffset();
    }

    @Override
    public long getLastFileFromOffset() {
        return this.commitLog.getLastFileFromOffset();
    }

    @Override
    public boolean getLastMappedFile(long startOffset) {
        return this.commitLog.getLastMappedFile(startOffset);
    }

    @Override
    public long getEarliestMessageTime(String topic, int queueId) {
        ConsumeQueueInterface logicQueue = this.findConsumeQueue(topic, queueId);
        if (logicQueue != null) {
            Pair<CqUnit, Long> pair = logicQueue.getEarliestUnitAndStoreTime();
            if (pair != null && pair.getObject2() != null) {
                return pair.getObject2();
            }
        }

        return -1;
    }

    @Override
    public CompletableFuture<Long> getEarliestMessageTimeAsync(String topic, int queueId) {
        return CompletableFuture.completedFuture(getEarliestMessageTime(topic, queueId));
    }

    @Override
    public long getEarliestMessageTime() {
        long minPhyOffset = this.getMinPhyOffset();
        if (this.getCommitLog() instanceof DLedgerCommitLog) {
            minPhyOffset += DLedgerEntry.BODY_OFFSET;
        }
        final int size = MessageDecoder.MESSAGE_STORE_TIMESTAMP_POSITION + 8;
        return this.getCommitLog().pickupStoreTimestamp(minPhyOffset, size);
    }

    @Override
    public long getMessageStoreTimeStamp(String topic, int queueId, long consumeQueueOffset) {
        ConsumeQueueInterface logicQueue = this.findConsumeQueue(topic, queueId);
        if (logicQueue != null) {
            Pair<CqUnit, Long> pair = logicQueue.getCqUnitAndStoreTime(consumeQueueOffset);
            if (pair != null && pair.getObject2() != null) {
                return pair.getObject2();
            }
        }
        return -1;
    }

    @Override
    public CompletableFuture<Long> getMessageStoreTimeStampAsync(String topic, int queueId,
        long consumeQueueOffset) {
        return CompletableFuture.completedFuture(getMessageStoreTimeStamp(topic, queueId, consumeQueueOffset));
    }

    @Override
    public long getMessageTotalInQueue(String topic, int queueId) {
        ConsumeQueueInterface logicQueue = this.findConsumeQueue(topic, queueId);
        if (logicQueue != null) {
            return logicQueue.getMessageTotalInQueue();
        }

        return -1;
    }

    @Override
    public SelectMappedBufferResult getCommitLogData(final long offset) {
        if (this.shutdown) {
            LOGGER.warn("message store has shutdown, so getPhyQueueData is forbidden");
            return null;
        }

        return this.commitLog.getData(offset);
    }

    @Override
    public List<SelectMappedBufferResult> getBulkCommitLogData(final long offset, final int size) {
        if (this.shutdown) {
            LOGGER.warn("message store has shutdown, so getBulkCommitLogData is forbidden");
            return null;
        }

        return this.commitLog.getBulkData(offset, size);
    }

    @Override
    public boolean appendToCommitLog(long startOffset, byte[] data, int dataStart, int dataLength) {
        if (this.shutdown) {
            LOGGER.warn("message store has shutdown, so appendToCommitLog is forbidden");
            return false;
        }

        boolean result = this.commitLog.appendData(startOffset, data, dataStart, dataLength);
        if (result) {
            this.reputMessageService.wakeup();
        } else {
            LOGGER.error(
                "DefaultMessageStore#appendToCommitLog: failed to append data to commitLog, physical offset={}, data "
                    + "length={}", startOffset, data.length);
        }

        return result;
    }

    @Override
    public void executeDeleteFilesManually() {
        this.cleanCommitLogService.executeDeleteFilesManually();
    }

    @Override
    public QueryMessageResult queryMessage(String topic, String key, int maxNum, long begin, long end) {
        QueryMessageResult queryMessageResult = new QueryMessageResult();

        long lastQueryMsgTime = end;

        for (int i = 0; i < 3; i++) {
            QueryOffsetResult queryOffsetResult = this.indexService.queryOffset(topic, key, maxNum, begin, lastQueryMsgTime);
            if (queryOffsetResult.getPhyOffsets().isEmpty()) {
                break;
            }

            Collections.sort(queryOffsetResult.getPhyOffsets());

            queryMessageResult.setIndexLastUpdatePhyoffset(queryOffsetResult.getIndexLastUpdatePhyoffset());
            queryMessageResult.setIndexLastUpdateTimestamp(queryOffsetResult.getIndexLastUpdateTimestamp());

            for (int m = 0; m < queryOffsetResult.getPhyOffsets().size(); m++) {
                long offset = queryOffsetResult.getPhyOffsets().get(m);

                try {
                    MessageExt msg = this.lookMessageByOffset(offset);
                    if (0 == m) {
                        lastQueryMsgTime = msg.getStoreTimestamp();
                    }

                    SelectMappedBufferResult result = this.commitLog.getData(offset, false);
                    if (result != null) {
                        int size = result.getByteBuffer().getInt(0);
                        result.getByteBuffer().limit(size);
                        result.setSize(size);
                        queryMessageResult.addMessage(result);
                    }
                } catch (Exception e) {
                    LOGGER.error("queryMessage exception", e);
                }
            }

            if (queryMessageResult.getBufferTotalSize() > 0) {
                break;
            }

            if (lastQueryMsgTime < begin) {
                break;
            }
        }

        return queryMessageResult;
    }

    @Override public CompletableFuture<QueryMessageResult> queryMessageAsync(String topic, String key,
        int maxNum, long begin, long end) {
        return CompletableFuture.completedFuture(queryMessage(topic, key, maxNum, begin, end));
    }

    @Override
    public void updateHaMasterAddress(String newAddr) {
        if (this.haService != null) {
            this.haService.updateHaMasterAddress(newAddr);
        }
    }

    @Override
    public void updateMasterAddress(String newAddr) {
        if (this.haService != null) {
            this.haService.updateMasterAddress(newAddr);
        }
        if (this.compactionService != null) {
            this.compactionService.updateMasterAddress(newAddr);
        }
    }

    @Override
    public void setAliveReplicaNumInGroup(int aliveReplicaNums) {
        this.aliveReplicasNum = aliveReplicaNums;
    }

    @Override
    public void wakeupHAClient() {
        if (this.haService != null) {
            this.haService.getHAClient().wakeup();
        }
    }

    @Override
    public int getAliveReplicaNumInGroup() {
        return this.aliveReplicasNum;
    }

    @Override
    public long slaveFallBehindMuch() {
        if (this.haService == null || this.messageStoreConfig.isDuplicationEnable() || this.messageStoreConfig.isEnableDLegerCommitLog()) {
            LOGGER.warn("haServer is null or duplication is enable or enableDLegerCommitLog is true");
            return -1;
        } else {
            return this.commitLog.getMaxOffset() - this.haService.getPush2SlaveMaxOffset().get();
        }

    }

    @Override
    public long now() {
        return this.systemClock.now();
    }

    /**
     * Lazy clean queue offset table.
     * If offset table is cleaned, and old messages are dispatching after the old consume queue is cleaned,
     * consume queue will be created with old offset, then later message with new offset table can not be
     * dispatched to consume queue.
     * @throws RocksDBException only in rocksdb mode
     */
    @Override
    public int deleteTopics(final Set<String> deleteTopics) throws RocksDBException {
        if (deleteTopics == null || deleteTopics.isEmpty()) {
            return 0;
        }

        int deleteCount = 0;
        for (String topic : deleteTopics) {
            ConcurrentMap<Integer, ConsumeQueueInterface> queueTable = this.consumeQueueStore.findConsumeQueueMap(topic);

            if (queueTable == null || queueTable.isEmpty()) {
                continue;
            }

            for (ConsumeQueueInterface cq : queueTable.values()) {
                this.consumeQueueStore.destroy(cq);
                LOGGER.info("DeleteTopic: ConsumeQueue has been cleaned, topic={}, queueId={}", cq.getTopic(), cq.getQueueId());
                this.consumeQueueStore.removeTopicQueueTable(cq.getTopic(), cq.getQueueId());
            }

            // remove topic from cq table
            this.consumeQueueStore.getConsumeQueueTable().remove(topic);

            if (this.brokerConfig.isAutoDeleteUnusedStats()) {
                this.brokerStatsManager.onTopicDeleted(topic);
            }

            // destroy consume queue dir
            String consumeQueueDir = StorePathConfigHelper.getStorePathConsumeQueue(
                this.messageStoreConfig.getStorePathRootDir()) + File.separator + topic;
            String consumeQueueExtDir = StorePathConfigHelper.getStorePathConsumeQueueExt(
                this.messageStoreConfig.getStorePathRootDir()) + File.separator + topic;
            String batchConsumeQueueDir = StorePathConfigHelper.getStorePathBatchConsumeQueue(
                this.messageStoreConfig.getStorePathRootDir()) + File.separator + topic;

            UtilAll.deleteEmptyDirectory(new File(consumeQueueDir));
            UtilAll.deleteEmptyDirectory(new File(consumeQueueExtDir));
            UtilAll.deleteEmptyDirectory(new File(batchConsumeQueueDir));

            LOGGER.info("DeleteTopic: Topic has been destroyed, topic={}", topic);
            deleteCount++;
        }
        return deleteCount;
    }

    @Override
    public int cleanUnusedTopic(final Set<String> retainTopics) throws RocksDBException {
        Set<String> consumeQueueTopicSet = this.getConsumeQueueTable().keySet();
        int deleteCount = 0;
        for (String topicName : Sets.difference(consumeQueueTopicSet, retainTopics)) {
            if (retainTopics.contains(topicName) ||
                TopicValidator.isSystemTopic(topicName) ||
                MixAll.isLmq(topicName)) {
                continue;
            }
            deleteCount += this.deleteTopics(Sets.newHashSet(topicName));
        }
        return deleteCount;
    }

    @Override
    public void cleanExpiredConsumerQueue() {
        long minCommitLogOffset = this.commitLog.getMinOffset();

        this.consumeQueueStore.cleanExpired(minCommitLogOffset);
    }

    public Map<String, Long> getMessageIds(final String topic, final int queueId, long minOffset, long maxOffset,
        SocketAddress storeHost) {
        Map<String, Long> messageIds = new HashMap<>();
        if (this.shutdown) {
            return messageIds;
        }

        ConsumeQueueInterface consumeQueue = findConsumeQueue(topic, queueId);
        if (consumeQueue != null) {
            minOffset = Math.max(minOffset, consumeQueue.getMinOffsetInQueue());
            maxOffset = Math.min(maxOffset, consumeQueue.getMaxOffsetInQueue());

            if (maxOffset == 0) {
                return messageIds;
            }

            long nextOffset = minOffset;
            while (nextOffset < maxOffset) {
                ReferredIterator<CqUnit> bufferConsumeQueue = consumeQueue.iterateFrom(nextOffset);
                try {
                    if (bufferConsumeQueue != null && bufferConsumeQueue.hasNext()) {
                        while (bufferConsumeQueue.hasNext()) {
                            CqUnit cqUnit = bufferConsumeQueue.next();
                            long offsetPy = cqUnit.getPos();
                            InetSocketAddress inetSocketAddress = (InetSocketAddress) storeHost;
                            int msgIdLength = (inetSocketAddress.getAddress() instanceof Inet6Address) ? 16 + 4 + 8 : 4 + 4 + 8;
                            final ByteBuffer msgIdMemory = ByteBuffer.allocate(msgIdLength);
                            String msgId =
                                MessageDecoder.createMessageId(msgIdMemory, MessageExt.socketAddress2ByteBuffer(storeHost), offsetPy);
                            messageIds.put(msgId, cqUnit.getQueueOffset());
                            nextOffset = cqUnit.getQueueOffset() + cqUnit.getBatchNum();
                            if (nextOffset >= maxOffset) {
                                return messageIds;
                            }
                        }
                    } else {
                        return messageIds;
                    }
                } finally {
                    if (bufferConsumeQueue != null) {
                        bufferConsumeQueue.release();
                    }
                }
            }
        }
        return messageIds;
    }

    @Override
    @Deprecated
    public boolean checkInDiskByConsumeOffset(final String topic, final int queueId, long consumeOffset) {

        final long maxOffsetPy = this.commitLog.getMaxOffset();

        ConsumeQueueInterface consumeQueue = findConsumeQueue(topic, queueId);
        if (consumeQueue != null) {
            CqUnit cqUnit = consumeQueue.get(consumeOffset);

            if (cqUnit != null) {
                long offsetPy = cqUnit.getPos();
                return !estimateInMemByCommitOffset(offsetPy, maxOffsetPy);
            } else {
                return false;
            }
        }
        return false;
    }

    @Override
    public boolean checkInMemByConsumeOffset(final String topic, final int queueId, long consumeOffset, int batchSize) {
        ConsumeQueueInterface consumeQueue = findConsumeQueue(topic, queueId);
        if (consumeQueue != null) {
            CqUnit firstCQItem = consumeQueue.get(consumeOffset);
            if (firstCQItem == null) {
                return false;
            }
            long startOffsetPy = firstCQItem.getPos();
            if (batchSize <= 1) {
                int size = firstCQItem.getSize();
                return checkInMemByCommitOffset(startOffsetPy, size);
            }

            CqUnit lastCQItem = consumeQueue.get(consumeOffset + batchSize);
            if (lastCQItem == null) {
                int size = firstCQItem.getSize();
                return checkInMemByCommitOffset(startOffsetPy, size);
            }
            long endOffsetPy = lastCQItem.getPos();
            int size = (int) (endOffsetPy - startOffsetPy) + lastCQItem.getSize();
            return checkInMemByCommitOffset(startOffsetPy, size);
        }
        return false;
    }

    @Override
    public boolean checkInStoreByConsumeOffset(String topic, int queueId, long consumeOffset) {
        long commitLogOffset = getCommitLogOffsetInQueue(topic, queueId, consumeOffset);
        return checkInDiskByCommitOffset(commitLogOffset);
    }

    @Override
    public long dispatchBehindBytes() {
        return this.reputMessageService.behind();
    }

    public long flushBehindBytes() {
        return this.commitLog.remainHowManyDataToCommit() + this.commitLog.remainHowManyDataToFlush();
    }

    @Override
    public long flush() {
        return this.commitLog.flush();
    }

    @Override
    public long getFlushedWhere() {
        return this.commitLog.getFlushedWhere();
    }

    @Override
    public boolean resetWriteOffset(long phyOffset) {
        //copy a new map
        ConcurrentHashMap<String, Long> newMap = new ConcurrentHashMap<>(consumeQueueStore.getTopicQueueTable());
        SelectMappedBufferResult lastBuffer = null;
        long startReadOffset = phyOffset == -1 ? 0 : phyOffset;
        while ((lastBuffer = selectOneMessageByOffset(startReadOffset)) != null) {
            try {
                if (lastBuffer.getStartOffset() > startReadOffset) {
                    startReadOffset = lastBuffer.getStartOffset();
                    continue;
                }

                ByteBuffer bb = lastBuffer.getByteBuffer();
                int magicCode = bb.getInt(bb.position() + 4);
                if (magicCode == CommitLog.BLANK_MAGIC_CODE) {
                    startReadOffset += bb.getInt(bb.position());
                    continue;
                } else if (magicCode != MessageDecoder.MESSAGE_MAGIC_CODE) {
                    throw new RuntimeException("Unknown magicCode: " + magicCode);
                }

                lastBuffer.getByteBuffer().mark();

                DispatchRequest dispatchRequest = checkMessageAndReturnSize(lastBuffer.getByteBuffer(), true, messageStoreConfig.isDuplicationEnable(), true);
                if (!dispatchRequest.isSuccess())
                    break;

                lastBuffer.getByteBuffer().reset();

                MessageExt msg = MessageDecoder.decode(lastBuffer.getByteBuffer(), true, false, false, false, true);
                if (msg == null) {
                    break;
                }
                String key = msg.getTopic() + "-" + msg.getQueueId();
                Long cur = newMap.get(key);
                if (cur != null && cur > msg.getQueueOffset()) {
                    newMap.put(key, msg.getQueueOffset());
                }
                startReadOffset += msg.getStoreSize();
            } catch (Throwable e) {
                LOGGER.error("resetWriteOffset error.", e);
            } finally {
                if (lastBuffer != null)
                    lastBuffer.release();
            }
        }
        if (this.commitLog.resetOffset(phyOffset)) {
            this.consumeQueueStore.setTopicQueueTable(newMap);
            return true;
        } else {
            return false;
        }
    }

    // Fetch and compute the newest confirmOffset.
    // Even if it is just inited.
    @Override
    public long getConfirmOffset() {
        return this.commitLog.getConfirmOffset();
    }

    // Fetch the original confirmOffset's value.
    // Without checking and re-computing.
    public long getConfirmOffsetDirectly() {
        return this.commitLog.getConfirmOffsetDirectly();
    }

    @Override
    public void setConfirmOffset(long phyOffset) {
        this.commitLog.setConfirmOffset(phyOffset);
    }

    @Override
    public byte[] calcDeltaChecksum(long from, long to) {
        if (from < 0 || to <= from) {
            return new byte[0];
        }

        int size = (int) (to - from);

        if (size > this.messageStoreConfig.getMaxChecksumRange()) {
            LOGGER.error("Checksum range from {}, size {} exceeds threshold {}", from, size, this.messageStoreConfig.getMaxChecksumRange());
            return null;
        }

        List<MessageExt> msgList = new ArrayList<>();
        List<SelectMappedBufferResult> bufferResultList = this.getBulkCommitLogData(from, size);
        if (bufferResultList.isEmpty()) {
            return new byte[0];
        }

        for (SelectMappedBufferResult bufferResult : bufferResultList) {
            msgList.addAll(MessageDecoder.decodesBatch(bufferResult.getByteBuffer(), true, false, false));
            bufferResult.release();
        }

        if (msgList.isEmpty()) {
            return new byte[0];
        }

        ByteBuffer byteBuffer = ByteBuffer.allocate(size);
        for (MessageExt msg : msgList) {
            try {
                byteBuffer.put(MessageDecoder.encodeUniquely(msg, false));
            } catch (IOException ignore) {
            }
        }

        return Hashing.murmur3_128().hashBytes(byteBuffer.array()).asBytes();
    }

    @Override
    public void setPhysicalOffset(long phyOffset) {
        this.commitLog.setMappedFileQueueOffset(phyOffset);
    }

    @Override
    public boolean isMappedFilesEmpty() {
        return this.commitLog.isMappedFilesEmpty();
    }

    @Override
    public MessageExt lookMessageByOffset(long commitLogOffset, int size) {
        SelectMappedBufferResult sbr = this.commitLog.getMessage(commitLogOffset, size);
        if (null != sbr) {
            try {
                return MessageDecoder.decode(sbr.getByteBuffer(), true, false);
            } finally {
                sbr.release();
            }
        }

        return null;
    }

    @Override
    public ConsumeQueueInterface findConsumeQueue(String topic, int queueId) {
        return this.consumeQueueStore.findOrCreateConsumeQueue(topic, queueId);
    }

    private long nextOffsetCorrection(long oldOffset, long newOffset) {
        long nextOffset = oldOffset;
        if (this.getMessageStoreConfig().getBrokerRole() != BrokerRole.SLAVE ||
            this.getMessageStoreConfig().isOffsetCheckInSlave()) {
            nextOffset = newOffset;
        }
        return nextOffset;
    }

    private boolean estimateInMemByCommitOffset(long offsetPy, long maxOffsetPy) {
        long memory = (long) (StoreUtil.TOTAL_PHYSICAL_MEMORY_SIZE * (this.messageStoreConfig.getAccessMessageInMemoryMaxRatio() / 100.0));
        return (maxOffsetPy - offsetPy) <= memory;
    }

    private boolean checkInMemByCommitOffset(long offsetPy, int size) {
        SelectMappedBufferResult message = this.commitLog.getMessage(offsetPy, size);
        if (message != null) {
            try {
                return message.isInMem();
            } finally {
                message.release();
            }
        }
        return false;
    }

    public boolean checkInDiskByCommitOffset(long offsetPy) {
        return offsetPy >= commitLog.getMinOffset();
    }

    /**
     * The ratio val is estimated by the experiment and experience
     * so that the result is not high accurate for different business
     * @return
     */
    public boolean checkInColdAreaByCommitOffset(long offsetPy, long maxOffsetPy) {
        long memory = (long)(StoreUtil.TOTAL_PHYSICAL_MEMORY_SIZE * (this.messageStoreConfig.getAccessMessageInMemoryHotRatio() / 100.0));
        return (maxOffsetPy - offsetPy) > memory;
    }

    private boolean isTheBatchFull(int sizePy, int unitBatchNum, int maxMsgNums, long maxMsgSize, int bufferTotal,
        int messageTotal, boolean isInMem) {

        if (0 == bufferTotal || 0 == messageTotal) {
            return false;
        }

        if (messageTotal + unitBatchNum > maxMsgNums) {
            return true;
        }

        if (bufferTotal + sizePy > maxMsgSize) {
            return true;
        }

        if (isInMem) {
            if ((bufferTotal + sizePy) > this.messageStoreConfig.getMaxTransferBytesOnMessageInMemory()) {
                return true;
            }

            return messageTotal > this.messageStoreConfig.getMaxTransferCountOnMessageInMemory() - 1;
        } else {
            if ((bufferTotal + sizePy) > this.messageStoreConfig.getMaxTransferBytesOnMessageInDisk()) {
                return true;
            }

            return messageTotal > this.messageStoreConfig.getMaxTransferCountOnMessageInDisk() - 1;
        }
    }

    private void deleteFile(final String fileName) {
        File file = new File(fileName);
        boolean result = file.delete();
        LOGGER.info(fileName + (result ? " delete OK" : " delete Failed"));
    }

    /**
     * @throws IOException
     */
    private void createTempFile() throws IOException {
        String fileName = StorePathConfigHelper.getAbortFile(this.messageStoreConfig.getStorePathRootDir());
        File file = new File(fileName);
        UtilAll.ensureDirOK(file.getParent());
        boolean result = file.createNewFile();
        LOGGER.info(fileName + (result ? " create OK" : " already exists"));
        MixAll.string2File(Long.toString(MixAll.getPID()), file.getAbsolutePath());
    }

    private void addScheduleTask() {

        this.scheduledExecutorService.scheduleAtFixedRate(new AbstractBrokerRunnable(this.getBrokerIdentity()) {
            @Override
            public void run0() {
                DefaultMessageStore.this.cleanFilesPeriodically();
            }
        }, 1000 * 60, this.messageStoreConfig.getCleanResourceInterval(), TimeUnit.MILLISECONDS);

        this.scheduledExecutorService.scheduleAtFixedRate(new AbstractBrokerRunnable(this.getBrokerIdentity()) {
            @Override
            public void run0() {
                DefaultMessageStore.this.checkSelf();
            }
        }, 1, 10, TimeUnit.MINUTES);

        this.scheduledExecutorService.scheduleAtFixedRate(new AbstractBrokerRunnable(this.getBrokerIdentity()) {
            @Override
            public void run0() {
                if (DefaultMessageStore.this.getMessageStoreConfig().isDebugLockEnable()) {
                    try {
                        if (DefaultMessageStore.this.commitLog.getBeginTimeInLock() != 0) {
                            long lockTime = System.currentTimeMillis() - DefaultMessageStore.this.commitLog.getBeginTimeInLock();
                            if (lockTime > 1000 && lockTime < 10000000) {

                                String stack = UtilAll.jstack();
                                final String fileName = System.getProperty("user.home") + File.separator + "debug/lock/stack-"
                                    + DefaultMessageStore.this.commitLog.getBeginTimeInLock() + "-" + lockTime;
                                MixAll.string2FileNotSafe(stack, fileName);
                            }
                        }
                    } catch (Exception e) {
                    }
                }
            }
        }, 1, 1, TimeUnit.SECONDS);

        this.scheduledExecutorService.scheduleAtFixedRate(new AbstractBrokerRunnable(this.getBrokerIdentity()) {
            @Override
            public void run0() {
                DefaultMessageStore.this.storeCheckpoint.flush();
            }
        }, 1, 1, TimeUnit.SECONDS);

        this.scheduledCleanQueueExecutorService.scheduleAtFixedRate(new Runnable() {
            @Override
            public void run() {
                DefaultMessageStore.this.cleanQueueFilesPeriodically();
            }
        }, 1000 * 60, this.messageStoreConfig.getCleanResourceInterval(), TimeUnit.MILLISECONDS);


        // this.scheduledExecutorService.scheduleAtFixedRate(new Runnable() {
        // @Override
        // public void run() {
        // DefaultMessageStore.this.cleanExpiredConsumerQueue();
        // }
        // }, 1, 1, TimeUnit.HOURS);
    }

    private void cleanFilesPeriodically() {
        this.cleanCommitLogService.run();
    }

    private void cleanQueueFilesPeriodically() {
        this.correctLogicOffsetService.run();
        this.cleanConsumeQueueService.run();
    }

    private void checkSelf() {
        this.commitLog.checkSelf();
        this.consumeQueueStore.checkSelf();
    }

    private boolean isTempFileExist() {
        String fileName = StorePathConfigHelper.getAbortFile(this.messageStoreConfig.getStorePathRootDir());
        File file = new File(fileName);
        return file.exists();
    }

    private boolean isRecoverConcurrently() {
        return this.brokerConfig.isRecoverConcurrently() && !StoreType.DEFAULT_ROCKSDB.getStoreType().equals(this.messageStoreConfig.getStoreType());
    }

    private void recover(final boolean lastExitOK) throws RocksDBException {
        boolean recoverConcurrently = this.isRecoverConcurrently();
        LOGGER.info("message store recover mode: {}", recoverConcurrently ? "concurrent" : "normal");

        // recover consume queue
        long recoverConsumeQueueStart = System.currentTimeMillis();
        this.recoverConsumeQueue();
        long maxPhyOffsetOfConsumeQueue = this.getMaxPhyOffsetInConsumeQueue();
        long recoverConsumeQueueEnd = System.currentTimeMillis();

        // recover commitlog
        if (lastExitOK) {
            this.commitLog.recoverNormally(maxPhyOffsetOfConsumeQueue);
        } else {
            this.commitLog.recoverAbnormally(maxPhyOffsetOfConsumeQueue);
        }

        // recover consume offset table
        long recoverCommitLogEnd = System.currentTimeMillis();
        this.recoverTopicQueueTable();
        long recoverConsumeOffsetEnd = System.currentTimeMillis();

        LOGGER.info("message store recover total cost: {} ms, " +
                "recoverConsumeQueue: {} ms, recoverCommitLog: {} ms, recoverOffsetTable: {} ms",
            recoverConsumeOffsetEnd - recoverConsumeQueueStart, recoverConsumeQueueEnd - recoverConsumeQueueStart,
            recoverCommitLogEnd - recoverConsumeQueueEnd, recoverConsumeOffsetEnd - recoverCommitLogEnd);
    }

    @Override
    public long getTimingMessageCount(String topic) {
        if (null == timerMessageStore) {
            return 0L;
        } else {
            return timerMessageStore.getTimerMetrics().getTimingCount(topic);
        }
    }

    @Override
    public MessageStoreConfig getMessageStoreConfig() {
        return messageStoreConfig;
    }

    @Override
    public void finishCommitLogDispatch() {
        // ignore
    }

    @Override
    public TransientStorePool getTransientStorePool() {
        return transientStorePool;
    }

    private void recoverConsumeQueue() {
        if (!this.isRecoverConcurrently()) {
            this.consumeQueueStore.recover();
        } else {
            this.consumeQueueStore.recoverConcurrently();
        }
    }

    private long getMaxPhyOffsetInConsumeQueue() throws RocksDBException {
        return this.consumeQueueStore.getMaxPhyOffsetInConsumeQueue();
    }

    @Override
    public void recoverTopicQueueTable() {
        long minPhyOffset = this.commitLog.getMinOffset();
        this.consumeQueueStore.recoverOffsetTable(minPhyOffset);
    }

    @Override
    public AllocateMappedFileService getAllocateMappedFileService() {
        return allocateMappedFileService;
    }

    @Override
    public StoreStatsService getStoreStatsService() {
        return storeStatsService;
    }

    public RunningFlags getAccessRights() {
        return runningFlags;
    }

    public ConcurrentMap<String, ConcurrentMap<Integer, ConsumeQueueInterface>> getConsumeQueueTable() {
        return consumeQueueStore.getConsumeQueueTable();
    }

    @Override
    public StoreCheckpoint getStoreCheckpoint() {
        return storeCheckpoint;
    }

    @Override
    public HAService getHaService() {
        return haService;
    }

    @Override
    public RunningFlags getRunningFlags() {
        return runningFlags;
    }

    public void doDispatch(DispatchRequest req) throws RocksDBException {
        for (CommitLogDispatcher dispatcher : this.dispatcherList) {
            dispatcher.dispatch(req);
        }
    }

    /**
     * @param dispatchRequest
     * @throws RocksDBException only in rocksdb mode
     */
    protected void putMessagePositionInfo(DispatchRequest dispatchRequest) throws RocksDBException {
        this.consumeQueueStore.putMessagePositionInfoWrapper(dispatchRequest);
    }

    @Override
    public DispatchRequest checkMessageAndReturnSize(final ByteBuffer byteBuffer, final boolean checkCRC,
        final boolean checkDupInfo, final boolean readBody) {
        return this.commitLog.checkMessageAndReturnSize(byteBuffer, checkCRC, checkDupInfo, readBody);
    }

    @Override
    public long getStateMachineVersion() {
        return stateMachineVersion;
    }

    public void setStateMachineVersion(long stateMachineVersion) {
        this.stateMachineVersion = stateMachineVersion;
    }

    public BrokerStatsManager getBrokerStatsManager() {
        return brokerStatsManager;
    }

    public BrokerConfig getBrokerConfig() {
        return brokerConfig;
    }

    public int remainTransientStoreBufferNumbs() {
        if (this.isTransientStorePoolEnable()) {
            return this.transientStorePool.availableBufferNums();
        }
        return Integer.MAX_VALUE;
    }

    @Override
    public boolean isTransientStorePoolDeficient() {
        return remainTransientStoreBufferNumbs() == 0;
    }

    @Override
    public long remainHowManyDataToCommit() {
        return this.commitLog.remainHowManyDataToCommit();
    }

    @Override
    public long remainHowManyDataToFlush() {
        return this.commitLog.remainHowManyDataToFlush();
    }

    @Override
    public LinkedList<CommitLogDispatcher> getDispatcherList() {
        return this.dispatcherList;
    }

    @Override
    public void addDispatcher(CommitLogDispatcher dispatcher) {
        this.dispatcherList.add(dispatcher);
    }

    @Override
    public void setMasterStoreInProcess(MessageStore masterStoreInProcess) {
        this.masterStoreInProcess = masterStoreInProcess;
    }

    @Override
    public MessageStore getMasterStoreInProcess() {
        return this.masterStoreInProcess;
    }

    @Override
    public boolean getData(long offset, int size, ByteBuffer byteBuffer) {
        return this.commitLog.getData(offset, size, byteBuffer);
    }

    @Override
    public ConsumeQueueInterface getConsumeQueue(String topic, int queueId) {
        ConcurrentMap<Integer, ConsumeQueueInterface> map = this.getConsumeQueueTable().get(topic);
        if (map == null) {
            return null;
        }
        return map.get(queueId);
    }

    @Override
    public void unlockMappedFile(final MappedFile mappedFile) {
        this.scheduledExecutorService.schedule(new Runnable() {
            @Override
            public void run() {
                mappedFile.munlock();
            }
        }, 6, TimeUnit.SECONDS);
    }

    @Override
    public PerfCounter.Ticks getPerfCounter() {
        return perfs;
    }

    @Override
    public ConsumeQueueStoreInterface getQueueStore() {
        return consumeQueueStore;
    }

    @Override
    public void onCommitLogAppend(MessageExtBrokerInner msg, AppendMessageResult result, MappedFile commitLogFile) {
        // empty
    }

    @Override
    public void onCommitLogDispatch(DispatchRequest dispatchRequest, boolean doDispatch, MappedFile commitLogFile,
        boolean isRecover, boolean isFileEnd) throws RocksDBException {
        if (doDispatch && !isFileEnd) {
            this.doDispatch(dispatchRequest);
        }
    }

    @Override
    public boolean isSyncDiskFlush() {
        return FlushDiskType.SYNC_FLUSH == this.getMessageStoreConfig().getFlushDiskType();
    }

    @Override
    public boolean isSyncMaster() {
        return BrokerRole.SYNC_MASTER == this.getMessageStoreConfig().getBrokerRole();
    }

    @Override
    public void assignOffset(MessageExtBrokerInner msg) throws RocksDBException {
        final int tranType = MessageSysFlag.getTransactionValue(msg.getSysFlag());

        if (tranType == MessageSysFlag.TRANSACTION_NOT_TYPE || tranType == MessageSysFlag.TRANSACTION_COMMIT_TYPE) {
            this.consumeQueueStore.assignQueueOffset(msg);
        }
    }


    @Override
    public void increaseOffset(MessageExtBrokerInner msg, short messageNum) {
        final int tranType = MessageSysFlag.getTransactionValue(msg.getSysFlag());

        if (tranType == MessageSysFlag.TRANSACTION_NOT_TYPE || tranType == MessageSysFlag.TRANSACTION_COMMIT_TYPE) {
            this.consumeQueueStore.increaseQueueOffset(msg, messageNum);
        }
    }

    public ConcurrentMap<String, TopicConfig> getTopicConfigs() {
        return this.topicConfigTable;
    }

    public Optional<TopicConfig> getTopicConfig(String topic) {
        if (this.topicConfigTable == null) {
            return Optional.empty();
        }

        return Optional.ofNullable(this.topicConfigTable.get(topic));
    }

    public BrokerIdentity getBrokerIdentity() {
        if (messageStoreConfig.isEnableDLegerCommitLog()) {
            return new BrokerIdentity(
                brokerConfig.getBrokerClusterName(), brokerConfig.getBrokerName(),
                Integer.parseInt(messageStoreConfig.getdLegerSelfId().substring(1)), brokerConfig.isInBrokerContainer());
        } else {
            return new BrokerIdentity(
                brokerConfig.getBrokerClusterName(), brokerConfig.getBrokerName(),
                brokerConfig.getBrokerId(), brokerConfig.isInBrokerContainer());
        }
    }

    class CommitLogDispatcherBuildConsumeQueue implements CommitLogDispatcher {

        @Override
        public void dispatch(DispatchRequest request) throws RocksDBException {
            final int tranType = MessageSysFlag.getTransactionValue(request.getSysFlag());
            switch (tranType) {
                case MessageSysFlag.TRANSACTION_NOT_TYPE:
                case MessageSysFlag.TRANSACTION_COMMIT_TYPE:
                    putMessagePositionInfo(request);
                    break;
                case MessageSysFlag.TRANSACTION_PREPARED_TYPE:
                case MessageSysFlag.TRANSACTION_ROLLBACK_TYPE:
                    break;
            }
        }
    }

    class CommitLogDispatcherBuildIndex implements CommitLogDispatcher {

        @Override
        public void dispatch(DispatchRequest request) {
            if (DefaultMessageStore.this.messageStoreConfig.isMessageIndexEnable()) {
                DefaultMessageStore.this.indexService.buildIndex(request);
            }
        }
    }

    class CleanCommitLogService {

        private final static int MAX_MANUAL_DELETE_FILE_TIMES = 20;
        private final String diskSpaceWarningLevelRatio =
            System.getProperty("rocketmq.broker.diskSpaceWarningLevelRatio", "");

        private final String diskSpaceCleanForciblyRatio =
            System.getProperty("rocketmq.broker.diskSpaceCleanForciblyRatio", "");
        private long lastRedeleteTimestamp = 0;

        private volatile int manualDeleteFileSeveralTimes = 0;

        private volatile boolean cleanImmediately = false;

        private int forceCleanFailedTimes = 0;

        double getDiskSpaceWarningLevelRatio() {
            double finalDiskSpaceWarningLevelRatio;
            if ("".equals(diskSpaceWarningLevelRatio)) {
                finalDiskSpaceWarningLevelRatio = DefaultMessageStore.this.getMessageStoreConfig().getDiskSpaceWarningLevelRatio() / 100.0;
            } else {
                finalDiskSpaceWarningLevelRatio = Double.parseDouble(diskSpaceWarningLevelRatio);
            }

            if (finalDiskSpaceWarningLevelRatio > 0.90) {
                finalDiskSpaceWarningLevelRatio = 0.90;
            }
            if (finalDiskSpaceWarningLevelRatio < 0.35) {
                finalDiskSpaceWarningLevelRatio = 0.35;
            }

            return finalDiskSpaceWarningLevelRatio;
        }

        double getDiskSpaceCleanForciblyRatio() {
            double finalDiskSpaceCleanForciblyRatio;
            if ("".equals(diskSpaceCleanForciblyRatio)) {
                finalDiskSpaceCleanForciblyRatio = DefaultMessageStore.this.getMessageStoreConfig().getDiskSpaceCleanForciblyRatio() / 100.0;
            } else {
                finalDiskSpaceCleanForciblyRatio = Double.parseDouble(diskSpaceCleanForciblyRatio);
            }

            if (finalDiskSpaceCleanForciblyRatio > 0.85) {
                finalDiskSpaceCleanForciblyRatio = 0.85;
            }
            if (finalDiskSpaceCleanForciblyRatio < 0.30) {
                finalDiskSpaceCleanForciblyRatio = 0.30;
            }

            return finalDiskSpaceCleanForciblyRatio;
        }

        public void executeDeleteFilesManually() {
            this.manualDeleteFileSeveralTimes = MAX_MANUAL_DELETE_FILE_TIMES;
            DefaultMessageStore.LOGGER.info("executeDeleteFilesManually was invoked");
        }

        public void run() {
            try {
                this.deleteExpiredFiles();
                this.reDeleteHangedFile();
            } catch (Throwable e) {
                DefaultMessageStore.LOGGER.warn(this.getServiceName() + " service has exception. ", e);
            }
        }

        private void deleteExpiredFiles() {
            int deleteCount = 0;
            long fileReservedTime = DefaultMessageStore.this.getMessageStoreConfig().getFileReservedTime();
            int deletePhysicFilesInterval = DefaultMessageStore.this.getMessageStoreConfig().getDeleteCommitLogFilesInterval();
            int destroyMappedFileIntervalForcibly = DefaultMessageStore.this.getMessageStoreConfig().getDestroyMapedFileIntervalForcibly();
            int deleteFileBatchMax = DefaultMessageStore.this.getMessageStoreConfig().getDeleteFileBatchMax();

            boolean isTimeUp = this.isTimeToDelete();
            boolean isUsageExceedsThreshold = this.isSpaceToDelete();
            boolean isManualDelete = this.manualDeleteFileSeveralTimes > 0;

            if (isTimeUp || isUsageExceedsThreshold || isManualDelete) {

                if (isManualDelete) {
                    this.manualDeleteFileSeveralTimes--;
                }

                boolean cleanAtOnce = DefaultMessageStore.this.getMessageStoreConfig().isCleanFileForciblyEnable() && this.cleanImmediately;

                LOGGER.info("begin to delete before {} hours file. isTimeUp: {} isUsageExceedsThreshold: {} manualDeleteFileSeveralTimes: {} cleanAtOnce: {} deleteFileBatchMax: {}",
                    fileReservedTime,
                    isTimeUp,
                    isUsageExceedsThreshold,
                    manualDeleteFileSeveralTimes,
                    cleanAtOnce,
                    deleteFileBatchMax);

                fileReservedTime *= 60 * 60 * 1000;

                deleteCount = DefaultMessageStore.this.commitLog.deleteExpiredFile(fileReservedTime, deletePhysicFilesInterval,
                    destroyMappedFileIntervalForcibly, cleanAtOnce, deleteFileBatchMax);
                if (deleteCount > 0) {
                    // If in the controller mode, we should notify the AutoSwitchHaService to truncateEpochFile
                    if (DefaultMessageStore.this.brokerConfig.isEnableControllerMode()) {
                        if (DefaultMessageStore.this.haService instanceof AutoSwitchHAService) {
                            final long minPhyOffset = getMinPhyOffset();
                            ((AutoSwitchHAService) DefaultMessageStore.this.haService).truncateEpochFilePrefix(minPhyOffset - 1);
                        }
                    }
                } else if (isUsageExceedsThreshold) {
                    LOGGER.warn("disk space will be full soon, but delete file failed.");
                }
            }
        }

        private void reDeleteHangedFile() {
            int interval = DefaultMessageStore.this.getMessageStoreConfig().getRedeleteHangedFileInterval();
            long currentTimestamp = System.currentTimeMillis();
            if ((currentTimestamp - this.lastRedeleteTimestamp) > interval) {
                this.lastRedeleteTimestamp = currentTimestamp;
                int destroyMappedFileIntervalForcibly =
                    DefaultMessageStore.this.getMessageStoreConfig().getDestroyMapedFileIntervalForcibly();
                if (DefaultMessageStore.this.commitLog.retryDeleteFirstFile(destroyMappedFileIntervalForcibly)) {
                }
            }
        }

        public String getServiceName() {
            return DefaultMessageStore.this.brokerConfig.getIdentifier() + CleanCommitLogService.class.getSimpleName();
        }

        protected boolean isTimeToDelete() {
            String when = DefaultMessageStore.this.getMessageStoreConfig().getDeleteWhen();
            if (UtilAll.isItTimeToDo(when)) {
                DefaultMessageStore.LOGGER.info("it's time to reclaim disk space, " + when);
                return true;
            }

            return false;
        }

        private boolean isSpaceToDelete() {
            cleanImmediately = false;

            String commitLogStorePath = DefaultMessageStore.this.getMessageStoreConfig().getStorePathCommitLog();
            String[] storePaths = commitLogStorePath.trim().split(MixAll.MULTI_PATH_SPLITTER);
            Set<String> fullStorePath = new HashSet<>();
            double minPhysicRatio = 100;
            String minStorePath = null;
            for (String storePathPhysic : storePaths) {
                double physicRatio = UtilAll.getDiskPartitionSpaceUsedPercent(storePathPhysic);
                if (minPhysicRatio > physicRatio) {
                    minPhysicRatio = physicRatio;
                    minStorePath = storePathPhysic;
                }
                if (physicRatio > getDiskSpaceCleanForciblyRatio()) {
                    fullStorePath.add(storePathPhysic);
                }
            }
            DefaultMessageStore.this.commitLog.setFullStorePaths(fullStorePath);
            if (minPhysicRatio > getDiskSpaceWarningLevelRatio()) {
                boolean diskFull = DefaultMessageStore.this.runningFlags.getAndMakeDiskFull();
                if (diskFull) {
                    DefaultMessageStore.LOGGER.error("physic disk maybe full soon " + minPhysicRatio +
                        ", so mark disk full, storePathPhysic=" + minStorePath);
                }

                cleanImmediately = true;
                return true;
            } else if (minPhysicRatio > getDiskSpaceCleanForciblyRatio()) {
                cleanImmediately = true;
                return true;
            } else {
                boolean diskOK = DefaultMessageStore.this.runningFlags.getAndMakeDiskOK();
                if (!diskOK) {
                    DefaultMessageStore.LOGGER.info("physic disk space OK " + minPhysicRatio +
                        ", so mark disk ok, storePathPhysic=" + minStorePath);
                }
            }

            String storePathLogics = StorePathConfigHelper
                .getStorePathConsumeQueue(DefaultMessageStore.this.getMessageStoreConfig().getStorePathRootDir());
            double logicsRatio = UtilAll.getDiskPartitionSpaceUsedPercent(storePathLogics);
            if (logicsRatio > getDiskSpaceWarningLevelRatio()) {
                boolean diskOK = DefaultMessageStore.this.runningFlags.getAndMakeDiskFull();
                if (diskOK) {
                    DefaultMessageStore.LOGGER.error("logics disk maybe full soon " + logicsRatio + ", so mark disk full");
                }

                cleanImmediately = true;
                return true;
            } else if (logicsRatio > getDiskSpaceCleanForciblyRatio()) {
                cleanImmediately = true;
                return true;
            } else {
                boolean diskOK = DefaultMessageStore.this.runningFlags.getAndMakeDiskOK();
                if (!diskOK) {
                    DefaultMessageStore.LOGGER.info("logics disk space OK " + logicsRatio + ", so mark disk ok");
                }
            }

            double ratio = DefaultMessageStore.this.getMessageStoreConfig().getDiskMaxUsedSpaceRatio() / 100.0;
            int replicasPerPartition = DefaultMessageStore.this.getMessageStoreConfig().getReplicasPerDiskPartition();
            // Only one commitLog in node
            if (replicasPerPartition <= 1) {
                if (minPhysicRatio < 0 || minPhysicRatio > ratio) {
                    DefaultMessageStore.LOGGER.info("commitLog disk maybe full soon, so reclaim space, " + minPhysicRatio);
                    return true;
                }

                if (logicsRatio < 0 || logicsRatio > ratio) {
                    DefaultMessageStore.LOGGER.info("consumeQueue disk maybe full soon, so reclaim space, " + logicsRatio);
                    return true;
                }
                return false;
            } else {
                long majorFileSize = DefaultMessageStore.this.getMajorFileSize();
                long partitionLogicalSize = UtilAll.getDiskPartitionTotalSpace(minStorePath) / replicasPerPartition;
                double logicalRatio = 1.0 * majorFileSize / partitionLogicalSize;

                if (logicalRatio > DefaultMessageStore.this.getMessageStoreConfig().getLogicalDiskSpaceCleanForciblyThreshold()) {
                    // if logical ratio exceeds 0.80, then clean immediately
                    DefaultMessageStore.LOGGER.info("Logical disk usage {} exceeds logical disk space clean forcibly threshold {}, forcibly: {}",
                        logicalRatio, minPhysicRatio, cleanImmediately);
                    cleanImmediately = true;
                    return true;
                }

                boolean isUsageExceedsThreshold = logicalRatio > ratio;
                if (isUsageExceedsThreshold) {
                    DefaultMessageStore.LOGGER.info("Logical disk usage {} exceeds clean threshold {}, forcibly: {}",
                        logicalRatio, ratio, cleanImmediately);
                }
                return isUsageExceedsThreshold;
            }
        }

        public int getManualDeleteFileSeveralTimes() {
            return manualDeleteFileSeveralTimes;
        }

        public void setManualDeleteFileSeveralTimes(int manualDeleteFileSeveralTimes) {
            this.manualDeleteFileSeveralTimes = manualDeleteFileSeveralTimes;
        }

        public double calcStorePathPhysicRatio() {
            Set<String> fullStorePath = new HashSet<>();
            String storePath = getStorePathPhysic();
            String[] paths = storePath.trim().split(MixAll.MULTI_PATH_SPLITTER);
            double minPhysicRatio = 100;
            for (String path : paths) {
                double physicRatio = UtilAll.isPathExists(path) ?
                    UtilAll.getDiskPartitionSpaceUsedPercent(path) : -1;
                minPhysicRatio = Math.min(minPhysicRatio, physicRatio);
                if (physicRatio > getDiskSpaceCleanForciblyRatio()) {
                    fullStorePath.add(path);
                }
            }
            DefaultMessageStore.this.commitLog.setFullStorePaths(fullStorePath);
            return minPhysicRatio;

        }

        public boolean isSpaceFull() {
            double physicRatio = calcStorePathPhysicRatio();
            double ratio = DefaultMessageStore.this.getMessageStoreConfig().getDiskMaxUsedSpaceRatio() / 100.0;
            if (physicRatio > ratio) {
                DefaultMessageStore.LOGGER.info("physic disk of commitLog used: " + physicRatio);
            }
            if (physicRatio > this.getDiskSpaceWarningLevelRatio()) {
                boolean diskok = DefaultMessageStore.this.runningFlags.getAndMakeDiskFull();
                if (diskok) {
                    DefaultMessageStore.LOGGER.error("physic disk of commitLog maybe full soon, used " + physicRatio + ", so mark disk full");
                }

                return true;
            } else {
                boolean diskok = DefaultMessageStore.this.runningFlags.getAndMakeDiskOK();

                if (!diskok) {
                    DefaultMessageStore.LOGGER.info("physic disk space of commitLog OK " + physicRatio + ", so mark disk ok");
                }

                return false;
            }
        }
    }

    class CleanConsumeQueueService {
        protected long lastPhysicalMinOffset = 0;

        public void run() {
            try {
                this.deleteExpiredFiles();
            } catch (Throwable e) {
                DefaultMessageStore.LOGGER.warn(this.getServiceName() + " service has exception. ", e);
            }
        }

        protected void deleteExpiredFiles() {
            int deleteLogicsFilesInterval = DefaultMessageStore.this.getMessageStoreConfig().getDeleteConsumeQueueFilesInterval();

            long minOffset = DefaultMessageStore.this.commitLog.getMinOffset();
            if (minOffset > this.lastPhysicalMinOffset) {
                this.lastPhysicalMinOffset = minOffset;

                ConcurrentMap<String, ConcurrentMap<Integer, ConsumeQueueInterface>> tables = DefaultMessageStore.this.getConsumeQueueTable();

                for (ConcurrentMap<Integer, ConsumeQueueInterface> maps : tables.values()) {
                    for (ConsumeQueueInterface logic : maps.values()) {
                        int deleteCount = DefaultMessageStore.this.consumeQueueStore.deleteExpiredFile(logic, minOffset);
                        if (deleteCount > 0 && deleteLogicsFilesInterval > 0) {
                            try {
                                Thread.sleep(deleteLogicsFilesInterval);
                            } catch (InterruptedException ignored) {
                            }
                        }
                    }
                }

                DefaultMessageStore.this.indexService.deleteExpiredFile(minOffset);
            }
        }

        public String getServiceName() {
            return DefaultMessageStore.this.brokerConfig.getIdentifier() + CleanConsumeQueueService.class.getSimpleName();
        }
    }

    class CorrectLogicOffsetService {
        private long lastForceCorrectTime = -1L;

        public void run() {
            try {
                this.correctLogicMinOffset();
            } catch (Throwable e) {
                LOGGER.warn(this.getServiceName() + " service has exception. ", e);
            }
        }

        private boolean needCorrect(ConsumeQueueInterface logic, long minPhyOffset, long lastForeCorrectTimeCurRun) {
            if (logic == null) {
                return false;
            }
            // If first exist and not available, it means first file may destroy failed, delete it.
            if (DefaultMessageStore.this.consumeQueueStore.isFirstFileExist(logic) && !DefaultMessageStore.this.consumeQueueStore.isFirstFileAvailable(logic)) {
                LOGGER.error("CorrectLogicOffsetService.needCorrect. first file not available, trigger correct." +
                        " topic:{}, queue:{}, maxPhyOffset in queue:{}, minPhyOffset " +
                        "in commit log:{}, minOffset in queue:{}, maxOffset in queue:{}, cqType:{}"
                    , logic.getTopic(), logic.getQueueId(), logic.getMaxPhysicOffset()
                    , minPhyOffset, logic.getMinOffsetInQueue(), logic.getMaxOffsetInQueue(), logic.getCQType());
                return true;
            }

            // logic.getMaxPhysicOffset() or minPhyOffset = -1
            // means there is no message in current queue, so no need to correct.
            if (logic.getMaxPhysicOffset() == -1 || minPhyOffset == -1) {
                return false;
            }

            if (logic.getMaxPhysicOffset() < minPhyOffset) {
                if (logic.getMinOffsetInQueue() < logic.getMaxOffsetInQueue()) {
                    LOGGER.error("CorrectLogicOffsetService.needCorrect. logic max phy offset: {} is less than min phy offset: {}, " +
                            "but min offset: {} is less than max offset: {}. topic:{}, queue:{}, cqType:{}."
                        , logic.getMaxPhysicOffset(), minPhyOffset, logic.getMinOffsetInQueue()
                        , logic.getMaxOffsetInQueue(), logic.getTopic(), logic.getQueueId(), logic.getCQType());
                    return true;
                } else if (logic.getMinOffsetInQueue() == logic.getMaxOffsetInQueue()) {
                    return false;
                } else {
                    LOGGER.error("CorrectLogicOffsetService.needCorrect. It should not happen, logic max phy offset: {} is less than min phy offset: {}," +
                            " but min offset: {} is larger than max offset: {}. topic:{}, queue:{}, cqType:{}"
                        , logic.getMaxPhysicOffset(), minPhyOffset, logic.getMinOffsetInQueue()
                        , logic.getMaxOffsetInQueue(), logic.getTopic(), logic.getQueueId(), logic.getCQType());
                    return false;
                }
            }
            //the logic.getMaxPhysicOffset() >= minPhyOffset
            int forceCorrectInterval = DefaultMessageStore.this.getMessageStoreConfig().getCorrectLogicMinOffsetForceInterval();
            if ((System.currentTimeMillis() - lastForeCorrectTimeCurRun) > forceCorrectInterval) {
                lastForceCorrectTime = System.currentTimeMillis();
                CqUnit cqUnit = logic.getEarliestUnit();
                if (cqUnit == null) {
                    if (logic.getMinOffsetInQueue() == logic.getMaxOffsetInQueue()) {
                        return false;
                    } else {
                        LOGGER.error("CorrectLogicOffsetService.needCorrect. cqUnit is null, logic max phy offset: {} is greater than min phy offset: {}, " +
                                "but min offset: {} is not equal to max offset: {}. topic:{}, queue:{}, cqType:{}."
                            , logic.getMaxPhysicOffset(), minPhyOffset, logic.getMinOffsetInQueue()
                            , logic.getMaxOffsetInQueue(), logic.getTopic(), logic.getQueueId(), logic.getCQType());
                        return true;
                    }
                }

                if (cqUnit.getPos() < minPhyOffset) {
                    LOGGER.error("CorrectLogicOffsetService.needCorrect. logic max phy offset: {} is greater than min phy offset: {}, " +
                            "but minPhyPos in cq is: {}. min offset in queue: {}, max offset in queue: {}, topic:{}, queue:{}, cqType:{}."
                        , logic.getMaxPhysicOffset(), minPhyOffset, cqUnit.getPos(), logic.getMinOffsetInQueue()
                        , logic.getMaxOffsetInQueue(), logic.getTopic(), logic.getQueueId(), logic.getCQType());
                    return true;
                }

                if (cqUnit.getPos() >= minPhyOffset) {

                    // Normal case, do not need to correct.
                    return false;
                }
            }

            return false;
        }

        private void correctLogicMinOffset() {

            long lastForeCorrectTimeCurRun = lastForceCorrectTime;
            long minPhyOffset = getMinPhyOffset();
            ConcurrentMap<String, ConcurrentMap<Integer, ConsumeQueueInterface>> tables = DefaultMessageStore.this.getConsumeQueueTable();
            for (ConcurrentMap<Integer, ConsumeQueueInterface> maps : tables.values()) {
                for (ConsumeQueueInterface logic : maps.values()) {
                    if (Objects.equals(CQType.SimpleCQ, logic.getCQType())) {
                        // cq is not supported for now.
                        continue;
                    }
                    if (needCorrect(logic, minPhyOffset, lastForeCorrectTimeCurRun)) {
                        doCorrect(logic, minPhyOffset);
                    }
                }
            }
        }

        private void doCorrect(ConsumeQueueInterface logic, long minPhyOffset) {
            DefaultMessageStore.this.consumeQueueStore.deleteExpiredFile(logic, minPhyOffset);
            int sleepIntervalWhenCorrectMinOffset = DefaultMessageStore.this.getMessageStoreConfig().getCorrectLogicMinOffsetSleepInterval();
            if (sleepIntervalWhenCorrectMinOffset > 0) {
                try {
                    Thread.sleep(sleepIntervalWhenCorrectMinOffset);
                } catch (InterruptedException ignored) {
                }
            }
        }

        public String getServiceName() {
            if (brokerConfig.isInBrokerContainer()) {
                return brokerConfig.getIdentifier() + CorrectLogicOffsetService.class.getSimpleName();
            }
            return CorrectLogicOffsetService.class.getSimpleName();
        }
    }

    class FlushConsumeQueueService extends ServiceThread {
        private static final int RETRY_TIMES_OVER = 3;
        private long lastFlushTimestamp = 0;

        private void doFlush(int retryTimes) {
            int flushConsumeQueueLeastPages = DefaultMessageStore.this.getMessageStoreConfig().getFlushConsumeQueueLeastPages();

            if (retryTimes == RETRY_TIMES_OVER) {
                flushConsumeQueueLeastPages = 0;
            }

            long logicsMsgTimestamp = 0;

            int flushConsumeQueueThoroughInterval = DefaultMessageStore.this.getMessageStoreConfig().getFlushConsumeQueueThoroughInterval();
            long currentTimeMillis = System.currentTimeMillis();
            if (currentTimeMillis >= (this.lastFlushTimestamp + flushConsumeQueueThoroughInterval)) {
                this.lastFlushTimestamp = currentTimeMillis;
                flushConsumeQueueLeastPages = 0;
                logicsMsgTimestamp = DefaultMessageStore.this.getStoreCheckpoint().getLogicsMsgTimestamp();
            }

            ConcurrentMap<String, ConcurrentMap<Integer, ConsumeQueueInterface>> tables = DefaultMessageStore.this.getConsumeQueueTable();

            for (ConcurrentMap<Integer, ConsumeQueueInterface> maps : tables.values()) {
                for (ConsumeQueueInterface cq : maps.values()) {
                    boolean result = false;
                    for (int i = 0; i < retryTimes && !result; i++) {
                        result = DefaultMessageStore.this.consumeQueueStore.flush(cq, flushConsumeQueueLeastPages);
                    }
                }
            }

            if (messageStoreConfig.isEnableCompaction()) {
                compactionStore.flush(flushConsumeQueueLeastPages);
            }

            if (0 == flushConsumeQueueLeastPages) {
                if (logicsMsgTimestamp > 0) {
                    DefaultMessageStore.this.getStoreCheckpoint().setLogicsMsgTimestamp(logicsMsgTimestamp);
                }
                DefaultMessageStore.this.getStoreCheckpoint().flush();
            }
        }

        @Override
        public void run() {
            DefaultMessageStore.LOGGER.info(this.getServiceName() + " service started");

            while (!this.isStopped()) {
                try {
                    int interval = DefaultMessageStore.this.getMessageStoreConfig().getFlushIntervalConsumeQueue();
                    this.waitForRunning(interval);
                    this.doFlush(1);
                } catch (Exception e) {
                    DefaultMessageStore.LOGGER.warn(this.getServiceName() + " service has exception. ", e);
                }
            }

            this.doFlush(RETRY_TIMES_OVER);

            DefaultMessageStore.LOGGER.info(this.getServiceName() + " service end");
        }

        @Override
        public String getServiceName() {
            if (DefaultMessageStore.this.brokerConfig.isInBrokerContainer()) {
                return DefaultMessageStore.this.getBrokerIdentity().getIdentifier() + FlushConsumeQueueService.class.getSimpleName();
            }
            return FlushConsumeQueueService.class.getSimpleName();
        }

        @Override
        public long getJoinTime() {
            return 1000 * 60;
        }
    }

    class BatchDispatchRequest {

        private ByteBuffer byteBuffer;

        private int position;

        private int size;

        private long id;

        public BatchDispatchRequest(ByteBuffer byteBuffer, int position, int size, long id) {
            this.byteBuffer = byteBuffer;
            this.position = position;
            this.size = size;
            this.id = id;
        }
    }

    class DispatchRequestOrderlyQueue {

        DispatchRequest[][] buffer;

        long ptr = 0;

        AtomicLong maxPtr = new AtomicLong();

        public DispatchRequestOrderlyQueue(int bufferNum) {
            this.buffer = new DispatchRequest[bufferNum][];
        }

        public void put(long index, DispatchRequest[] dispatchRequests) {
            while (ptr + this.buffer.length <= index) {
                synchronized (this) {
                    try {
                        this.wait();
                    } catch (InterruptedException e) {
                        throw new RuntimeException(e);
                    }
                }
            }
            int mod = (int) (index % this.buffer.length);
            this.buffer[mod] = dispatchRequests;
            maxPtr.incrementAndGet();
        }

        public DispatchRequest[] get(List<DispatchRequest[]> dispatchRequestsList) {
            synchronized (this) {
                for (int i = 0; i < this.buffer.length; i++) {
                    int mod = (int) (ptr % this.buffer.length);
                    DispatchRequest[] ret = this.buffer[mod];
                    if (ret == null) {
                        this.notifyAll();
                        return null;
                    }
                    dispatchRequestsList.add(ret);
                    this.buffer[mod] = null;
                    ptr++;
                }
            }
            return null;
        }

        public synchronized boolean isEmpty() {
            return maxPtr.get() == ptr;
        }

    }

    @Override
    public void notifyMessageArriveIfNecessary(DispatchRequest dispatchRequest) {
        if (DefaultMessageStore.this.brokerConfig.isLongPollingEnable()
            && DefaultMessageStore.this.messageArrivingListener != null) {
            DefaultMessageStore.this.messageArrivingListener.arriving(dispatchRequest.getTopic(),
                dispatchRequest.getQueueId(), dispatchRequest.getConsumeQueueOffset() + 1,
                dispatchRequest.getTagsCode(), dispatchRequest.getStoreTimestamp(),
                dispatchRequest.getBitMap(), dispatchRequest.getPropertiesMap());
            DefaultMessageStore.this.reputMessageService.notifyMessageArrive4MultiQueue(dispatchRequest);
        }
    }

    class ReputMessageService extends ServiceThread {

        protected volatile long reputFromOffset = 0;

        public long getReputFromOffset() {
            return reputFromOffset;
        }

        public void setReputFromOffset(long reputFromOffset) {
            this.reputFromOffset = reputFromOffset;
        }

        @Override
        public void shutdown() {
            for (int i = 0; i < 50 && this.isCommitLogAvailable(); i++) {
                try {
                    Thread.sleep(100);
                } catch (InterruptedException ignored) {
                }
            }

            if (this.isCommitLogAvailable()) {
                LOGGER.warn("shutdown ReputMessageService, but CommitLog have not finish to be dispatched, CommitLog max" +
                        " offset={}, reputFromOffset={}", DefaultMessageStore.this.commitLog.getMaxOffset(),
                    this.reputFromOffset);
            }

            super.shutdown();
        }

        public long behind() {
            return DefaultMessageStore.this.getConfirmOffset() - this.reputFromOffset;
        }

        public boolean isCommitLogAvailable() {
            return this.reputFromOffset < DefaultMessageStore.this.getConfirmOffset();
        }

        public void doReput() {
            if (this.reputFromOffset < DefaultMessageStore.this.commitLog.getMinOffset()) {
                LOGGER.warn("The reputFromOffset={} is smaller than minPyOffset={}, this usually indicate that the dispatch behind too much and the commitlog has expired.",
                    this.reputFromOffset, DefaultMessageStore.this.commitLog.getMinOffset());
                this.reputFromOffset = DefaultMessageStore.this.commitLog.getMinOffset();
            }
            for (boolean doNext = true; this.isCommitLogAvailable() && doNext; ) {

                SelectMappedBufferResult result = DefaultMessageStore.this.commitLog.getData(reputFromOffset);

                if (result == null) {
                    break;
                }

                try {
                    this.reputFromOffset = result.getStartOffset();

                    for (int readSize = 0; readSize < result.getSize() && reputFromOffset < DefaultMessageStore.this.getConfirmOffset() && doNext; ) {
                        DispatchRequest dispatchRequest =
                            DefaultMessageStore.this.commitLog.checkMessageAndReturnSize(result.getByteBuffer(), false, false, false);
                        int size = dispatchRequest.getBufferSize() == -1 ? dispatchRequest.getMsgSize() : dispatchRequest.getBufferSize();

                        if (reputFromOffset + size > DefaultMessageStore.this.getConfirmOffset()) {
                            doNext = false;
                            break;
                        }

                        if (dispatchRequest.isSuccess()) {
                            if (size > 0) {
                                DefaultMessageStore.this.doDispatch(dispatchRequest);

                                if (!notifyMessageArriveInBatch) {
                                    notifyMessageArriveIfNecessary(dispatchRequest);
                                }

                                this.reputFromOffset += size;
                                readSize += size;
                                if (!DefaultMessageStore.this.getMessageStoreConfig().isDuplicationEnable() &&
                                    DefaultMessageStore.this.getMessageStoreConfig().getBrokerRole() == BrokerRole.SLAVE) {
                                    DefaultMessageStore.this.storeStatsService
                                        .getSinglePutMessageTopicTimesTotal(dispatchRequest.getTopic()).add(dispatchRequest.getBatchSize());
                                    DefaultMessageStore.this.storeStatsService
                                        .getSinglePutMessageTopicSizeTotal(dispatchRequest.getTopic())
                                        .add(dispatchRequest.getMsgSize());
                                }
                            } else if (size == 0) {
                                this.reputFromOffset = DefaultMessageStore.this.commitLog.rollNextFile(this.reputFromOffset);
                                readSize = result.getSize();
                            }
                        } else {
                            if (size > 0) {
                                LOGGER.error("[BUG]read total count not equals msg total size. reputFromOffset={}", reputFromOffset);
                                this.reputFromOffset += size;
                            } else {
                                doNext = false;
                                // If user open the dledger pattern or the broker is master node,
                                // it will not ignore the exception and fix the reputFromOffset variable
                                if (DefaultMessageStore.this.getMessageStoreConfig().isEnableDLegerCommitLog() ||
                                    DefaultMessageStore.this.brokerConfig.getBrokerId() == MixAll.MASTER_ID) {
                                    LOGGER.error("[BUG]dispatch message to consume queue error, COMMITLOG OFFSET: {}",
                                        this.reputFromOffset);
                                    this.reputFromOffset += result.getSize() - readSize;
                                }
                            }
                        }
                    }
                } catch (RocksDBException e) {
                    ERROR_LOG.info("dispatch message to cq exception. reputFromOffset: {}", this.reputFromOffset, e);
                    return;
                } finally {
                    result.release();
                }

                finishCommitLogDispatch();
            }
        }

        private void notifyMessageArrive4MultiQueue(DispatchRequest dispatchRequest) {
            Map<String, String> prop = dispatchRequest.getPropertiesMap();
            if (prop == null || dispatchRequest.getTopic().startsWith(MixAll.RETRY_GROUP_TOPIC_PREFIX)) {
                return;
            }
            String multiDispatchQueue = prop.get(MessageConst.PROPERTY_INNER_MULTI_DISPATCH);
            String multiQueueOffset = prop.get(MessageConst.PROPERTY_INNER_MULTI_QUEUE_OFFSET);
            if (StringUtils.isBlank(multiDispatchQueue) || StringUtils.isBlank(multiQueueOffset)) {
                return;
            }
            String[] queues = multiDispatchQueue.split(MixAll.MULTI_DISPATCH_QUEUE_SPLITTER);
            String[] queueOffsets = multiQueueOffset.split(MixAll.MULTI_DISPATCH_QUEUE_SPLITTER);
            if (queues.length != queueOffsets.length) {
                return;
            }
            for (int i = 0; i < queues.length; i++) {
                String queueName = queues[i];
                long queueOffset = Long.parseLong(queueOffsets[i]);
                int queueId = dispatchRequest.getQueueId();
                if (DefaultMessageStore.this.getMessageStoreConfig().isEnableLmq() && MixAll.isLmq(queueName)) {
                    queueId = 0;
                }
                DefaultMessageStore.this.messageArrivingListener.arriving(
                    queueName, queueId, queueOffset + 1, dispatchRequest.getTagsCode(),
                    dispatchRequest.getStoreTimestamp(), dispatchRequest.getBitMap(), dispatchRequest.getPropertiesMap());
            }
        }

        @Override
        public void run() {
            DefaultMessageStore.LOGGER.info(this.getServiceName() + " service started");

            while (!this.isStopped()) {
                try {
                    TimeUnit.MILLISECONDS.sleep(1);
                    this.doReput();
                } catch (Exception e) {
                    DefaultMessageStore.LOGGER.warn(this.getServiceName() + " service has exception. ", e);
                }
            }

            DefaultMessageStore.LOGGER.info(this.getServiceName() + " service end");
        }

        @Override
        public String getServiceName() {
            if (DefaultMessageStore.this.getBrokerConfig().isInBrokerContainer()) {
                return DefaultMessageStore.this.getBrokerIdentity().getIdentifier() + ReputMessageService.class.getSimpleName();
            }
            return ReputMessageService.class.getSimpleName();
        }

    }

    class MainBatchDispatchRequestService extends ServiceThread {

        private final ExecutorService batchDispatchRequestExecutor;

        public MainBatchDispatchRequestService() {
<<<<<<< HEAD
            batchDispatchRequestExecutor = ThreadUtils.newThreadPoolExecutor(
                    DefaultMessageStore.this.getMessageStoreConfig().getBatchDispatchRequestThreadPoolNums(),
                    DefaultMessageStore.this.getMessageStoreConfig().getBatchDispatchRequestThreadPoolNums(),
                    1000 * 60,
                    TimeUnit.MICROSECONDS,
                    new LinkedBlockingQueue<>(4096),
                    new ThreadFactoryImpl("BatchDispatchRequestServiceThread_"),
                    new ThreadPoolExecutor.AbortPolicy());
=======
            batchDispatchRequestExecutor = new ThreadPoolExecutor(
                DefaultMessageStore.this.getMessageStoreConfig().getBatchDispatchRequestThreadPoolNums(),
                DefaultMessageStore.this.getMessageStoreConfig().getBatchDispatchRequestThreadPoolNums(),
                1000 * 60,
                TimeUnit.MICROSECONDS,
                new LinkedBlockingQueue<>(4096),
                new ThreadFactoryImpl("BatchDispatchRequestServiceThread_"),
                new ThreadPoolExecutor.AbortPolicy());
>>>>>>> c21e78fd
        }

        private void pollBatchDispatchRequest() {
            try {
                if (!batchDispatchRequestQueue.isEmpty()) {
                    BatchDispatchRequest task = batchDispatchRequestQueue.peek();
                    batchDispatchRequestExecutor.execute(() -> {
                        try {
                            ByteBuffer tmpByteBuffer = task.byteBuffer;
                            tmpByteBuffer.position(task.position);
                            tmpByteBuffer.limit(task.position + task.size);
                            List<DispatchRequest> dispatchRequestList = new ArrayList<>();
                            while (tmpByteBuffer.hasRemaining()) {
                                DispatchRequest dispatchRequest = DefaultMessageStore.this.commitLog.checkMessageAndReturnSize(tmpByteBuffer, false, false, false);
                                if (dispatchRequest.isSuccess()) {
                                    dispatchRequestList.add(dispatchRequest);
                                } else {
                                    LOGGER.error("[BUG]read total count not equals msg total size.");
                                }
                            }
                            dispatchRequestOrderlyQueue.put(task.id, dispatchRequestList.toArray(new DispatchRequest[dispatchRequestList.size()]));
                            mappedPageHoldCount.getAndDecrement();
                        } catch (Exception e) {
                            LOGGER.error("There is an exception in task execution.", e);
                        }
                    });
                    batchDispatchRequestQueue.poll();
                }
            } catch (Exception e) {
                DefaultMessageStore.LOGGER.warn(this.getServiceName() + " service has exception. ", e);
            }
        }

        @Override
        public void run() {
            DefaultMessageStore.LOGGER.info(this.getServiceName() + " service started");

            while (!this.isStopped()) {
                try {
                    TimeUnit.MILLISECONDS.sleep(1);
                    pollBatchDispatchRequest();
                } catch (Exception e) {
                    DefaultMessageStore.LOGGER.warn(this.getServiceName() + " service has exception. ", e);
                }
            }

            DefaultMessageStore.LOGGER.info(this.getServiceName() + " service end");
        }

        @Override
        public String getServiceName() {
            if (DefaultMessageStore.this.getBrokerConfig().isInBrokerContainer()) {
                return DefaultMessageStore.this.getBrokerIdentity().getIdentifier() + MainBatchDispatchRequestService.class.getSimpleName();
            }
            return MainBatchDispatchRequestService.class.getSimpleName();
        }

    }

    class DispatchService extends ServiceThread {

        private final List<DispatchRequest[]> dispatchRequestsList = new ArrayList<>();

        // dispatchRequestsList:[
        //      {dispatchRequests:[{dispatchRequest}, {dispatchRequest}]},
        //      {dispatchRequests:[{dispatchRequest}, {dispatchRequest}]}]
        private void dispatch() throws Exception {
            dispatchRequestsList.clear();
            dispatchRequestOrderlyQueue.get(dispatchRequestsList);
            if (!dispatchRequestsList.isEmpty()) {
                for (DispatchRequest[] dispatchRequests : dispatchRequestsList) {
                    for (DispatchRequest dispatchRequest : dispatchRequests) {
                        DefaultMessageStore.this.doDispatch(dispatchRequest);
                        // wake up long-polling
                        DefaultMessageStore.this.notifyMessageArriveIfNecessary(dispatchRequest);

                        if (!DefaultMessageStore.this.getMessageStoreConfig().isDuplicationEnable() &&
                            DefaultMessageStore.this.getMessageStoreConfig().getBrokerRole() == BrokerRole.SLAVE) {
                            DefaultMessageStore.this.storeStatsService
                                .getSinglePutMessageTopicTimesTotal(dispatchRequest.getTopic()).add(1);
                            DefaultMessageStore.this.storeStatsService
                                .getSinglePutMessageTopicSizeTotal(dispatchRequest.getTopic())
                                .add(dispatchRequest.getMsgSize());
                        }
                    }
                }
            }
        }

        @Override
        public void run() {
            DefaultMessageStore.LOGGER.info(this.getServiceName() + " service started");

            while (!this.isStopped()) {
                try {
                    TimeUnit.MILLISECONDS.sleep(1);
                    dispatch();
                } catch (Exception e) {
                    DefaultMessageStore.LOGGER.warn(this.getServiceName() + " service has exception. ", e);
                }
            }

            DefaultMessageStore.LOGGER.info(this.getServiceName() + " service end");
        }

        @Override
        public String getServiceName() {
            if (DefaultMessageStore.this.getBrokerConfig().isInBrokerContainer()) {
                return DefaultMessageStore.this.getBrokerIdentity().getIdentifier() + DispatchService.class.getSimpleName();
            }
            return DispatchService.class.getSimpleName();
        }
    }

    class ConcurrentReputMessageService extends ReputMessageService {

        private static final int BATCH_SIZE = 1024 * 1024 * 4;

        private long batchId = 0;

        private MainBatchDispatchRequestService mainBatchDispatchRequestService;

        private DispatchService dispatchService;

        public ConcurrentReputMessageService() {
            super();
            this.mainBatchDispatchRequestService = new MainBatchDispatchRequestService();
            this.dispatchService = new DispatchService();
        }

        public void createBatchDispatchRequest(ByteBuffer byteBuffer, int position, int size) {
            if (position < 0) {
                return;
            }
            mappedPageHoldCount.getAndIncrement();
            BatchDispatchRequest task = new BatchDispatchRequest(byteBuffer.duplicate(), position, size, batchId++);
            batchDispatchRequestQueue.offer(task);
        }

        @Override
        public void start() {
            super.start();
            this.mainBatchDispatchRequestService.start();
            this.dispatchService.start();
        }

        @Override
        public void doReput() {
            if (this.reputFromOffset < DefaultMessageStore.this.commitLog.getMinOffset()) {
                LOGGER.warn("The reputFromOffset={} is smaller than minPyOffset={}, this usually indicate that the dispatch behind too much and the commitlog has expired.",
                    this.reputFromOffset, DefaultMessageStore.this.commitLog.getMinOffset());
                this.reputFromOffset = DefaultMessageStore.this.commitLog.getMinOffset();
            }
            for (boolean doNext = true; this.isCommitLogAvailable() && doNext; ) {

                SelectMappedBufferResult result = DefaultMessageStore.this.commitLog.getData(reputFromOffset);

                if (result == null) {
                    break;
                }

                int batchDispatchRequestStart = -1;
                int batchDispatchRequestSize = -1;
                try {
                    this.reputFromOffset = result.getStartOffset();

                    for (int readSize = 0; readSize < result.getSize() && reputFromOffset < DefaultMessageStore.this.getConfirmOffset() && doNext; ) {
                        ByteBuffer byteBuffer = result.getByteBuffer();

                        int totalSize = preCheckMessageAndReturnSize(byteBuffer);

                        if (totalSize > 0) {
                            if (batchDispatchRequestStart == -1) {
                                batchDispatchRequestStart = byteBuffer.position();
                                batchDispatchRequestSize = 0;
                            }
                            batchDispatchRequestSize += totalSize;
                            if (batchDispatchRequestSize > BATCH_SIZE) {
                                this.createBatchDispatchRequest(byteBuffer, batchDispatchRequestStart, batchDispatchRequestSize);
                                batchDispatchRequestStart = -1;
                                batchDispatchRequestSize = -1;
                            }
                            byteBuffer.position(byteBuffer.position() + totalSize);
                            this.reputFromOffset += totalSize;
                            readSize += totalSize;
                        } else {
                            doNext = false;
                            if (totalSize == 0) {
                                this.reputFromOffset = DefaultMessageStore.this.commitLog.rollNextFile(this.reputFromOffset);
                            }
                            this.createBatchDispatchRequest(byteBuffer, batchDispatchRequestStart, batchDispatchRequestSize);
                            batchDispatchRequestStart = -1;
                            batchDispatchRequestSize = -1;
                        }
                    }
                } finally {
                    this.createBatchDispatchRequest(result.getByteBuffer(), batchDispatchRequestStart, batchDispatchRequestSize);
                    boolean over = mappedPageHoldCount.get() == 0;
                    while (!over) {
                        try {
                            TimeUnit.MILLISECONDS.sleep(1);
                        } catch (Exception e) {
                            e.printStackTrace();
                        }
                        over = mappedPageHoldCount.get() == 0;
                    }
                    result.release();
                }
            }

            // only for rocksdb mode
            finishCommitLogDispatch();
        }

        /**
         * pre-check the message and returns the message size
         *
         * @return 0 Come to the end of file // >0 Normal messages // -1 Message checksum failure
         */
        public int preCheckMessageAndReturnSize(ByteBuffer byteBuffer) {
            byteBuffer.mark();

            int totalSize = byteBuffer.getInt();
            if (reputFromOffset + totalSize > DefaultMessageStore.this.getConfirmOffset()) {
                return -1;
            }

            int magicCode = byteBuffer.getInt();
            switch (magicCode) {
                case MessageDecoder.MESSAGE_MAGIC_CODE:
                case MessageDecoder.MESSAGE_MAGIC_CODE_V2:
                    break;
                case MessageDecoder.BLANK_MAGIC_CODE:
                    return 0;
                default:
                    return -1;
            }

            byteBuffer.reset();

            return totalSize;
        }

        @Override
        public void shutdown() {
            for (int i = 0; i < 50 && this.isCommitLogAvailable(); i++) {
                try {
                    TimeUnit.MILLISECONDS.sleep(100);
                } catch (InterruptedException ignored) {
                }
            }

            if (this.isCommitLogAvailable()) {
                LOGGER.warn("shutdown concurrentReputMessageService, but CommitLog have not finish to be dispatched, CommitLog max" +
                        " offset={}, reputFromOffset={}", DefaultMessageStore.this.commitLog.getMaxOffset(),
                    this.reputFromOffset);
            }

            this.mainBatchDispatchRequestService.shutdown();
            this.dispatchService.shutdown();
            super.shutdown();
        }

        @Override
        public String getServiceName() {
            if (DefaultMessageStore.this.getBrokerConfig().isInBrokerContainer()) {
                return DefaultMessageStore.this.getBrokerIdentity().getIdentifier() + ConcurrentReputMessageService.class.getSimpleName();
            }
            return ConcurrentReputMessageService.class.getSimpleName();
        }
    }

    @Override
    public HARuntimeInfo getHARuntimeInfo() {
        if (haService != null) {
            return this.haService.getRuntimeInfo(this.commitLog.getMaxOffset());
        } else {
            return null;
        }
    }

    public int getMaxDelayLevel() {
        return maxDelayLevel;
    }

    public long computeDeliverTimestamp(final int delayLevel, final long storeTimestamp) {
        Long time = this.delayLevelTable.get(delayLevel);
        if (time != null) {
            return time + storeTimestamp;
        }

        return storeTimestamp + 1000;
    }

    public List<PutMessageHook> getPutMessageHookList() {
        return putMessageHookList;
    }

    @Override
    public void setSendMessageBackHook(SendMessageBackHook sendMessageBackHook) {
        this.sendMessageBackHook = sendMessageBackHook;
    }

    @Override
    public SendMessageBackHook getSendMessageBackHook() {
        return sendMessageBackHook;
    }

    @Override
    public boolean isShutdown() {
        return shutdown;
    }

    @Override
    public long estimateMessageCount(String topic, int queueId, long from, long to, MessageFilter filter) {
        if (from < 0) {
            from = 0;
        }

        if (from >= to) {
            return 0;
        }

        if (null == filter) {
            return to - from;
        }

        ConsumeQueueInterface consumeQueue = findConsumeQueue(topic, queueId);
        if (null == consumeQueue) {
            return 0;
        }

        // correct the "from" argument to min offset in queue if it is too small
        long minOffset = consumeQueue.getMinOffsetInQueue();
        if (from < minOffset) {
            long diff = to - from;
            from = minOffset;
            to = from + diff;
        }

        long msgCount = consumeQueue.estimateMessageCount(from, to, filter);
        return msgCount == -1 ? to - from : msgCount;
    }

    @Override
    public List<Pair<InstrumentSelector, ViewBuilder>> getMetricsView() {
        return DefaultStoreMetricsManager.getMetricsView();
    }

    @Override
    public void initMetrics(Meter meter, Supplier<AttributesBuilder> attributesBuilderSupplier) {
        DefaultStoreMetricsManager.init(meter, attributesBuilderSupplier, this);
    }

    /**
     * Enable transient commitLog store pool only if transientStorePoolEnable is true and broker role is not SLAVE or
     * enableControllerMode is true
     *
     * @return <tt>true</tt> or <tt>false</tt>
     */
    public boolean isTransientStorePoolEnable() {
        return this.messageStoreConfig.isTransientStorePoolEnable() &&
            (this.brokerConfig.isEnableControllerMode() || this.messageStoreConfig.getBrokerRole() != BrokerRole.SLAVE);
    }

    public long getReputFromOffset() {
        return this.reputMessageService.getReputFromOffset();
    }
}<|MERGE_RESOLUTION|>--- conflicted
+++ resolved
@@ -2949,7 +2949,6 @@
         private final ExecutorService batchDispatchRequestExecutor;
 
         public MainBatchDispatchRequestService() {
-<<<<<<< HEAD
             batchDispatchRequestExecutor = ThreadUtils.newThreadPoolExecutor(
                     DefaultMessageStore.this.getMessageStoreConfig().getBatchDispatchRequestThreadPoolNums(),
                     DefaultMessageStore.this.getMessageStoreConfig().getBatchDispatchRequestThreadPoolNums(),
@@ -2958,16 +2957,6 @@
                     new LinkedBlockingQueue<>(4096),
                     new ThreadFactoryImpl("BatchDispatchRequestServiceThread_"),
                     new ThreadPoolExecutor.AbortPolicy());
-=======
-            batchDispatchRequestExecutor = new ThreadPoolExecutor(
-                DefaultMessageStore.this.getMessageStoreConfig().getBatchDispatchRequestThreadPoolNums(),
-                DefaultMessageStore.this.getMessageStoreConfig().getBatchDispatchRequestThreadPoolNums(),
-                1000 * 60,
-                TimeUnit.MICROSECONDS,
-                new LinkedBlockingQueue<>(4096),
-                new ThreadFactoryImpl("BatchDispatchRequestServiceThread_"),
-                new ThreadPoolExecutor.AbortPolicy());
->>>>>>> c21e78fd
         }
 
         private void pollBatchDispatchRequest() {
