--- conflicted
+++ resolved
@@ -89,11 +89,8 @@
 import org.apache.rocketmq.store.queue.CqUnit;
 import org.apache.rocketmq.store.queue.ReferredIterator;
 import org.apache.rocketmq.store.stats.BrokerStatsManager;
-<<<<<<< HEAD
 import org.apache.rocketmq.store.timer.TimerMessageStore;
-=======
 import org.apache.rocketmq.store.util.PerfCounter;
->>>>>>> b9863656
 
 public class DefaultMessageStore implements MessageStore {
     private static final InternalLogger LOGGER = InternalLoggerFactory.getLogger(LoggerName.STORE_LOGGER_NAME);
@@ -461,65 +458,10 @@
         this.deleteFile(StorePathConfigHelper.getStoreCheckpoint(this.messageStoreConfig.getStorePathRootDir()));
     }
 
-<<<<<<< HEAD
-    public void destroyLogics() {
-        for (ConcurrentMap<Integer, ConsumeQueue> maps : this.consumeQueueTable.values()) {
-            for (ConsumeQueue logic : maps.values()) {
-                logic.destroy();
-            }
-        }
-    }
-
-    @Override
-    public boolean getData(long offset, int size, ByteBuffer byteBuffer) {
-        return this.commitLog.getData(offset, size, byteBuffer);
-    }
-
-    private PutMessageStatus checkMessage(MessageExtBrokerInner msg) {
-        if (msg.getTopic().length() > Byte.MAX_VALUE) {
-            log.warn("putMessage message topic length too long " + msg.getTopic().length());
-            return PutMessageStatus.MESSAGE_ILLEGAL;
-        }
-
-        if (msg.getPropertiesString() != null && msg.getPropertiesString().length() > Short.MAX_VALUE) {
-            log.warn("putMessage message properties length too long " + msg.getPropertiesString().length());
-            return PutMessageStatus.MESSAGE_ILLEGAL;
-        }
-        return PutMessageStatus.PUT_OK;
-    }
-
-    private PutMessageStatus checkMessages(MessageExtBatch messageExtBatch) {
-        if (messageExtBatch.getTopic().length() > Byte.MAX_VALUE) {
-            log.warn("putMessage message topic length too long " + messageExtBatch.getTopic().length());
-            return PutMessageStatus.MESSAGE_ILLEGAL;
-        }
-
-        if (messageExtBatch.getBody().length > messageStoreConfig.getMaxMessageSize()) {
-            log.warn("PutMessages body length too long " + messageExtBatch.getBody().length);
-            return PutMessageStatus.MESSAGE_ILLEGAL;
-        }
-
-        return PutMessageStatus.PUT_OK;
-    }
-
-    private PutMessageStatus checkStoreStatus() {
-        if (this.shutdown) {
-            log.warn("message store has shutdown, so putMessage is forbidden");
-            return PutMessageStatus.SERVICE_NOT_AVAILABLE;
-        }
-
-        if (BrokerRole.SLAVE == this.messageStoreConfig.getBrokerRole()) {
-            long value = this.printTimes.getAndIncrement();
-            if ((value % 50000) == 0) {
-                log.warn("broke role is slave, so putMessage is forbidden");
-            }
-            return PutMessageStatus.SERVICE_NOT_AVAILABLE;
-=======
     public long getMajorFileSize() {
         long commitLogSize = 0;
         if (this.commitLog != null) {
             commitLogSize = this.commitLog.getTotalSize();
->>>>>>> b9863656
         }
 
         long consumeQueueSize = 0;
@@ -538,6 +480,11 @@
     @Override
     public void destroyLogics() {
         this.consumeQueueStore.destroy();
+    }
+
+    @Override
+    public boolean getData(long offset, int size, ByteBuffer byteBuffer) {
+        return this.commitLog.getData(offset, size, byteBuffer);
     }
 
     @Override
@@ -1694,7 +1641,6 @@
     }
 
     @Override
-<<<<<<< HEAD
     public long getTimingMessageCount(String topic) {
         if (null == timerMessageStore) {
             return 0L;
@@ -1703,8 +1649,7 @@
         }
     }
 
-=======
->>>>>>> b9863656
+    @Override
     public MessageStoreConfig getMessageStoreConfig() {
         return messageStoreConfig;
     }
