--- conflicted
+++ resolved
@@ -1744,9 +1744,6 @@
         return offsetPy >= commitLog.getMinOffset();
     }
 
-<<<<<<< HEAD
-    protected boolean isTheBatchFull(int sizePy, int unitBatchNum, int maxMsgNums, long maxMsgSize, int bufferTotal,
-=======
     /**
      * The ratio val is estimated by the experiment and experience
      * so that the result is not high accurate for different business
@@ -1758,7 +1755,6 @@
     }
 
     private boolean isTheBatchFull(int sizePy, int unitBatchNum, int maxMsgNums, long maxMsgSize, int bufferTotal,
->>>>>>> c7708a71
         int messageTotal, boolean isInMem) {
 
         if (0 == bufferTotal || 0 == messageTotal) {
