--- conflicted
+++ resolved
@@ -1596,16 +1596,7 @@
 
     private void checkSelf() {
         this.commitLog.checkSelf();
-<<<<<<< HEAD
-
-        for (Entry<String, ConcurrentMap<Integer, ConsumeQueue>> next : this.consumeQueueTable.entrySet()) {
-            for (Entry<Integer, ConsumeQueue> cq : next.getValue().entrySet()) {
-                cq.getValue().checkSelf();
-            }
-        }
-=======
         this.consumeQueueStore.checkSelf();
->>>>>>> 0ba53e50
     }
 
     private boolean isTempFileExist() {
