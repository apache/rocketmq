--- conflicted
+++ resolved
@@ -1552,17 +1552,10 @@
             }
         }, 1, 10, TimeUnit.MINUTES);
 
-<<<<<<< HEAD
-        if (DefaultMessageStore.this.getMessageStoreConfig().isDebugLockEnable()) {
-            this.scheduledExecutorService.scheduleAtFixedRate(new Runnable() {
-                @Override
-                public void run() {
-=======
         this.scheduledExecutorService.scheduleAtFixedRate(new AbstractBrokerRunnable(this.getBrokerIdentity()) {
             @Override
             public void run2() {
                 if (DefaultMessageStore.this.getMessageStoreConfig().isDebugLockEnable()) {
->>>>>>> b136f9bb
                     try {
                         if (DefaultMessageStore.this.commitLog.getBeginTimeInLock() != 0) {
                             long lockTime = System.currentTimeMillis() - DefaultMessageStore.this.commitLog.getBeginTimeInLock();
@@ -1570,23 +1563,16 @@
 
                                 String stack = UtilAll.jstack();
                                 final String fileName = System.getProperty("user.home") + File.separator + "debug/lock/stack-"
-                                        + DefaultMessageStore.this.commitLog.getBeginTimeInLock() + "-" + lockTime;
+                                    + DefaultMessageStore.this.commitLog.getBeginTimeInLock() + "-" + lockTime;
                                 MixAll.string2FileNotSafe(stack, fileName);
                             }
                         }
                     } catch (Exception e) {
                     }
                 }
-            }, 1, 1, TimeUnit.SECONDS);
-        }
-
-<<<<<<< HEAD
-        this.diskCheckScheduledExecutorService.scheduleAtFixedRate(new Runnable() {
-            public void run() {
-                DefaultMessageStore.this.cleanCommitLogService.isSpaceFull();
-            }
-        }, 1000L, 10000L, TimeUnit.MILLISECONDS);
-=======
+            }
+        }, 1, 1, TimeUnit.SECONDS);
+
         this.scheduledExecutorService.scheduleAtFixedRate(new AbstractBrokerRunnable(this.getBrokerIdentity()) {
             @Override
             public void run2() {
@@ -1600,7 +1586,6 @@
         // DefaultMessageStore.this.cleanExpiredConsumerQueue();
         // }
         // }, 1, 1, TimeUnit.HOURS);
->>>>>>> b136f9bb
     }
 
     private void cleanFilesPeriodically() {
@@ -1938,10 +1923,7 @@
             long fileReservedTime = DefaultMessageStore.this.getMessageStoreConfig().getFileReservedTime();
             int deletePhysicFilesInterval = DefaultMessageStore.this.getMessageStoreConfig().getDeleteCommitLogFilesInterval();
             int destroyMappedFileIntervalForcibly = DefaultMessageStore.this.getMessageStoreConfig().getDestroyMapedFileIntervalForcibly();
-<<<<<<< HEAD
-=======
             int deleteFileBatchMax = DefaultMessageStore.this.getMessageStoreConfig().getDeleteFileBatchMax();
->>>>>>> b136f9bb
 
             boolean isTimeUp = this.isTimeToDelete();
             boolean isUsageExceedsThreshold = this.isSpaceToDelete();
@@ -1966,11 +1948,7 @@
                 fileReservedTime *= 60 * 60 * 1000;
 
                 deleteCount = DefaultMessageStore.this.commitLog.deleteExpiredFile(fileReservedTime, deletePhysicFilesInterval,
-<<<<<<< HEAD
-                        destroyMappedFileIntervalForcibly, cleanAtOnce);
-=======
                     destroyMappedFileIntervalForcibly, cleanAtOnce, deleteFileBatchMax);
->>>>>>> b136f9bb
                 if (deleteCount > 0) {
                 } else if (isUsageExceedsThreshold) {
                     LOGGER.warn("disk space will be full soon, but delete file failed.");
@@ -2323,11 +2301,14 @@
                 flushConsumeQueueLeastPages = 0;
             }
 
+            long logicsMsgTimestamp = 0;
+
             int flushConsumeQueueThoroughInterval = DefaultMessageStore.this.getMessageStoreConfig().getFlushConsumeQueueThoroughInterval();
             long currentTimeMillis = System.currentTimeMillis();
             if (currentTimeMillis >= (this.lastFlushTimestamp + flushConsumeQueueThoroughInterval)) {
                 this.lastFlushTimestamp = currentTimeMillis;
                 flushConsumeQueueLeastPages = 0;
+                logicsMsgTimestamp = DefaultMessageStore.this.getStoreCheckpoint().getLogicsMsgTimestamp();
             }
 
             ConcurrentMap<String, ConcurrentMap<Integer, ConsumeQueueInterface>> tables = DefaultMessageStore.this.getConsumeQueueTable();
@@ -2342,6 +2323,9 @@
             }
 
             if (0 == flushConsumeQueueLeastPages) {
+                if (logicsMsgTimestamp > 0) {
+                    DefaultMessageStore.this.getStoreCheckpoint().setLogicsMsgTimestamp(logicsMsgTimestamp);
+                }
                 DefaultMessageStore.this.getStoreCheckpoint().flush();
             }
         }
