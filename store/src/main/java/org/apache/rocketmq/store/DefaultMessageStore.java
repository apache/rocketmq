--- conflicted
+++ resolved
@@ -16,9 +16,6 @@
  */
 package org.apache.rocketmq.store;
 
-<<<<<<< HEAD
-import org.apache.rocketmq.common.*;
-=======
 import java.io.File;
 import java.io.IOException;
 import java.io.RandomAccessFile;
@@ -48,7 +45,6 @@
 import org.apache.rocketmq.common.SystemClock;
 import org.apache.rocketmq.common.ThreadFactoryImpl;
 import org.apache.rocketmq.common.UtilAll;
->>>>>>> 857d28df
 import org.apache.rocketmq.common.constant.LoggerName;
 import org.apache.rocketmq.common.message.MessageDecoder;
 import org.apache.rocketmq.common.message.MessageExt;
@@ -140,7 +136,7 @@
             Executors.newSingleThreadScheduledExecutor(new ThreadFactoryImpl("DiskCheckScheduledThread"));
 
     public DefaultMessageStore(final MessageStoreConfig messageStoreConfig, final BrokerStatsManager brokerStatsManager,
-                               final MessageArrivingListener messageArrivingListener, final BrokerConfig brokerConfig) throws IOException {
+        final MessageArrivingListener messageArrivingListener, final BrokerConfig brokerConfig) throws IOException {
         this.messageArrivingListener = messageArrivingListener;
         this.brokerConfig = brokerConfig;
         this.messageStoreConfig = messageStoreConfig;
@@ -223,7 +219,7 @@
 
             if (result) {
                 this.storeCheckpoint =
-                        new StoreCheckpoint(StorePathConfigHelper.getStoreCheckpoint(this.messageStoreConfig.getStorePathRootDir()));
+                    new StoreCheckpoint(StorePathConfigHelper.getStoreCheckpoint(this.messageStoreConfig.getStorePathRootDir()));
 
                 this.indexService.load(lastExitOK);
 
@@ -286,7 +282,7 @@
                 log.warn("[TooSmallCqOffset] maxPhysicalPosInLogicQueue={} clMinOffset={}", maxPhysicalPosInLogicQueue, this.commitLog.getMinOffset());
             }
             log.info("[SetReputOffset] maxPhysicalPosInLogicQueue={} clMinOffset={} clMaxOffset={} clConfirmedOffset={}",
-                    maxPhysicalPosInLogicQueue, this.commitLog.getMinOffset(), this.commitLog.getMaxOffset(), this.commitLog.getConfirmOffset());
+                maxPhysicalPosInLogicQueue, this.commitLog.getMinOffset(), this.commitLog.getMaxOffset(), this.commitLog.getConfirmOffset());
             this.reputMessageService.setReputFromOffset(maxPhysicalPosInLogicQueue);
             this.reputMessageService.start();
 
@@ -524,7 +520,7 @@
         long diff = this.systemClock.now() - begin;
 
         return diff < 10000000
-                && diff > this.messageStoreConfig.getOsPageCacheBusyTimeOutMills();
+            && diff > this.messageStoreConfig.getOsPageCacheBusyTimeOutMills();
     }
 
     @Override
@@ -541,8 +537,8 @@
     }
 
     public GetMessageResult getMessage(final String group, final String topic, final int queueId, final long offset,
-                                       final int maxMsgNums,
-                                       final MessageFilter messageFilter) {
+        final int maxMsgNums,
+        final MessageFilter messageFilter) {
         if (this.shutdown) {
             log.warn("message store has shutdown, so getMessage is forbidden");
             return null;
@@ -613,7 +609,7 @@
                             boolean isInDisk = checkInDiskByCommitOffset(offsetPy, maxOffsetPy);
 
                             if (this.isTheBatchFull(sizePy, maxMsgNums, getResult.getBufferTotalSize(), getResult.getMessageCount(),
-                                    isInDisk)) {
+                                isInDisk)) {
                                 break;
                             }
 
@@ -625,13 +621,13 @@
                                 } else {
                                     // can't find ext content.Client will filter messages by tag also.
                                     log.error("[BUG] can't find consume queue extend file content!addr={}, offsetPy={}, sizePy={}, topic={}, group={}",
-                                            tagsCode, offsetPy, sizePy, topic, group);
+                                        tagsCode, offsetPy, sizePy, topic, group);
                                     isTagsCodeLegal = false;
                                 }
                             }
 
                             if (messageFilter != null
-                                    && !messageFilter.isMatchedByConsumeQueue(isTagsCodeLegal ? tagsCode : null, extRet ? cqExtUnit : null)) {
+                                && !messageFilter.isMatchedByConsumeQueue(isTagsCodeLegal ? tagsCode : null, extRet ? cqExtUnit : null)) {
                                 if (getResult.getBufferTotalSize() == 0) {
                                     status = GetMessageStatus.NO_MATCHED_MESSAGE;
                                 }
@@ -650,7 +646,7 @@
                             }
 
                             if (messageFilter != null
-                                    && !messageFilter.isMatchedByCommitLog(selectResult.getByteBuffer().slice(), null)) {
+                                && !messageFilter.isMatchedByCommitLog(selectResult.getByteBuffer().slice(), null)) {
                                 if (getResult.getBufferTotalSize() == 0) {
                                     status = GetMessageStatus.NO_MATCHED_MESSAGE;
                                 }
@@ -674,7 +670,7 @@
 
                         long diff = maxOffsetPy - maxPhyOffsetPulling;
                         long memory = (long) (StoreUtil.TOTAL_PHYSICAL_MEMORY_SIZE
-                                * (this.messageStoreConfig.getAccessMessageInMemoryMaxRatio() / 100.0));
+                            * (this.messageStoreConfig.getAccessMessageInMemoryMaxRatio() / 100.0));
                         getResult.setSuggestPullingFromSlave(diff > memory);
                     } finally {
 
@@ -684,7 +680,7 @@
                     status = GetMessageStatus.OFFSET_FOUND_NULL;
                     nextBeginOffset = nextOffsetCorrection(offset, consumeQueue.rollNextFile(offset));
                     log.warn("consumer request topic: " + topic + "offset: " + offset + " minOffset: " + minOffset + " maxOffset: "
-                            + maxOffset + ", but access logic queue failed.");
+                        + maxOffset + ", but access logic queue failed.");
                 }
             }
         } else {
@@ -914,13 +910,13 @@
     }
 
     @Override
-    public boolean appendToCommitLog(long startOffset, byte[] data, int dataStart, int dataLength) {
+    public boolean appendToCommitLog(long startOffset, byte[] data) {
         if (this.shutdown) {
             log.warn("message store has shutdown, so appendToPhyQueue is forbidden");
             return false;
         }
 
-        boolean result = this.commitLog.appendData(startOffset, data, dataStart, dataLength);
+        boolean result = this.commitLog.appendData(startOffset, data);
         if (result) {
             this.reputMessageService.wakeup();
         } else {
@@ -1029,8 +1025,8 @@
                 for (ConsumeQueue cq : queueTable.values()) {
                     cq.destroy();
                     log.info("cleanUnusedTopic: {} {} ConsumeQueue cleaned",
-                            cq.getTopic(),
-                            cq.getQueueId()
+                        cq.getTopic(),
+                        cq.getQueueId()
                     );
 
                     this.commitLog.removeQueueFromTopicQueueTable(cq.getTopic(), cq.getQueueId());
@@ -1064,20 +1060,20 @@
 
                     if (maxCLOffsetInConsumeQueue == -1) {
                         log.warn("maybe ConsumeQueue was created just now. topic={} queueId={} maxPhysicOffset={} minLogicOffset={}.",
-                                nextQT.getValue().getTopic(),
-                                nextQT.getValue().getQueueId(),
-                                nextQT.getValue().getMaxPhysicOffset(),
-                                nextQT.getValue().getMinLogicOffset());
+                            nextQT.getValue().getTopic(),
+                            nextQT.getValue().getQueueId(),
+                            nextQT.getValue().getMaxPhysicOffset(),
+                            nextQT.getValue().getMinLogicOffset());
                     } else if (maxCLOffsetInConsumeQueue < minCommitLogOffset) {
                         log.info(
-                                "cleanExpiredConsumerQueue: {} {} consumer queue destroyed, minCommitLogOffset: {} maxCLOffsetInConsumeQueue: {}",
-                                topic,
-                                nextQT.getKey(),
-                                minCommitLogOffset,
-                                maxCLOffsetInConsumeQueue);
+                            "cleanExpiredConsumerQueue: {} {} consumer queue destroyed, minCommitLogOffset: {} maxCLOffsetInConsumeQueue: {}",
+                            topic,
+                            nextQT.getKey(),
+                            minCommitLogOffset,
+                            maxCLOffsetInConsumeQueue);
 
                         DefaultMessageStore.this.commitLog.removeQueueFromTopicQueueTable(nextQT.getValue().getTopic(),
-                                nextQT.getValue().getQueueId());
+                            nextQT.getValue().getQueueId());
 
                         nextQT.getValue().destroy();
                         itQT.remove();
@@ -1093,7 +1089,7 @@
     }
 
     public Map<String, Long> getMessageIds(final String topic, final int queueId, long minOffset, long maxOffset,
-                                           SocketAddress storeHost) {
+        SocketAddress storeHost) {
         Map<String, Long> messageIds = new HashMap<String, Long>();
         if (this.shutdown) {
             return messageIds;
@@ -1120,7 +1116,7 @@
                             int msgIdLength = (inetSocketAddress.getAddress() instanceof Inet6Address) ? 16 + 4 + 8 : 4 + 4 + 8;
                             final ByteBuffer msgIdMemory = ByteBuffer.allocate(msgIdLength);
                             String msgId =
-                                    MessageDecoder.createMessageId(msgIdMemory, MessageExt.socketAddress2ByteBuffer(storeHost), offsetPy);
+                                MessageDecoder.createMessageId(msgIdMemory, MessageExt.socketAddress2ByteBuffer(storeHost), offsetPy);
                             messageIds.put(msgId, nextOffset++);
                             if (nextOffset > maxOffset) {
                                 return messageIds;
@@ -1217,11 +1213,11 @@
         ConsumeQueue logic = map.get(queueId);
         if (null == logic) {
             ConsumeQueue newLogic = new ConsumeQueue(
-                    topic,
-                    queueId,
-                    StorePathConfigHelper.getStorePathConsumeQueue(this.messageStoreConfig.getStorePathRootDir()),
-                    this.getMessageStoreConfig().getMappedFileSizeConsumeQueue(),
-                    this);
+                topic,
+                queueId,
+                StorePathConfigHelper.getStorePathConsumeQueue(this.messageStoreConfig.getStorePathRootDir()),
+                this.getMessageStoreConfig().getMappedFileSizeConsumeQueue(),
+                this);
             ConsumeQueue oldLogic = map.putIfAbsent(queueId, newLogic);
             if (oldLogic != null) {
                 logic = oldLogic;
@@ -1321,7 +1317,7 @@
 
                                 String stack = UtilAll.jstack();
                                 final String fileName = System.getProperty("user.home") + File.separator + "debug/lock/stack-"
-                                        + DefaultMessageStore.this.commitLog.getBeginTimeInLock() + "-" + lockTime;
+                                    + DefaultMessageStore.this.commitLog.getBeginTimeInLock() + "-" + lockTime;
                                 MixAll.string2FileNotSafe(stack, fileName);
                             }
                         }
@@ -1387,11 +1383,11 @@
                             continue;
                         }
                         ConsumeQueue logic = new ConsumeQueue(
-                                topic,
-                                queueId,
-                                StorePathConfigHelper.getStorePathConsumeQueue(this.messageStoreConfig.getStorePathRootDir()),
-                                this.getMessageStoreConfig().getMappedFileSizeConsumeQueue(),
-                                this);
+                            topic,
+                            queueId,
+                            StorePathConfigHelper.getStorePathConsumeQueue(this.messageStoreConfig.getStorePathRootDir()),
+                            this.getMessageStoreConfig().getMappedFileSizeConsumeQueue(),
+                            this);
                         this.putConsumeQueue(topic, queueId, logic);
                         if (!logic.load()) {
                             return false;
@@ -1593,12 +1589,11 @@
     class CleanCommitLogService {
 
         private final static int MAX_MANUAL_DELETE_FILE_TIMES = 20;
-
         private final double diskSpaceWarningLevelRatio =
-                Double.parseDouble(System.getProperty("rocketmq.broker.diskSpaceWarningLevelRatio", "0.90"));
+            Double.parseDouble(System.getProperty("rocketmq.broker.diskSpaceWarningLevelRatio", "0.90"));
 
         private final double diskSpaceCleanForciblyRatio =
-                Double.parseDouble(System.getProperty("rocketmq.broker.diskSpaceCleanForciblyRatio", "0.85"));
+            Double.parseDouble(System.getProperty("rocketmq.broker.diskSpaceCleanForciblyRatio", "0.85"));
         private long lastRedeleteTimestamp = 0;
 
         private volatile int manualDeleteFileSeveralTimes = 0;
@@ -1638,16 +1633,16 @@
                 boolean cleanAtOnce = DefaultMessageStore.this.getMessageStoreConfig().isCleanFileForciblyEnable() && this.cleanImmediately;
 
                 log.info("begin to delete before {} hours file. timeup: {} spacefull: {} manualDeleteFileSeveralTimes: {} cleanAtOnce: {}",
-                        fileReservedTime,
-                        timeup,
-                        spacefull,
-                        manualDeleteFileSeveralTimes,
-                        cleanAtOnce);
+                    fileReservedTime,
+                    timeup,
+                    spacefull,
+                    manualDeleteFileSeveralTimes,
+                    cleanAtOnce);
 
                 fileReservedTime *= 60 * 60 * 1000;
 
                 deleteCount = DefaultMessageStore.this.commitLog.deleteExpiredFile(fileReservedTime, deletePhysicFilesInterval,
-                        destroyMapedFileIntervalForcibly, cleanAtOnce);
+                    destroyMapedFileIntervalForcibly, cleanAtOnce);
                 if (deleteCount > 0) {
                 } else if (spacefull) {
                     log.warn("disk space will be full soon, but delete file failed.");
@@ -1661,7 +1656,7 @@
             if ((currentTimestamp - this.lastRedeleteTimestamp) > interval) {
                 this.lastRedeleteTimestamp = currentTimestamp;
                 int destroyMapedFileIntervalForcibly =
-                        DefaultMessageStore.this.getMessageStoreConfig().getDestroyMapedFileIntervalForcibly();
+                    DefaultMessageStore.this.getMessageStoreConfig().getDestroyMapedFileIntervalForcibly();
                 if (DefaultMessageStore.this.commitLog.retryDeleteFirstFile(destroyMapedFileIntervalForcibly)) {
                 }
             }
@@ -1712,7 +1707,7 @@
 
             {
                 String storePathLogics = StorePathConfigHelper
-                        .getStorePathConsumeQueue(DefaultMessageStore.this.getMessageStoreConfig().getStorePathRootDir());
+                    .getStorePathConsumeQueue(DefaultMessageStore.this.getMessageStoreConfig().getStorePathRootDir());
                 double logicsRatio = UtilAll.getDiskPartitionSpaceUsedPercent(storePathLogics);
                 if (logicsRatio > diskSpaceWarningLevelRatio) {
                     boolean diskok = DefaultMessageStore.this.runningFlags.getAndMakeDiskFull();
@@ -1905,7 +1900,7 @@
 
             if (this.isCommitLogAvailable()) {
                 log.warn("shutdown ReputMessageService, but commitlog have not finish to be dispatched, CL: {} reputFromOffset: {}",
-                        DefaultMessageStore.this.commitLog.getMaxOffset(), this.reputFromOffset);
+                    DefaultMessageStore.this.commitLog.getMaxOffset(), this.reputFromOffset);
             }
 
             super.shutdown();
@@ -1922,13 +1917,13 @@
         private void doReput() {
             if (this.reputFromOffset < DefaultMessageStore.this.commitLog.getMinOffset()) {
                 log.warn("The reputFromOffset={} is smaller than minPyOffset={}, this usually indicate that the dispatch behind too much and the commitlog has expired.",
-                        this.reputFromOffset, DefaultMessageStore.this.commitLog.getMinOffset());
+                    this.reputFromOffset, DefaultMessageStore.this.commitLog.getMinOffset());
                 this.reputFromOffset = DefaultMessageStore.this.commitLog.getMinOffset();
             }
             for (boolean doNext = true; this.isCommitLogAvailable() && doNext; ) {
 
                 if (DefaultMessageStore.this.getMessageStoreConfig().isDuplicationEnable()
-                        && this.reputFromOffset >= DefaultMessageStore.this.getConfirmOffset()) {
+                    && this.reputFromOffset >= DefaultMessageStore.this.getConfirmOffset()) {
                     break;
                 }
 
@@ -1939,7 +1934,7 @@
 
                         for (int readSize = 0; readSize < result.getSize() && doNext; ) {
                             DispatchRequest dispatchRequest =
-                                    DefaultMessageStore.this.commitLog.checkMessageAndReturnSize(result.getByteBuffer(), false, false);
+                                DefaultMessageStore.this.commitLog.checkMessageAndReturnSize(result.getByteBuffer(), false, false);
                             int size = dispatchRequest.getBufferSize() == -1 ? dispatchRequest.getMsgSize() : dispatchRequest.getBufferSize();
 
                             if (dispatchRequest.isSuccess()) {
@@ -1947,26 +1942,22 @@
                                     DefaultMessageStore.this.doDispatch(dispatchRequest);
 
                                     if (BrokerRole.SLAVE != DefaultMessageStore.this.getMessageStoreConfig().getBrokerRole()
-<<<<<<< HEAD
-                                            && DefaultMessageStore.this.brokerConfig.isLongPollingEnable()) {
-=======
                                             && DefaultMessageStore.this.brokerConfig.isLongPollingEnable()
                                             && DefaultMessageStore.this.messageArrivingListener != null) {
->>>>>>> 857d28df
                                         DefaultMessageStore.this.messageArrivingListener.arriving(dispatchRequest.getTopic(),
-                                                dispatchRequest.getQueueId(), dispatchRequest.getConsumeQueueOffset() + 1,
-                                                dispatchRequest.getTagsCode(), dispatchRequest.getStoreTimestamp(),
-                                                dispatchRequest.getBitMap(), dispatchRequest.getPropertiesMap());
+                                            dispatchRequest.getQueueId(), dispatchRequest.getConsumeQueueOffset() + 1,
+                                            dispatchRequest.getTagsCode(), dispatchRequest.getStoreTimestamp(),
+                                            dispatchRequest.getBitMap(), dispatchRequest.getPropertiesMap());
                                     }
 
                                     this.reputFromOffset += size;
                                     readSize += size;
                                     if (DefaultMessageStore.this.getMessageStoreConfig().getBrokerRole() == BrokerRole.SLAVE) {
                                         DefaultMessageStore.this.storeStatsService
-                                                .getSinglePutMessageTopicTimesTotal(dispatchRequest.getTopic()).incrementAndGet();
+                                            .getSinglePutMessageTopicTimesTotal(dispatchRequest.getTopic()).incrementAndGet();
                                         DefaultMessageStore.this.storeStatsService
-                                                .getSinglePutMessageTopicSizeTotal(dispatchRequest.getTopic())
-                                                .addAndGet(dispatchRequest.getMsgSize());
+                                            .getSinglePutMessageTopicSizeTotal(dispatchRequest.getTopic())
+                                            .addAndGet(dispatchRequest.getMsgSize());
                                     }
                                 } else if (size == 0) {
                                     this.reputFromOffset = DefaultMessageStore.this.commitLog.rollNextFile(this.reputFromOffset);
@@ -1982,9 +1973,9 @@
                                     // If user open the dledger pattern or the broker is master node,
                                     // it will not ignore the exception and fix the reputFromOffset variable
                                     if (DefaultMessageStore.this.getMessageStoreConfig().isEnableDLegerCommitLog() ||
-                                            DefaultMessageStore.this.brokerConfig.getBrokerId() == MixAll.MASTER_ID) {
+                                        DefaultMessageStore.this.brokerConfig.getBrokerId() == MixAll.MASTER_ID) {
                                         log.error("[BUG]dispatch message to consume queue error, COMMITLOG OFFSET: {}",
-                                                this.reputFromOffset);
+                                            this.reputFromOffset);
                                         this.reputFromOffset += result.getSize() - readSize;
                                     }
                                 }
