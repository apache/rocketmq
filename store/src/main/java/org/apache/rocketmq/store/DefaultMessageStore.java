/*
 * Licensed to the Apache Software Foundation (ASF) under one or more
 * contributor license agreements.  See the NOTICE file distributed with
 * this work for additional information regarding copyright ownership.
 * The ASF licenses this file to You under the Apache License, Version 2.0
 * (the "License"); you may not use this file except in compliance with
 * the License.  You may obtain a copy of the License at
 *
 *     http://www.apache.org/licenses/LICENSE-2.0
 *
 * Unless required by applicable law or agreed to in writing, software
 * distributed under the License is distributed on an "AS IS" BASIS,
 * WITHOUT WARRANTIES OR CONDITIONS OF ANY KIND, either express or implied.
 * See the License for the specific language governing permissions and
 * limitations under the License.
 */
package org.apache.rocketmq.store;

import java.io.File;
import java.io.IOException;
import java.io.RandomAccessFile;
import java.net.Inet6Address;
import java.net.InetSocketAddress;
import java.net.SocketAddress;
import java.nio.ByteBuffer;
import java.nio.channels.FileLock;
import java.util.Collections;
import java.util.HashMap;
import java.util.Iterator;
import java.util.LinkedList;
import java.util.Map;
import java.util.Map.Entry;
import java.util.Set;
import java.util.concurrent.CompletableFuture;
import java.util.concurrent.ConcurrentHashMap;
import java.util.concurrent.ConcurrentMap;
import java.util.concurrent.Executors;
import java.util.concurrent.ScheduledExecutorService;
import java.util.concurrent.TimeUnit;
import java.util.concurrent.atomic.AtomicLong;
import org.apache.rocketmq.common.BrokerConfig;
import org.apache.rocketmq.common.MixAll;
import org.apache.rocketmq.common.ServiceThread;
import org.apache.rocketmq.common.SystemClock;
import org.apache.rocketmq.common.ThreadFactoryImpl;
import org.apache.rocketmq.common.UtilAll;
import org.apache.rocketmq.common.constant.LoggerName;
import org.apache.rocketmq.common.message.MessageDecoder;
import org.apache.rocketmq.common.message.MessageExt;
import org.apache.rocketmq.common.message.MessageExtBatch;
import org.apache.rocketmq.common.running.RunningStats;
import org.apache.rocketmq.common.sysflag.MessageSysFlag;
import org.apache.rocketmq.common.topic.TopicValidator;
import org.apache.rocketmq.logging.InternalLogger;
import org.apache.rocketmq.logging.InternalLoggerFactory;
import org.apache.rocketmq.store.config.BrokerRole;
import org.apache.rocketmq.store.config.MessageStoreConfig;
import org.apache.rocketmq.store.config.StorePathConfigHelper;
import org.apache.rocketmq.store.dledger.DLedgerCommitLog;
import org.apache.rocketmq.store.ha.HAService;
import org.apache.rocketmq.store.index.IndexService;
import org.apache.rocketmq.store.index.QueryOffsetResult;
import org.apache.rocketmq.store.schedule.ScheduleMessageService;
import org.apache.rocketmq.store.stats.BrokerStatsManager;

// 消息存储-实现类
public class DefaultMessageStore implements MessageStore {
    private static final InternalLogger log = InternalLoggerFactory.getLogger(LoggerName.STORE_LOGGER_NAME);

    // 消息存储-配置属性
    private final MessageStoreConfig messageStoreConfig;

    // CommitLog，存储消息的详细内容，按照消息收到的顺序，所有消息都存储在一起。
    // 每个消息存储后都会有一个offset，代表在 commitLog中的偏移量。
    // 举个例子，当前commitLog文件的大小是12413435字节，
    // 那下一条消息到来后它的offset就是12413436。
    // 这个说法不是非常准确，但是offset大概是这么计算来的。
    // commitLog并不是一个文件，而是一系列文件（上图中的MappedFile）。
    // 每个文件的大小都是固定的（默认1G），写满一个会生成一个新的文件，新文件的文件名就是它存储的第一条消息的offset。
    // CommitLog文件的存储实现类
    private final CommitLog commitLog;

    // 消息队列存储缓存表，按消息主题分组
    // ConsumeQueue，既然所有消息都是存储在一个commitLog中，
    // 但是 consumer 是按照 topic + queue 的维度来消费消息的，没有办法直接从commitLog中读取，
    // 所以针对每个topic的每个queue都会生成consumeQueue文件。
    // ConsumeQueue文件中存储的是消息在commitLog中的offset，
    // 可以理解成一个按queue建的索引，每条消息占用20字节（上图中的一个cq）。
    // 跟commitLog一样，每个Queue文件也是一系列连续的文件组成，每个文件默认放 30w 个offset。
    private final ConcurrentMap<String/* topic */, ConcurrentMap<Integer/* queueId */, ConsumeQueue>> consumeQueueTable;

    // 消息队列文件consumeQueue的刷盘线程
    // 逻辑队列刷盘服务，每隔1秒钟就将ConsumeQueue逻辑队列、TransactionStateService.TranRedoLog变量的数据持久化到磁盘物理文件中
    private final FlushConsumeQueueService flushConsumeQueueService;

    //清除commitLog文件服务
    //清理物理文件服务，定期清理72小时之前的物理文件。
    private final CleanCommitLogService cleanCommitLogService;

    // 清除commitQueue文件服务
    // 清理逻辑文件服务，定期清理在逻辑队列中的物理偏移量小于commitlog中的最小物理偏移量的数据，同时也清理Index中物理偏移量小于commitlog中的最小物理偏移量的数据。
    private final CleanConsumeQueueService cleanConsumeQueueService;

    // 索引文件实现类
    private final IndexService indexService;

    // MappedFile分配服务
    private final AllocateMappedFileService allocateMappedFileService;

    // commitLog消息发送，根据commitLog文件构成consumeQueue、IndexFile文件。
    // ReputMessageService，消息存储到commitLog后，MessageStore的接口调用就直接返回了，后续由ReputMessageService负责将消息分发到ConsumeQueue和IndexService
    //HAService，负责将master-slave之间的消息数据同步
    private final ReputMessageService reputMessageService;

    //存储HA机制
    //用于commitlog数据的主备同步
    private final HAService haService;

    //用于监控延迟消息，并到期后执行
    private final ScheduleMessageService scheduleMessageService;

    //存储层内部统计服务
    private final StoreStatsService storeStatsService;

    //消息堆内存存储
    private final TransientStorePool transientStorePool;

    private final RunningFlags runningFlags = new RunningFlags();
    private final SystemClock systemClock = new SystemClock();

    //每一个延迟级别对应一个消息消费队列，存储延迟队列的消息拉取进度。
    private final ScheduledExecutorService scheduledExecutorService =
        Executors.newSingleThreadScheduledExecutor(new ThreadFactoryImpl("StoreScheduledThread"));
    private final BrokerStatsManager brokerStatsManager;

    // 消息拉取长轮询模式消息达到监听器 。
    private final MessageArrivingListener messageArrivingListener;

    //Broker 配置属性
    private final BrokerConfig brokerConfig;

    private volatile boolean shutdown = true;

    //文件刷盘检测点 。
    private StoreCheckpoint storeCheckpoint;

    private AtomicLong printTimes = new AtomicLong(0);

    //CommitLog 文件转发请求
    private final LinkedList<CommitLogDispatcher> dispatcherList;

    private RandomAccessFile lockFile;

    private FileLock lock;

    boolean shutDownNormal = false;

<<<<<<< HEAD
    //该对象是应用层访问存储层的访问类
=======
    private final ScheduledExecutorService diskCheckScheduledExecutorService =
            Executors.newSingleThreadScheduledExecutor(new ThreadFactoryImpl("DiskCheckScheduledThread"));

>>>>>>> b4240d5c
    public DefaultMessageStore(final MessageStoreConfig messageStoreConfig, final BrokerStatsManager brokerStatsManager,
        final MessageArrivingListener messageArrivingListener, final BrokerConfig brokerConfig) throws IOException {
        this.messageArrivingListener = messageArrivingListener;
        //内容的存储服务
        this.brokerConfig = brokerConfig;
        this.messageStoreConfig = messageStoreConfig;
        this.brokerStatsManager = brokerStatsManager;
        // AllocateMappedFileService 服务线程，
        // 当需要创建 MappedFile时（在MappedFileQueue.getLastMappedFile方法中），
        // 向该线程的 requestQueue 队列中放入 AllocateRequest请求对象，该线程会在后台监听该队列，并在后台创建MappedFile对象，即同时创建了物理文件。
        this.allocateMappedFileService = new AllocateMappedFileService(this);
        // 根据配置构造消息的实际物理存储 commitLog，该对象是实际的物理文件存储设计
        if (messageStoreConfig.isEnableDLegerCommitLog()) {
            this.commitLog = new DLedgerCommitLog(this);
        } else {
            this.commitLog = new CommitLog(this);
        }
        //消费者信息定位
        this.consumeQueueTable = new ConcurrentHashMap<>(32);

        //逻辑队列刷盘服务，每隔1秒钟就将ConsumeQueue逻辑队列、TransactionStateService.TranRedoLog变量的数据持久化到磁盘物理文件中
        //刷新
        this.flushConsumeQueueService = new FlushConsumeQueueService();
        //清除消息的操作，定期清理过期数据，提前创建文件
        this.cleanCommitLogService = new CleanCommitLogService();
        //清除消费
        this.cleanConsumeQueueService = new CleanConsumeQueueService();
        //存储状态
        this.storeStatsService = new StoreStatsService();
        // 创建IndexService服务线程，该服务线程负责创建Index索引；
        // 索引
        this.indexService = new IndexService(this);


        //高可用的服务配置
        if (!messageStoreConfig.isEnableDLegerCommitLog()) {
            this.haService = new HAService(this);
        } else {
            this.haService = null;
        }
        //重放，后面跟踪分析
        this.reputMessageService = new ReputMessageService();

        //调度
        this.scheduleMessageService = new ScheduleMessageService(this);

        //持久存储池化,内存
        this.transientStorePool = new TransientStorePool(messageStoreConfig);

        if (messageStoreConfig.isTransientStorePoolEnable()) {
            //主要提升性能的池化初始化
            this.transientStorePool.init();
        }

        this.allocateMappedFileService.start();

        this.indexService.start();


        // 需要 转发的列表；
        this.dispatcherList = new LinkedList<>();
        this.dispatcherList.addLast(new CommitLogDispatcherBuildConsumeQueue());
        this.dispatcherList.addLast(new CommitLogDispatcherBuildIndex());

        File file = new File(StorePathConfigHelper.getLockFile(messageStoreConfig.getStorePathRootDir()));
        MappedFile.ensureDirOK(file.getParent());
        lockFile = new RandomAccessFile(file, "rw");
    }

    public void truncateDirtyLogicFiles(long phyOffset) {
        ConcurrentMap<String, ConcurrentMap<Integer, ConsumeQueue>> tables = DefaultMessageStore.this.consumeQueueTable;

        for (ConcurrentMap<Integer, ConsumeQueue> maps : tables.values()) {
            for (ConsumeQueue logic : maps.values()) {
                logic.truncateDirtyLogicFiles(phyOffset);
            }
        }
    }



    /**
     * @throws IOException
     *
     * 问题一：
     * 由于 RocketMQ 存储首先将消息全量存储在 CommitLog 文件中，
     * 然后异步生成转发任务以更新 ConsumeQueue、 Index 文件 。
     * 如果消息成功存储到 CommitLog 文件中，转发任务未成功执行，而此时消息服务器 Broker 由于某个原因宕机，
     * 导致 CommitLog、 ConsumeQueue、 IndexFile文件数据不一致。
     * 如果不加以人工修复的话，会有一部分消息即便在 CommitLog 文件中存在，但由于并没有转发到 ConsumeQueue，
     * 这部分消息将永远不会被消费者消费 。
     * 那 RocketMQ 是如何使 CommitLog、 消息消费队列( ConsumeQueue)达到最终一致性？
     *
     */
    public boolean load() {
        boolean result = true;

        try {
            // 判断标准文件体系是否存在

            // Step 1: 判断上一次退出是否正常。
            // 其实现机制是Broker在启动时创建${ROCKET_HOME}/store/abort文件，
            // 在退出时通过注册JVM钩子函数删除abort文件。
            // 如果下一次启动时存在abort文件。说明Broker是异常退出的，CommitLog与ConsumeQueue数据有可能不一致，需要进行修复。

            boolean lastExitOK = !this.isTempFileExist();
            log.info("last shutdown {}", lastExitOK ? "normally" : "abnormally");

            // Step2:加载延迟队列,RocketMQ 定时消息相关
            // 调用 ScheduleMessageService.load方法，
            // 初始化延迟级别列表。
            // 将这些级别（"1s 5s 10s 30s 1m 2m 3m 4m 5m 6m 7m 8m 9m 10m 20m 30m 1h 2h"）
            // 的延时存入延迟级别delayLevelTable：ConcurrentHashMap<Integer /* level */, Long/* delay timeMillis */>变量中，
            // 例如1s的kv值为1:1000,5s的kv值为2:5000，key值依次类推；每个延迟级别即为一个队列。
            // 加载任务调度
            if (null != scheduleMessageService) {
                result = result && this.scheduleMessageService.load();
            }

            // load Commit Log
            // 调用 CommitLog.load 方法，在此方法中调用 MappedFileQueue.load 方法，将$HOME /store/commitLog目录下的所有文件加载到MappedFileQueue的List<MappedFile>变量中；
            result = result && this.commitLog.load();


            // Step4 :加载消息消费队列 ，
            // 调用 DefaultMessageStore#loadConsumeQueue，
            // 其 思路 与CommitLog大体一致， 遍历消息消费队列根目录，
            // 获取该Broker存储的所有主题， 然后遍历每个主题目录，
            // 获取该主题下的所有消息消费队列，
            // 然后分别加载每个消息消费队列下的文件,
            // 构建 ConsumeQueue 对象 ，
            // 主要初始化 ConsumeQueue 的 topic、 queueld、 storePath、 mappedFileSize 属性 。
            // load Consume Queue
            // 调用 DefaultMessageStore.loadConsumeQueue 方法加载consumeQueue文件数据到DefaultMessageStore.consumeQueueTable集合中。
            result = result && this.loadConsumeQueue();

            if (result) {
                //Steps :加载存储检测 点，检 测点 主要 记 录 commitlog 文件 、 Consumequeue 文 件 、 Index索引文件的刷盘点，将在下文的文件刷盘机制中再次提交。
                this.storeCheckpoint =
                    new StoreCheckpoint(StorePathConfigHelper.getStoreCheckpoint(this.messageStoreConfig.getStorePathRootDir()));

                //Step6 :加载索引文件，如果上次异常退出 ，而且索引文件上次刷盘时间小于该索引文
                //件最大 的消息时间戳该文件将立 即销毁 。
                this.indexService.load(lastExitOK);

                //Step7 :根据 Broker 是否是正常停 止执行不同的恢 复策 略，下文将分别介绍异常停止 、 正常停止的文件恢复机制 。
                this.recover(lastExitOK);

                log.info("load over, and the max phy offset = {}", this.getMaxPhyOffset());
            }
        } catch (Exception e) {
            log.error("load exception", e);
            result = false;
        }
        //成功的标识验证
        if (!result) {
            this.allocateMappedFileService.shutdown();
        }

        return result;
    }

    /**
     * @throws Exception
     */
    public void start() throws Exception {
        //1、写lock 文件,尝试获取lock文件锁，保证磁盘上的文件只会被一个messageStore读写
        lock = lockFile.getChannel().tryLock(0, 1, false);
        if (lock == null || lock.isShared() || !lock.isValid()) {
            throw new RuntimeException("Lock failed,MQ already started");
        }

        lockFile.getChannel().write(ByteBuffer.wrap("lock".getBytes()));
        lockFile.getChannel().force(true);
        {
            /**
             * 1. Make sure the fast-forward messages to be truncated during the recovering according to the max physical offset of the commitlog;
             * 2. DLedger committedPos may be missing, so the maxPhysicalPosInLogicQueue maybe bigger that maxOffset returned by DLedgerCommitLog, just let it go;
             * 3. Calculate the reput offset according to the consume queue;
             * 4. Make sure the fall-behind messages to be dispatched before starting the commitlog, especially when the broker role are automatically changed.
             */
            long maxPhysicalPosInLogicQueue = commitLog.getMinOffset();
            for (ConcurrentMap<Integer, ConsumeQueue> maps : this.consumeQueueTable.values()) {
                for (ConsumeQueue logic : maps.values()) {
                    if (logic.getMaxPhysicOffset() > maxPhysicalPosInLogicQueue) {
                        maxPhysicalPosInLogicQueue = logic.getMaxPhysicOffset();
                    }
                }
            }
            if (maxPhysicalPosInLogicQueue < 0) {
                maxPhysicalPosInLogicQueue = 0;
            }
            if (maxPhysicalPosInLogicQueue < this.commitLog.getMinOffset()) {
                maxPhysicalPosInLogicQueue = this.commitLog.getMinOffset();
                /**
                 * This happens in following conditions:
                 * 1. If someone removes all the consumequeue files or the disk get damaged.
                 * 2. Launch a new broker, and copy the commitlog from other brokers.
                 *
                 * All the conditions has the same in common that the maxPhysicalPosInLogicQueue should be 0.
                 * If the maxPhysicalPosInLogicQueue is gt 0, there maybe something wrong.
                 */
                log.warn("[TooSmallCqOffset] maxPhysicalPosInLogicQueue={} clMinOffset={}", maxPhysicalPosInLogicQueue, this.commitLog.getMinOffset());
            }
            // Broker服务器在启动时会启动 ReputMessageService线程，
            // 并初始化一个非常关键的参数 reputFomOffset， 该参数的含义是 ReputMessageService从哪个物理偏移量开始转发消息给 ConsumeQueue和 IndexFile。
            // 如果允许重复转发，reputFromOffset设置为 CommitLog的 提交指针;如果不允许重复转发， reputFromOffset设置为 Commitlog 的内存中最大偏移量。
            log.info("[SetReputOffset] maxPhysicalPosInLogicQueue={} clMinOffset={} clMaxOffset={} clConfirmedOffset={}",
                maxPhysicalPosInLogicQueue, this.commitLog.getMinOffset(), this.commitLog.getMaxOffset(), this.commitLog.getConfirmOffset());
            this.reputMessageService.setReputFromOffset(maxPhysicalPosInLogicQueue);
            //6、启动reputMessageService，该服务负责将CommitLog中的消息offset记录到cosumeQueue文件中
            this.reputMessageService.start();

            /**
             *  1. Finish dispatching the messages fall behind, then to start other services.
             *  2. DLedger committedPos may be missing, so here just require dispatchBehindBytes <= 0
             */
            while (true) {
                if (dispatchBehindBytes() <= 0) {
                    break;
                }
                Thread.sleep(1000);
                log.info("Try to finish doing reput the messages fall behind during the starting, reputOffset={} maxOffset={} behind={}", this.reputMessageService.getReputFromOffset(), this.getMaxPhyOffset(), this.dispatchBehindBytes());
            }
            this.recoverTopicQueueTable();
        }

        if (!messageStoreConfig.isEnableDLegerCommitLog()) {
            //7、启动haService，数据主从同步的服务
            //如果是Master，HAService默认监听10912端口，接收slave的连接请求，然后将消息推送给slave；如果是Slave，则通过该服务连接Master接收数据

            this.haService.start();
            //5、针对master，启动延时消息调度服务
            // 在consumer的时候讲过，如果消息失败，broker会延时重发。对于延时重发消息（topic=SCHEDULE_TOPIC_XXXX），这个服务负责检查是否有消息到了发送时间，到了时间则从延时队列中取出后重新发送
            this.handleScheduleMessageService(messageStoreConfig.getBrokerRole());
        }

        //2、启动FlushConsumeQueueService，是一个单线程的服务，定时将consumeQueue文件的数据刷新到磁盘，周期由参数flushIntervalConsumeQueue设置，默认1sec
        // 数据写入文件后，因为多级缓存的原因不会马上写到磁盘上，所以会有一个单独的线程定时调用flush，这里是flush consumeQueue文件的。CommitLog和IndexFile的也有类似的逻辑，只是不是在这里启动的
        this.flushConsumeQueueService.start();
        //3、启动CommitLog
        this.commitLog.start();
        //4、消息存储指标统计服务，RT，TPS...'
        this.storeStatsService.start();
        //8、对于新的broker，初始化文件存储的目录
        this.createTempFile();
        //9、启动定时任务
        //1.定时清理过期的commitLog、cosumeQueue和Index数据文件, 默认文件写满后会保存72小时
        //2.定时自检commitLog和consumerQueue文件，校验文件是否完整。主要用于监控，不会做修复文件的动作。
        //3.定时检查commitLog的Lock时长(因为在write或者flush时侯会lock)，如果lock的时间过长，则打印jvm堆栈，用于监控。
        this.addScheduleTask();
        this.shutdown = false;
    }

    public void shutdown() {
        if (!this.shutdown) {
            this.shutdown = true;

            this.scheduledExecutorService.shutdown();
            this.diskCheckScheduledExecutorService.shutdown();
            try {

                Thread.sleep(1000);
            } catch (InterruptedException e) {
                log.error("shutdown Exception, ", e);
            }

            if (this.scheduleMessageService != null) {
                this.scheduleMessageService.shutdown();
            }
            if (this.haService != null) {
                this.haService.shutdown();
            }

            this.storeStatsService.shutdown();
            this.indexService.shutdown();
            this.commitLog.shutdown();
            this.reputMessageService.shutdown();
            this.flushConsumeQueueService.shutdown();
            this.allocateMappedFileService.shutdown();
            this.storeCheckpoint.flush();
            this.storeCheckpoint.shutdown();

            if (this.runningFlags.isWriteable() && dispatchBehindBytes() == 0) {
                this.deleteFile(StorePathConfigHelper.getAbortFile(this.messageStoreConfig.getStorePathRootDir()));
                shutDownNormal = true;
            } else {
                log.warn("the store may be wrong, so shutdown abnormally, and keep abort file.");
            }
        }

        this.transientStorePool.destroy();

        if (lockFile != null && lock != null) {
            try {
                lock.release();
                lockFile.close();
            } catch (IOException e) {
            }
        }
    }

    public void destroy() {
        this.destroyLogics();
        this.commitLog.destroy();
        this.indexService.destroy();
        this.deleteFile(StorePathConfigHelper.getAbortFile(this.messageStoreConfig.getStorePathRootDir()));
        this.deleteFile(StorePathConfigHelper.getStoreCheckpoint(this.messageStoreConfig.getStorePathRootDir()));
    }

    public void destroyLogics() {
        for (ConcurrentMap<Integer, ConsumeQueue> maps : this.consumeQueueTable.values()) {
            for (ConsumeQueue logic : maps.values()) {
                logic.destroy();
            }
        }
    }

<<<<<<< HEAD

    /**
     * 调用 putMessage(MessageExtBrokerInner msg)方法完成消息的写入工作。具体步骤如下：
     * 1）检查是否shutdown，若是则直接返回服务不可用的错误；
     * 2）检查是否为备用Broker，若是则直接返回服务不可用的错误；
     * 3）检查是否有写的权限，若是则直接返回服务不可用的错误；
     * 4）检查topic的长度是否大于最大值127，若是则返回消息不合法；
     * 5）检查peroperties的长度是否大于32767，若是则返回消息不合法；
     * 6）上述检查全部通过之后，调用CommitLog对象的putMessage方法进行消息的写入；
     * 7）完成消息写入之后，调用StoreStatsService对象进行相关统计工作；
     * */
    public PutMessageResult putMessage(MessageExtBrokerInner msg) {

        // 如果当前 Broker停止工作或 Broker为 SLAVE 角色或 当前 Rocket不支持写入 则拒绝消息写入;
        // 如果消息 主题长度超 过 256 个字符 、消息属 性长度超过 65536 个字符将 拒绝该消息写人。
=======
    private PutMessageStatus checkMessage(MessageExtBrokerInner msg) {
        if (msg.getTopic().length() > Byte.MAX_VALUE) {
            log.warn("putMessage message topic length too long " + msg.getTopic().length());
            return PutMessageStatus.MESSAGE_ILLEGAL;
        }

        if (msg.getPropertiesString() != null && msg.getPropertiesString().length() > Short.MAX_VALUE) {
            log.warn("putMessage message properties length too long " + msg.getPropertiesString().length());
            return PutMessageStatus.MESSAGE_ILLEGAL;
        }
        return PutMessageStatus.PUT_OK;
    }

    private PutMessageStatus checkMessages(MessageExtBatch messageExtBatch) {
        if (messageExtBatch.getTopic().length() > Byte.MAX_VALUE) {
            log.warn("putMessage message topic length too long " + messageExtBatch.getTopic().length());
            return PutMessageStatus.MESSAGE_ILLEGAL;
        }

        if (messageExtBatch.getBody().length > messageStoreConfig.getMaxMessageSize()) {
            log.warn("PutMessages body length too long " + messageExtBatch.getBody().length);
            return PutMessageStatus.MESSAGE_ILLEGAL;
        }

        return PutMessageStatus.PUT_OK;
    }

    private PutMessageStatus checkStoreStatus() {
>>>>>>> b4240d5c
        if (this.shutdown) {
            log.warn("message store has shutdown, so putMessage is forbidden");
            return PutMessageStatus.SERVICE_NOT_AVAILABLE;
        }


        if (BrokerRole.SLAVE == this.messageStoreConfig.getBrokerRole()) {
            long value = this.printTimes.getAndIncrement();
            if ((value % 50000) == 0) {
                log.warn("broke role is slave, so putMessage is forbidden");
            }
            return PutMessageStatus.SERVICE_NOT_AVAILABLE;
        }

        if (!this.runningFlags.isWriteable()) {
            long value = this.printTimes.getAndIncrement();
            if ((value % 50000) == 0) {
                log.warn("the message store is not writable. It may be caused by one of the following reasons: " +
                    "the broker's disk is full, write to logic queue error, write to index file error, etc");
            }
            return PutMessageStatus.SERVICE_NOT_AVAILABLE;
        } else {
            this.printTimes.set(0);
        }

        if (this.isOSPageCacheBusy()) {
            return PutMessageStatus.OS_PAGECACHE_BUSY;
        }
        return PutMessageStatus.PUT_OK;
    }

    @Override
    public CompletableFuture<PutMessageResult> asyncPutMessage(MessageExtBrokerInner msg) {
        PutMessageStatus checkStoreStatus = this.checkStoreStatus();
        if (checkStoreStatus != PutMessageStatus.PUT_OK) {
            return CompletableFuture.completedFuture(new PutMessageResult(checkStoreStatus, null));
        }

        PutMessageStatus msgCheckStatus = this.checkMessage(msg);
        if (msgCheckStatus == PutMessageStatus.MESSAGE_ILLEGAL) {
            return CompletableFuture.completedFuture(new PutMessageResult(msgCheckStatus, null));
        }

        long beginTime = this.getSystemClock().now();
        CompletableFuture<PutMessageResult> putResultFuture = this.commitLog.asyncPutMessage(msg);

        putResultFuture.thenAccept((result) -> {
            long elapsedTime = this.getSystemClock().now() - beginTime;
            if (elapsedTime > 500) {
                log.warn("putMessage not in lock elapsed time(ms)={}, bodyLength={}", elapsedTime, msg.getBody().length);
            }
            this.storeStatsService.setPutMessageEntireTimeMax(elapsedTime);

            if (null == result || !result.isOk()) {
                this.storeStatsService.getPutMessageFailedTimes().incrementAndGet();
            }
        });

        return putResultFuture;
    }

    public CompletableFuture<PutMessageResult> asyncPutMessages(MessageExtBatch messageExtBatch) {
        PutMessageStatus checkStoreStatus = this.checkStoreStatus();
        if (checkStoreStatus != PutMessageStatus.PUT_OK) {
            return CompletableFuture.completedFuture(new PutMessageResult(checkStoreStatus, null));
        }

        PutMessageStatus msgCheckStatus = this.checkMessages(messageExtBatch);
        if (msgCheckStatus == PutMessageStatus.MESSAGE_ILLEGAL) {
            return CompletableFuture.completedFuture(new PutMessageResult(msgCheckStatus, null));
        }

        long beginTime = this.getSystemClock().now();
        CompletableFuture<PutMessageResult> resultFuture = this.commitLog.asyncPutMessages(messageExtBatch);

        resultFuture.thenAccept((result) -> {
            long elapsedTime = this.getSystemClock().now() - beginTime;
            if (elapsedTime > 500) {
                log.warn("not in lock elapsed time(ms)={}, bodyLength={}", elapsedTime, messageExtBatch.getBody().length);
            }

            this.storeStatsService.setPutMessageEntireTimeMax(elapsedTime);

            if (null == result || !result.isOk()) {
                this.storeStatsService.getPutMessageFailedTimes().incrementAndGet();
            }
        });

        return resultFuture;
    }

    @Override
    public PutMessageResult putMessage(MessageExtBrokerInner msg) {
        PutMessageStatus checkStoreStatus = this.checkStoreStatus();
        if (checkStoreStatus != PutMessageStatus.PUT_OK) {
            return new PutMessageResult(checkStoreStatus, null);
        }

        PutMessageStatus msgCheckStatus = this.checkMessage(msg);
        if (msgCheckStatus == PutMessageStatus.MESSAGE_ILLEGAL) {
            return new PutMessageResult(msgCheckStatus, null);
        }

        long beginTime = this.getSystemClock().now();
        PutMessageResult result = this.commitLog.putMessage(msg);
        long elapsedTime = this.getSystemClock().now() - beginTime;
        if (elapsedTime > 500) {
            log.warn("not in lock elapsed time(ms)={}, bodyLength={}", elapsedTime, msg.getBody().length);
        }

        this.storeStatsService.setPutMessageEntireTimeMax(elapsedTime);

        if (null == result || !result.isOk()) {
            this.storeStatsService.getPutMessageFailedTimes().incrementAndGet();
        }

        return result;
    }

    @Override
    public PutMessageResult putMessages(MessageExtBatch messageExtBatch) {
        PutMessageStatus checkStoreStatus = this.checkStoreStatus();
        if (checkStoreStatus != PutMessageStatus.PUT_OK) {
            return new PutMessageResult(checkStoreStatus, null);
        }

        PutMessageStatus msgCheckStatus = this.checkMessages(messageExtBatch);
        if (msgCheckStatus == PutMessageStatus.MESSAGE_ILLEGAL) {
            return new PutMessageResult(msgCheckStatus, null);
        }

        long beginTime = this.getSystemClock().now();
        PutMessageResult result = this.commitLog.putMessages(messageExtBatch);
        long elapsedTime = this.getSystemClock().now() - beginTime;
        if (elapsedTime > 500) {
            log.warn("not in lock elapsed time(ms)={}, bodyLength={}", elapsedTime, messageExtBatch.getBody().length);
        }

        this.storeStatsService.setPutMessageEntireTimeMax(elapsedTime);

        if (null == result || !result.isOk()) {
            this.storeStatsService.getPutMessageFailedTimes().incrementAndGet();
        }

        return result;
    }

    @Override
    public boolean isOSPageCacheBusy() {
        long begin = this.getCommitLog().getBeginTimeInLock();
        long diff = this.systemClock.now() - begin;

        return diff < 10000000
            && diff > this.messageStoreConfig.getOsPageCacheBusyTimeOutMills();
    }

    @Override
    public long lockTimeMills() {
        return this.commitLog.lockTimeMills();
    }

    public SystemClock getSystemClock() {
        return systemClock;
    }

    public CommitLog getCommitLog() {
        return commitLog;
    }


    /**
     *读取消息
     * */
    public GetMessageResult getMessage(final String group, final String topic, final int queueId, final long offset,
        final int maxMsgNums,
        final MessageFilter messageFilter) {
        if (this.shutdown) {
            log.warn("message store has shutdown, so getMessage is forbidden");
            return null;
        }

        if (!this.runningFlags.isReadable()) {
            log.warn("message store is not readable, so getMessage is forbidden " + this.runningFlags.getFlagBits());
            return null;
        }

        long beginTime = this.getSystemClock().now();

        GetMessageStatus status = GetMessageStatus.NO_MESSAGE_IN_QUEUE;
        long nextBeginOffset = offset;
        long minOffset = 0;
        long maxOffset = 0;

        GetMessageResult getResult = new GetMessageResult();

        //获取commitlog文件目前写入的最大位置maxOffsetPy；
        final long maxOffsetPy = this.commitLog.getMaxOffset();

        // 调用findConsumeQueue(String topic, int queueId)方法获得，从ConsumeQueue集合consumeQueueTable: ConcurrentHashMap
        // 以topic和queueId为参数调用findConsumeQueue方法，
        // 从DefaultMessageStore.consumeQueueTable中获取ConsumeQueue对象，
        // 若没有获取到该ConsumeQueue对象（一般不会出现此情况）表示该topic和queuId下面的队列不存在，
        // 则返回GetMessageResult对象信息，该对象中STATUS=NO_MATCHED_LOGIC_QUEUE,
        // NextBeginOffset=0的消息，若取到了ConsumeQueue对象，即该topic和queueId下面有队列存在，则继续下面的逻辑；
        ConsumeQueue consumeQueue = findConsumeQueue(topic, queueId);
        if (consumeQueue != null) {
            // 获取该ConsumeQueue对象的最小逻辑offset（命名：minOffset=minLogicOffset/20）和最大逻辑 offset（命名：maxOffset=MapedFileQueue.getMaxOffset()/20）；
            minOffset = consumeQueue.getMinOffsetInQueue();
            maxOffset = consumeQueue.getMaxOffsetInQueue();


            // 对请求参数中的queueoffset进行有效性检验：
            if (maxOffset == 0) {
                // 若maxOffset等于0，则status= NO_MESSAGE_IN_QUEUE，nextBeginOffset=0；
                status = GetMessageStatus.NO_MESSAGE_IN_QUEUE;
                nextBeginOffset = nextOffsetCorrection(offset, 0);
            } else if (offset < minOffset) {
                //若请求消息中的queueoffset小于minOffset，则status= OFFSET_TOO_SMALL，nextBeginOffset=minOffset；
                status = GetMessageStatus.OFFSET_TOO_SMALL;
                nextBeginOffset = nextOffsetCorrection(offset, minOffset);
            } else if (offset == maxOffset) {
                //若请求消息中的queueoffset等于maxOffset，则status=OFFSET_OVERFLOW_ONE，nextBeginOffset=offset；
                status = GetMessageStatus.OFFSET_OVERFLOW_ONE;
                nextBeginOffset = nextOffsetCorrection(offset, offset);
            } else if (offset > maxOffset) {
                //若请求消息中的queueoffset大于maxOffset，则status=OFFSET_OVERFLOW_BADLY；此时若minOffset=0，则nextBeginOffset=0，否则nextBeginOffset=maxOffset；
                status = GetMessageStatus.OFFSET_OVERFLOW_BADLY;
                if (0 == minOffset) {
                    // 若请求消息中的queueoffset在minOffset与maxOffset之间，则继续执行后续操作步骤读取消息。
                    nextBeginOffset = nextOffsetCorrection(offset, minOffset);
                } else {
                    nextBeginOffset = nextOffsetCorrection(offset, maxOffset);
                }
            } else {
                SelectMappedBufferResult bufferConsumeQueue = consumeQueue.getIndexBuffer(offset);
                if (bufferConsumeQueue != null) {
                    try {
                        status = GetMessageStatus.NO_MATCHED_MESSAGE;

                        long nextPhyFileStartOffset = Long.MIN_VALUE;
                        long maxPhyOffsetPulling = 0;

                        int i = 0;
                        final int maxFilterMessageCount = Math.max(16000, maxMsgNums * ConsumeQueue.CQ_STORE_UNIT_SIZE);
                        final boolean diskFallRecorded = this.messageStoreConfig.isDiskFallRecorded();
                        ConsumeQueueExt.CqExtUnit cqExtUnit = new ConsumeQueueExt.CqExtUnit();
                        for (; i < bufferConsumeQueue.getSize() && i < maxFilterMessageCount; i += ConsumeQueue.CQ_STORE_UNIT_SIZE) {
                            long offsetPy = bufferConsumeQueue.getByteBuffer().getLong();
                            int sizePy = bufferConsumeQueue.getByteBuffer().getInt();
                            long tagsCode = bufferConsumeQueue.getByteBuffer().getLong();

                            maxPhyOffsetPulling = offsetPy;

                            if (nextPhyFileStartOffset != Long.MIN_VALUE) {
                                if (offsetPy < nextPhyFileStartOffset)
                                    continue;
                            }

                            boolean isInDisk = checkInDiskByCommitOffset(offsetPy, maxOffsetPy);

                            if (this.isTheBatchFull(sizePy, maxMsgNums, getResult.getBufferTotalSize(), getResult.getMessageCount(),
                                isInDisk)) {
                                break;
                            }

                            boolean extRet = false, isTagsCodeLegal = true;
                            if (consumeQueue.isExtAddr(tagsCode)) {
                                extRet = consumeQueue.getExt(tagsCode, cqExtUnit);
                                if (extRet) {
                                    tagsCode = cqExtUnit.getTagsCode();
                                } else {
                                    // can't find ext content.Client will filter messages by tag also.
                                    log.error("[BUG] can't find consume queue extend file content!addr={}, offsetPy={}, sizePy={}, topic={}, group={}",
                                        tagsCode, offsetPy, sizePy, topic, group);
                                    isTagsCodeLegal = false;
                                }
                            }

                            if (messageFilter != null
                                && !messageFilter.isMatchedByConsumeQueue(isTagsCodeLegal ? tagsCode : null, extRet ? cqExtUnit : null)) {
                                if (getResult.getBufferTotalSize() == 0) {
                                    status = GetMessageStatus.NO_MATCHED_MESSAGE;
                                }

                                continue;
                            }

                            SelectMappedBufferResult selectResult = this.commitLog.getMessage(offsetPy, sizePy);
                            if (null == selectResult) {
                                if (getResult.getBufferTotalSize() == 0) {
                                    status = GetMessageStatus.MESSAGE_WAS_REMOVING;
                                }

                                nextPhyFileStartOffset = this.commitLog.rollNextFile(offsetPy);
                                continue;
                            }

                            if (messageFilter != null
                                && !messageFilter.isMatchedByCommitLog(selectResult.getByteBuffer().slice(), null)) {
                                if (getResult.getBufferTotalSize() == 0) {
                                    status = GetMessageStatus.NO_MATCHED_MESSAGE;
                                }
                                // release...
                                selectResult.release();
                                continue;
                            }

                            this.storeStatsService.getGetMessageTransferedMsgCount().incrementAndGet();
                            getResult.addMessage(selectResult);
                            status = GetMessageStatus.FOUND;
                            nextPhyFileStartOffset = Long.MIN_VALUE;
                        }

                        if (diskFallRecorded) {
                            long fallBehind = maxOffsetPy - maxPhyOffsetPulling;
                            brokerStatsManager.recordDiskFallBehindSize(group, topic, queueId, fallBehind);
                        }

                        nextBeginOffset = offset + (i / ConsumeQueue.CQ_STORE_UNIT_SIZE);

                        long diff = maxOffsetPy - maxPhyOffsetPulling;
                        long memory = (long) (StoreUtil.TOTAL_PHYSICAL_MEMORY_SIZE
                            * (this.messageStoreConfig.getAccessMessageInMemoryMaxRatio() / 100.0));
                        getResult.setSuggestPullingFromSlave(diff > memory);
                    } finally {

                        bufferConsumeQueue.release();
                    }
                } else {
                    status = GetMessageStatus.OFFSET_FOUND_NULL;
                    nextBeginOffset = nextOffsetCorrection(offset, consumeQueue.rollNextFile(offset));
                    log.warn("consumer request topic: " + topic + "offset: " + offset + " minOffset: " + minOffset + " maxOffset: "
                        + maxOffset + ", but access logic queue failed.");
                }
            }
        } else {
            status = GetMessageStatus.NO_MATCHED_LOGIC_QUEUE;
            nextBeginOffset = nextOffsetCorrection(offset, 0);
        }

        if (GetMessageStatus.FOUND == status) {
            this.storeStatsService.getGetMessageTimesTotalFound().incrementAndGet();
        } else {
            this.storeStatsService.getGetMessageTimesTotalMiss().incrementAndGet();
        }
        long elapsedTime = this.getSystemClock().now() - beginTime;
        this.storeStatsService.setGetMessageEntireTimeMax(elapsedTime);

        getResult.setStatus(status);
        getResult.setNextBeginOffset(nextBeginOffset);
        getResult.setMaxOffset(maxOffset);
        getResult.setMinOffset(minOffset);
        return getResult;
    }

    public long getMaxOffsetInQueue(String topic, int queueId) {
        ConsumeQueue logic = this.findConsumeQueue(topic, queueId);
        if (logic != null) {
            long offset = logic.getMaxOffsetInQueue();
            return offset;
        }

        return 0;
    }

    public long getMinOffsetInQueue(String topic, int queueId) {
        ConsumeQueue logic = this.findConsumeQueue(topic, queueId);
        if (logic != null) {
            return logic.getMinOffsetInQueue();
        }

        return -1;
    }

    @Override
    public long getCommitLogOffsetInQueue(String topic, int queueId, long consumeQueueOffset) {
        ConsumeQueue consumeQueue = findConsumeQueue(topic, queueId);
        if (consumeQueue != null) {
            SelectMappedBufferResult bufferConsumeQueue = consumeQueue.getIndexBuffer(consumeQueueOffset);
            if (bufferConsumeQueue != null) {
                try {
                    long offsetPy = bufferConsumeQueue.getByteBuffer().getLong();
                    return offsetPy;
                } finally {
                    bufferConsumeQueue.release();
                }
            }
        }

        return 0;
    }

    public long getOffsetInQueueByTime(String topic, int queueId, long timestamp) {
        ConsumeQueue logic = this.findConsumeQueue(topic, queueId);
        if (logic != null) {
            return logic.getOffsetInQueueByTime(timestamp);
        }

        return 0;
    }

    // 调用lookMessageByOffset(long commitLogOffset,
    // int size)方法获取从指定开始位置读取size大小的消息内容。
    // 在该方法中，调用commitlog的getMessage方法从commitlog中获取消息，
    // 并调用MessageDecoder.decode方法对commitlog消息进行解码，
    // 最后返回MessageExt对象。其中MessageExt对象对象的MsgId长度为16字节，
    // 有8字节的消息存储本机的IP:PORT和8个字节的该消息的物理偏移offset值构成；
    public MessageExt lookMessageByOffset(long commitLogOffset) {
        SelectMappedBufferResult sbr = this.commitLog.getMessage(commitLogOffset, 4);
        if (null != sbr) {
            try {
                // 1 TOTALSIZE
                int size = sbr.getByteBuffer().getInt();
                return lookMessageByOffset(commitLogOffset, size);
            } finally {
                sbr.release();
            }
        }

        return null;
    }

    @Override
    public SelectMappedBufferResult selectOneMessageByOffset(long commitLogOffset) {
        SelectMappedBufferResult sbr = this.commitLog.getMessage(commitLogOffset, 4);
        if (null != sbr) {
            try {
                // 1 TOTALSIZE
                int size = sbr.getByteBuffer().getInt();
                return this.commitLog.getMessage(commitLogOffset, size);
            } finally {
                sbr.release();
            }
        }

        return null;
    }

    @Override
    public SelectMappedBufferResult selectOneMessageByOffset(long commitLogOffset, int msgSize) {
        return this.commitLog.getMessage(commitLogOffset, msgSize);
    }

    public String getRunningDataInfo() {
        return this.storeStatsService.toString();
    }

    private String getStorePathPhysic() {
        String storePathPhysic = "";
        if (DefaultMessageStore.this.getMessageStoreConfig().isEnableDLegerCommitLog()) {
            storePathPhysic = ((DLedgerCommitLog)DefaultMessageStore.this.getCommitLog()).getdLedgerServer().getdLedgerConfig().getDataStorePath();
        } else {
            storePathPhysic = DefaultMessageStore.this.getMessageStoreConfig().getStorePathCommitLog();
        }
        return storePathPhysic;
    }

    @Override
    public HashMap<String, String> getRuntimeInfo() {
        HashMap<String, String> result = this.storeStatsService.getRuntimeInfo();

        {
            double physicRatio = UtilAll.getDiskPartitionSpaceUsedPercent(getStorePathPhysic());
            result.put(RunningStats.commitLogDiskRatio.name(), String.valueOf(physicRatio));

        }

        {

            String storePathLogics = StorePathConfigHelper.getStorePathConsumeQueue(this.messageStoreConfig.getStorePathRootDir());
            double logicsRatio = UtilAll.getDiskPartitionSpaceUsedPercent(storePathLogics);
            result.put(RunningStats.consumeQueueDiskRatio.name(), String.valueOf(logicsRatio));
        }

        {
            if (this.scheduleMessageService != null) {
                this.scheduleMessageService.buildRunningStats(result);
            }
        }

        result.put(RunningStats.commitLogMinOffset.name(), String.valueOf(DefaultMessageStore.this.getMinPhyOffset()));
        result.put(RunningStats.commitLogMaxOffset.name(), String.valueOf(DefaultMessageStore.this.getMaxPhyOffset()));

        return result;
    }

    //最大物理偏移量就是在commitlog中当前写入消息的位置，调用DefaultMessageStore.getMaxPhyOffset() 方法获取最大物理偏移量，在该方法中调用CommitLog.getMaxOffset()方法获取。
    @Override
    public long getMaxPhyOffset() {
        return this.commitLog.getMaxOffset();
    }

    @Override
    public long getMinPhyOffset() {
        return this.commitLog.getMinOffset();
    }

    @Override
    public long getEarliestMessageTime(String topic, int queueId) {
        ConsumeQueue logicQueue = this.findConsumeQueue(topic, queueId);
        if (logicQueue != null) {
            long minLogicOffset = logicQueue.getMinLogicOffset();

            SelectMappedBufferResult result = logicQueue.getIndexBuffer(minLogicOffset / ConsumeQueue.CQ_STORE_UNIT_SIZE);
            return getStoreTime(result);
        }

        return -1;
    }

    private long getStoreTime(SelectMappedBufferResult result) {
        if (result != null) {
            try {
                final long phyOffset = result.getByteBuffer().getLong();
                final int size = result.getByteBuffer().getInt();
                long storeTime = this.getCommitLog().pickupStoreTimestamp(phyOffset, size);
                return storeTime;
            } catch (Exception e) {
            } finally {
                result.release();
            }
        }
        return -1;
    }

    @Override
    public long getEarliestMessageTime() {
        final long minPhyOffset = this.getMinPhyOffset();
        final int size = this.messageStoreConfig.getMaxMessageSize() * 2;
        return this.getCommitLog().pickupStoreTimestamp(minPhyOffset, size);
    }

    @Override
    public long getMessageStoreTimeStamp(String topic, int queueId, long consumeQueueOffset) {
        ConsumeQueue logicQueue = this.findConsumeQueue(topic, queueId);
        if (logicQueue != null) {
            SelectMappedBufferResult result = logicQueue.getIndexBuffer(consumeQueueOffset);
            return getStoreTime(result);
        }

        return -1;
    }

    @Override
    public long getMessageTotalInQueue(String topic, int queueId) {
        ConsumeQueue logicQueue = this.findConsumeQueue(topic, queueId);
        if (logicQueue != null) {
            return logicQueue.getMessageTotalInQueue();
        }

        return -1;
    }

    // 调用getCommitLogData(final long offset)方法从指定偏移量开始读取之后的所有commitlog数据，在该方法中调用CommitLog对象的getData方法获取。
    @Override
    public SelectMappedBufferResult getCommitLogData(final long offset) {
        if (this.shutdown) {
            log.warn("message store has shutdown, so getPhyQueueData is forbidden");
            return null;
        }

        return this.commitLog.getData(offset);
    }


    //调用DefaultMessageStore.appendToCommitLog(long startOffset, byte[] data)方法将数据从指定位置追加到commitlog文件中
    @Override
    public boolean appendToCommitLog(long startOffset, byte[] data) {
        if (this.shutdown) {
            log.warn("message store has shutdown, so appendToPhyQueue is forbidden");
            return false;
        }

        //1、调用CommitLog对象的appendData方法进行数据的追加
        boolean result = this.commitLog.appendData(startOffset, data);
        if (result) {
            //2、若追加数据成功之后，要完成该数据对应的consumequeue和index索引的创建，
            // 唤醒DefaultMessageStore.ReputMessageService服务线程，
            // 由该线程来执行。在备用Broker启动时首先用本地的commitlog最大偏移量（最后写入消息位置）来初始化该线程的reputFromOffset变量；然后启动该线程。
            this.reputMessageService.wakeup();
        } else {
            log.error("appendToPhyQueue failed " + startOffset + " " + data.length);
        }

        return result;
    }

    @Override
    public void executeDeleteFilesManually() {
        this.cleanCommitLogService.excuteDeleteFilesManualy();
    }

    @Override
    public QueryMessageResult queryMessage(String topic, String key, int maxNum, long begin, long end) {
        QueryMessageResult queryMessageResult = new QueryMessageResult();

        long lastQueryMsgTime = end;

        for (int i = 0; i < 3; i++) {
            ////1、从indexService中查询所有offset
            QueryOffsetResult queryOffsetResult = this.indexService.queryOffset(topic, key, maxNum, begin, lastQueryMsgTime);
            if (queryOffsetResult.getPhyOffsets().isEmpty()) {
                break;
            }

            Collections.sort(queryOffsetResult.getPhyOffsets());

            queryMessageResult.setIndexLastUpdatePhyoffset(queryOffsetResult.getIndexLastUpdatePhyoffset());
            queryMessageResult.setIndexLastUpdateTimestamp(queryOffsetResult.getIndexLastUpdateTimestamp());

            for (int m = 0; m < queryOffsetResult.getPhyOffsets().size(); m++) {
                long offset = queryOffsetResult.getPhyOffsets().get(m);

                try {

                    boolean match = true;
                    MessageExt msg = this.lookMessageByOffset(offset);
                    if (0 == m) {
                        lastQueryMsgTime = msg.getStoreTimestamp();
                    }

//                    String[] keyArray = msg.getKeys().split(MessageConst.KEY_SEPARATOR);
//                    if (topic.equals(msg.getTopic())) {
//                        for (String k : keyArray) {
//                            if (k.equals(key)) {
//                                match = true;
//                                break;
//                            }
//                        }
//                    }

                    //2、根据offset，到CommitLog读取消息详情
                    if (match) {
                        SelectMappedBufferResult result = this.commitLog.getData(offset, false);
                        if (result != null) {
                            int size = result.getByteBuffer().getInt(0);
                            result.getByteBuffer().limit(size);
                            result.setSize(size);
                            queryMessageResult.addMessage(result);
                        }
                    } else {
                        log.warn("queryMessage hash duplicate, {} {}", topic, key);
                    }
                } catch (Exception e) {
                    log.error("queryMessage exception", e);
                }
            }

            if (queryMessageResult.getBufferTotalSize() > 0) {
                break;
            }

            if (lastQueryMsgTime < begin) {
                break;
            }
        }

        return queryMessageResult;
    }

    @Override
    public void updateHaMasterAddress(String newAddr) {
        this.haService.updateMasterAddress(newAddr);
    }

    @Override
    public long slaveFallBehindMuch() {
        return this.commitLog.getMaxOffset() - this.haService.getPush2SlaveMaxOffset().get();
    }

    @Override
    public long now() {
        return this.systemClock.now();
    }

    @Override
    public int cleanUnusedTopic(Set<String> topics) {
        Iterator<Entry<String, ConcurrentMap<Integer, ConsumeQueue>>> it = this.consumeQueueTable.entrySet().iterator();
        while (it.hasNext()) {
            Entry<String, ConcurrentMap<Integer, ConsumeQueue>> next = it.next();
            String topic = next.getKey();

            if (!topics.contains(topic) && !topic.equals(TopicValidator.RMQ_SYS_SCHEDULE_TOPIC)) {
                ConcurrentMap<Integer, ConsumeQueue> queueTable = next.getValue();
                for (ConsumeQueue cq : queueTable.values()) {
                    cq.destroy();
                    log.info("cleanUnusedTopic: {} {} ConsumeQueue cleaned",
                        cq.getTopic(),
                        cq.getQueueId()
                    );

                    this.commitLog.removeQueueFromTopicQueueTable(cq.getTopic(), cq.getQueueId());
                }
                it.remove();

                if (this.brokerConfig.isAutoDeleteUnusedStats()) {
                    this.brokerStatsManager.onTopicDeleted(topic);
                }

                log.info("cleanUnusedTopic: {},topic destroyed", topic);
            }
        }

        return 0;
    }

    public void cleanExpiredConsumerQueue() {
        long minCommitLogOffset = this.commitLog.getMinOffset();

        Iterator<Entry<String, ConcurrentMap<Integer, ConsumeQueue>>> it = this.consumeQueueTable.entrySet().iterator();
        while (it.hasNext()) {
            Entry<String, ConcurrentMap<Integer, ConsumeQueue>> next = it.next();
            String topic = next.getKey();
            if (!topic.equals(TopicValidator.RMQ_SYS_SCHEDULE_TOPIC)) {
                ConcurrentMap<Integer, ConsumeQueue> queueTable = next.getValue();
                Iterator<Entry<Integer, ConsumeQueue>> itQT = queueTable.entrySet().iterator();
                while (itQT.hasNext()) {
                    Entry<Integer, ConsumeQueue> nextQT = itQT.next();
                    long maxCLOffsetInConsumeQueue = nextQT.getValue().getLastOffset();

                    if (maxCLOffsetInConsumeQueue == -1) {
                        log.warn("maybe ConsumeQueue was created just now. topic={} queueId={} maxPhysicOffset={} minLogicOffset={}.",
                            nextQT.getValue().getTopic(),
                            nextQT.getValue().getQueueId(),
                            nextQT.getValue().getMaxPhysicOffset(),
                            nextQT.getValue().getMinLogicOffset());
                    } else if (maxCLOffsetInConsumeQueue < minCommitLogOffset) {
                        log.info(
                            "cleanExpiredConsumerQueue: {} {} consumer queue destroyed, minCommitLogOffset: {} maxCLOffsetInConsumeQueue: {}",
                            topic,
                            nextQT.getKey(),
                            minCommitLogOffset,
                            maxCLOffsetInConsumeQueue);

                        DefaultMessageStore.this.commitLog.removeQueueFromTopicQueueTable(nextQT.getValue().getTopic(),
                            nextQT.getValue().getQueueId());

                        nextQT.getValue().destroy();
                        itQT.remove();
                    }
                }

                if (queueTable.isEmpty()) {
                    log.info("cleanExpiredConsumerQueue: {},topic destroyed", topic);
                    it.remove();
                }
            }
        }
    }

    public Map<String, Long> getMessageIds(final String topic, final int queueId, long minOffset, long maxOffset,
        SocketAddress storeHost) {
        Map<String, Long> messageIds = new HashMap<String, Long>();
        if (this.shutdown) {
            return messageIds;
        }

        ConsumeQueue consumeQueue = findConsumeQueue(topic, queueId);
        if (consumeQueue != null) {
            minOffset = Math.max(minOffset, consumeQueue.getMinOffsetInQueue());
            maxOffset = Math.min(maxOffset, consumeQueue.getMaxOffsetInQueue());

            if (maxOffset == 0) {
                return messageIds;
            }

            long nextOffset = minOffset;
            while (nextOffset < maxOffset) {
                SelectMappedBufferResult bufferConsumeQueue = consumeQueue.getIndexBuffer(nextOffset);
                if (bufferConsumeQueue != null) {
                    try {
                        int i = 0;
                        for (; i < bufferConsumeQueue.getSize(); i += ConsumeQueue.CQ_STORE_UNIT_SIZE) {
                            long offsetPy = bufferConsumeQueue.getByteBuffer().getLong();
                            InetSocketAddress inetSocketAddress = (InetSocketAddress) storeHost;
                            int msgIdLength = (inetSocketAddress.getAddress() instanceof Inet6Address) ? 16 + 4 + 8 : 4 + 4 + 8;
                            final ByteBuffer msgIdMemory = ByteBuffer.allocate(msgIdLength);
                            String msgId =
                                MessageDecoder.createMessageId(msgIdMemory, MessageExt.socketAddress2ByteBuffer(storeHost), offsetPy);
                            messageIds.put(msgId, nextOffset++);
                            if (nextOffset > maxOffset) {
                                return messageIds;
                            }
                        }
                    } finally {

                        bufferConsumeQueue.release();
                    }
                } else {
                    return messageIds;
                }
            }
        }
        return messageIds;
    }

    @Override
    public boolean checkInDiskByConsumeOffset(final String topic, final int queueId, long consumeOffset) {

        final long maxOffsetPy = this.commitLog.getMaxOffset();

        ConsumeQueue consumeQueue = findConsumeQueue(topic, queueId);
        if (consumeQueue != null) {
            SelectMappedBufferResult bufferConsumeQueue = consumeQueue.getIndexBuffer(consumeOffset);
            if (bufferConsumeQueue != null) {
                try {
                    for (int i = 0; i < bufferConsumeQueue.getSize(); ) {
                        i += ConsumeQueue.CQ_STORE_UNIT_SIZE;
                        long offsetPy = bufferConsumeQueue.getByteBuffer().getLong();
                        return checkInDiskByCommitOffset(offsetPy, maxOffsetPy);
                    }
                } finally {

                    bufferConsumeQueue.release();
                }
            } else {
                return false;
            }
        }
        return false;
    }

    @Override
    public long dispatchBehindBytes() {
        return this.reputMessageService.behind();
    }

    @Override
    public long flush() {
        return this.commitLog.flush();
    }

    @Override
    public boolean resetWriteOffset(long phyOffset) {
        return this.commitLog.resetOffset(phyOffset);
    }

    @Override
    public long getConfirmOffset() {
        return this.commitLog.getConfirmOffset();
    }

    @Override
    public void setConfirmOffset(long phyOffset) {
        this.commitLog.setConfirmOffset(phyOffset);
    }

    // 调用lookMessageByOffset(long commitLogOffset, int size)方法
    // 获取从指定开始位置读取size大小的消息内容。在该方法中，调用commitlog的getMessage方法从commitlog中获取消息，
    // 并调用MessageDecoder.decode方法对commitlog消息进行解码，
    // 最后返回MessageExt对象。其中MessageExt对象对象的MsgId长度为16字节，有8字节的消息存储本机的IP:PORT和8个字节的该消息的物理偏移offset值构成；
    public MessageExt lookMessageByOffset(long commitLogOffset, int size) {
        SelectMappedBufferResult sbr = this.commitLog.getMessage(commitLogOffset, size);
        if (null != sbr) {
            try {
                return MessageDecoder.decode(sbr.getByteBuffer(), true, false);
            } finally {
                sbr.release();
            }
        }

        return null;
    }

    //调用findConsumeQueue(String topic, int queueId)方法获得，从ConsumeQueue集合consumeQueueTable: ConcurrentHashMap
    public ConsumeQueue findConsumeQueue(String topic, int queueId) {
        ConcurrentMap<Integer, ConsumeQueue> map = consumeQueueTable.get(topic);
        if (null == map) {
            ConcurrentMap<Integer, ConsumeQueue> newMap = new ConcurrentHashMap<Integer, ConsumeQueue>(128);
            ConcurrentMap<Integer, ConsumeQueue> oldMap = consumeQueueTable.putIfAbsent(topic, newMap);
            if (oldMap != null) {
                map = oldMap;
            } else {
                map = newMap;
            }
        }

        ConsumeQueue logic = map.get(queueId);
        if (null == logic) {
            ConsumeQueue newLogic = new ConsumeQueue(
                topic,
                queueId,
                StorePathConfigHelper.getStorePathConsumeQueue(this.messageStoreConfig.getStorePathRootDir()),
                this.getMessageStoreConfig().getMappedFileSizeConsumeQueue(),
                this);
            ConsumeQueue oldLogic = map.putIfAbsent(queueId, newLogic);
            if (oldLogic != null) {
                logic = oldLogic;
            } else {
                logic = newLogic;
            }
        }

        return logic;
    }

    private long nextOffsetCorrection(long oldOffset, long newOffset) {
        long nextOffset = oldOffset;
        if (this.getMessageStoreConfig().getBrokerRole() != BrokerRole.SLAVE || this.getMessageStoreConfig().isOffsetCheckInSlave()) {
            nextOffset = newOffset;
        }
        return nextOffset;
    }

    private boolean checkInDiskByCommitOffset(long offsetPy, long maxOffsetPy) {
        long memory = (long) (StoreUtil.TOTAL_PHYSICAL_MEMORY_SIZE * (this.messageStoreConfig.getAccessMessageInMemoryMaxRatio() / 100.0));
        return (maxOffsetPy - offsetPy) > memory;
    }

    private boolean isTheBatchFull(int sizePy, int maxMsgNums, int bufferTotal, int messageTotal, boolean isInDisk) {

        if (0 == bufferTotal || 0 == messageTotal) {
            return false;
        }

        if (maxMsgNums <= messageTotal) {
            return true;
        }

        if (isInDisk) {
            if ((bufferTotal + sizePy) > this.messageStoreConfig.getMaxTransferBytesOnMessageInDisk()) {
                return true;
            }

            if (messageTotal > this.messageStoreConfig.getMaxTransferCountOnMessageInDisk() - 1) {
                return true;
            }
        } else {
            if ((bufferTotal + sizePy) > this.messageStoreConfig.getMaxTransferBytesOnMessageInMemory()) {
                return true;
            }

            if (messageTotal > this.messageStoreConfig.getMaxTransferCountOnMessageInMemory() - 1) {
                return true;
            }
        }

        return false;
    }

    private void deleteFile(final String fileName) {
        File file = new File(fileName);
        boolean result = file.delete();
        log.info(fileName + (result ? " delete OK" : " delete Failed"));
    }

    /**
     * @throws IOException
     */
    private void createTempFile() throws IOException {
        String fileName = StorePathConfigHelper.getAbortFile(this.messageStoreConfig.getStorePathRootDir());
        File file = new File(fileName);
        MappedFile.ensureDirOK(file.getParent());
        boolean result = file.createNewFile();
        log.info(fileName + (result ? " create OK" : " already exists"));
    }

    private void addScheduleTask() {


        // RocketMQ 会每隔10 s 调度一次cleanFilesPeriodically ， 检测是否需要清除过期文件。
        // 执行频率可以通过设置cleanResourceInterval ，默认为10s 。
        this.scheduledExecutorService.scheduleAtFixedRate(new Runnable() {
            @Override
            public void run() {
                DefaultMessageStore.this.cleanFilesPeriodically();
            }
        }, 1000 * 60, this.messageStoreConfig.getCleanResourceInterval(), TimeUnit.MILLISECONDS);

        this.scheduledExecutorService.scheduleAtFixedRate(new Runnable() {
            @Override
            public void run() {
                DefaultMessageStore.this.checkSelf();
            }
        }, 1, 10, TimeUnit.MINUTES);

        this.scheduledExecutorService.scheduleAtFixedRate(new Runnable() {
            @Override
            public void run() {
                if (DefaultMessageStore.this.getMessageStoreConfig().isDebugLockEnable()) {
                    try {
                        if (DefaultMessageStore.this.commitLog.getBeginTimeInLock() != 0) {
                            long lockTime = System.currentTimeMillis() - DefaultMessageStore.this.commitLog.getBeginTimeInLock();
                            if (lockTime > 1000 && lockTime < 10000000) {

                                String stack = UtilAll.jstack();
                                final String fileName = System.getProperty("user.home") + File.separator + "debug/lock/stack-"
                                    + DefaultMessageStore.this.commitLog.getBeginTimeInLock() + "-" + lockTime;
                                MixAll.string2FileNotSafe(stack, fileName);
                            }
                        }
                    } catch (Exception e) {
                    }
                }
            }
        }, 1, 1, TimeUnit.SECONDS);

        // this.scheduledExecutorService.scheduleAtFixedRate(new Runnable() {
        // @Override
        // public void run() {
        // DefaultMessageStore.this.cleanExpiredConsumerQueue();
        // }
        // }, 1, 1, TimeUnit.HOURS);
        this.diskCheckScheduledExecutorService.scheduleAtFixedRate(new Runnable() {
            public void run() {
                DefaultMessageStore.this.cleanCommitLogService.isSpaceFull();
            }
        }, 1000L, 10000L, TimeUnit.MILLISECONDS);
    }


    //RocketMQ 清除过期文件的方法是：如果非当前写文件在一定时间间隔内没有再次被更新，
    //则认为是过期文件，可以被删除， RocketMQ 不会关注这个文件上的消息是否全部被消费。
    //默认每个文件的过期时间为72 小时，通过在Broker 配置文件中设置fi leReservedTime 来改
    //变过期时间，单位为小时· 。接下来详细分析RocketMQ 是如何设计与实现上述机制的。
    private void cleanFilesPeriodically() {
        //分别执行清除消息存储文件（ Commitlog 文件））与消息消费队列文件（ ConsumeQueue
        //文件） 。
        this.cleanCommitLogService.run();
        this.cleanConsumeQueueService.run();
    }

    private void checkSelf() {
        this.commitLog.checkSelf();

        Iterator<Entry<String, ConcurrentMap<Integer, ConsumeQueue>>> it = this.consumeQueueTable.entrySet().iterator();
        while (it.hasNext()) {
            Entry<String, ConcurrentMap<Integer, ConsumeQueue>> next = it.next();
            Iterator<Entry<Integer, ConsumeQueue>> itNext = next.getValue().entrySet().iterator();
            while (itNext.hasNext()) {
                Entry<Integer, ConsumeQueue> cq = itNext.next();
                cq.getValue().checkSelf();
            }
        }
    }

    private boolean isTempFileExist() {
        String fileName = StorePathConfigHelper.getAbortFile(this.messageStoreConfig.getStorePathRootDir());
        File file = new File(fileName);
        return file.exists();
    }

    private boolean loadConsumeQueue() {
        File dirLogic = new File(StorePathConfigHelper.getStorePathConsumeQueue(this.messageStoreConfig.getStorePathRootDir()));
        File[] fileTopicList = dirLogic.listFiles();
        if (fileTopicList != null) {

            for (File fileTopic : fileTopicList) {
                String topic = fileTopic.getName();

                File[] fileQueueIdList = fileTopic.listFiles();
                if (fileQueueIdList != null) {
                    for (File fileQueueId : fileQueueIdList) {
                        int queueId;
                        try {
                            queueId = Integer.parseInt(fileQueueId.getName());
                        } catch (NumberFormatException e) {
                            continue;
                        }
                        ConsumeQueue logic = new ConsumeQueue(
                            topic,
                            queueId,
                            StorePathConfigHelper.getStorePathConsumeQueue(this.messageStoreConfig.getStorePathRootDir()),
                            this.getMessageStoreConfig().getMappedFileSizeConsumeQueue(),
                            this);
                        this.putConsumeQueue(topic, queueId, logic);
                        if (!logic.load()) {
                            return false;
                        }
                    }
                }
            }
        }

        log.info("load logics queue all over, OK");

        return true;
    }

    //Step7 :根据 Broker 是否是正常停 止执行不同的恢 复策 略，下文将分别介绍异常停止 、 正常停止的文件恢复机制 。
    private void recover(final boolean lastExitOK) {
        long maxPhyOffsetOfConsumeQueue = this.recoverConsumeQueue();

        if (lastExitOK) {
            this.commitLog.recoverNormally(maxPhyOffsetOfConsumeQueue);
        } else {
            this.commitLog.recoverAbnormally(maxPhyOffsetOfConsumeQueue);
        }

        this.recoverTopicQueueTable();
    }

    public MessageStoreConfig getMessageStoreConfig() {
        return messageStoreConfig;
    }

    public TransientStorePool getTransientStorePool() {
        return transientStorePool;
    }

    private void putConsumeQueue(final String topic, final int queueId, final ConsumeQueue consumeQueue) {
        ConcurrentMap<Integer/* queueId */, ConsumeQueue> map = this.consumeQueueTable.get(topic);
        if (null == map) {
            map = new ConcurrentHashMap<Integer/* queueId */, ConsumeQueue>();
            map.put(queueId, consumeQueue);
            this.consumeQueueTable.put(topic, map);
        } else {
            map.put(queueId, consumeQueue);
        }
    }

    private long recoverConsumeQueue() {
        long maxPhysicOffset = -1;
        for (ConcurrentMap<Integer, ConsumeQueue> maps : this.consumeQueueTable.values()) {
            for (ConsumeQueue logic : maps.values()) {
                logic.recover();
                if (logic.getMaxPhysicOffset() > maxPhysicOffset) {
                    maxPhysicOffset = logic.getMaxPhysicOffset();
                }
            }
        }

        return maxPhysicOffset;
    }

    // Step8:恢复 ConsumeQueue 文件后，
    // 将在 CommitLog 实例中保存每个消息消费队列 当 前的存储逻辑偏移 量，
    // 这也是消息中不仅存储 主题 、 消息队列 ID 还存储了消息队列偏移 量 的关键所在
    public void recoverTopicQueueTable() {
        HashMap<String/* topic-queueid */, Long/* offset */> table = new HashMap<String, Long>(1024);
        long minPhyOffset = this.commitLog.getMinOffset();
        for (ConcurrentMap<Integer, ConsumeQueue> maps : this.consumeQueueTable.values()) {
            for (ConsumeQueue logic : maps.values()) {
                String key = logic.getTopic() + "-" + logic.getQueueId();
                table.put(key, logic.getMaxOffsetInQueue());
                logic.correctMinOffset(minPhyOffset);
            }
        }

        this.commitLog.setTopicQueueTable(table);
    }

    public AllocateMappedFileService getAllocateMappedFileService() {
        return allocateMappedFileService;
    }

    public StoreStatsService getStoreStatsService() {
        return storeStatsService;
    }

    public RunningFlags getAccessRights() {
        return runningFlags;
    }

    public ConcurrentMap<String, ConcurrentMap<Integer, ConsumeQueue>> getConsumeQueueTable() {
        return consumeQueueTable;
    }

    public StoreCheckpoint getStoreCheckpoint() {
        return storeCheckpoint;
    }

    public HAService getHaService() {
        return haService;
    }

    public ScheduleMessageService getScheduleMessageService() {
        return scheduleMessageService;
    }

    public RunningFlags getRunningFlags() {
        return runningFlags;
    }

    // 调度
    public void doDispatch(DispatchRequest req) {
        for (CommitLogDispatcher dispatcher : this.dispatcherList) {
            dispatcher.dispatch(req);
        }
    }

    // 内部最终将调用 putMessagePositionInfo方法。
    public void putMessagePositionInfo(DispatchRequest dispatchRequest) {
        // Step 1:根据消息主题与队列 ID，先获取对应的 ConsumeQueue文件，其逻辑比较简单，
        // 因为每一个消息主题对应一个消息消费队列目录 然后主题下每一个消息队列对应 一个文 件夹，
        // 然后取出该文件夹最后的 ConsumeQueue 文件即可。
        ConsumeQueue cq = this.findConsumeQueue(dispatchRequest.getTopic(), dispatchRequest.getQueueId());
        cq.putMessagePositionInfoWrapper(dispatchRequest);
    }

    @Override
    public BrokerStatsManager getBrokerStatsManager() {
        return brokerStatsManager;
    }

    @Override
    public void handleScheduleMessageService(final BrokerRole brokerRole) {
        if (this.scheduleMessageService != null) {
            if (brokerRole == BrokerRole.SLAVE) {
                this.scheduleMessageService.shutdown();
            } else {
                //5、针对master，启动延时消息调度服务
                this.scheduleMessageService.start();
            }
        }

    }

    public int remainTransientStoreBufferNumbs() {
        return this.transientStorePool.availableBufferNums();
    }

    @Override
    public boolean isTransientStorePoolDeficient() {
        return remainTransientStoreBufferNumbs() == 0;
    }

    @Override
    public LinkedList<CommitLogDispatcher> getDispatcherList() {
        return this.dispatcherList;
    }

    @Override
    public ConsumeQueue getConsumeQueue(String topic, int queueId) {
        ConcurrentMap<Integer, ConsumeQueue> map = consumeQueueTable.get(topic);
        if (map == null) {
            return null;
        }
        return map.get(queueId);
    }

    public void unlockMappedFile(final MappedFile mappedFile) {
        this.scheduledExecutorService.schedule(new Runnable() {
            @Override
            public void run() {
                mappedFile.munlock();
            }
        }, 6, TimeUnit.SECONDS);
    }


    // 消息消费队列转发任务实现类, 内部最终将调用 putMessagePositionInfo方法。
    class CommitLogDispatcherBuildConsumeQueue implements CommitLogDispatcher {

        @Override
        public void dispatch(DispatchRequest request) {
            final int tranType = MessageSysFlag.getTransactionValue(request.getSysFlag());
            switch (tranType) {
                case MessageSysFlag.TRANSACTION_NOT_TYPE:
                case MessageSysFlag.TRANSACTION_COMMIT_TYPE:
                    DefaultMessageStore.this.putMessagePositionInfo(request);
                    break;
                case MessageSysFlag.TRANSACTION_PREPARED_TYPE:
                case MessageSysFlag.TRANSACTION_ROLLBACK_TYPE:
                    break;
            }
        }
    }

    //Hash 索引文件转发任务实现类
    class CommitLogDispatcherBuildIndex implements CommitLogDispatcher {

        @Override
        public void dispatch(DispatchRequest request) {
            // 如果messageIndexEnable设置为true，则调用IndexService#buildlndex构建Hash索引，否则忽略本次转发任务 。
            if (DefaultMessageStore.this.messageStoreConfig.isMessageIndexEnable()) {
                DefaultMessageStore.this.indexService.buildIndex(request);
            }
        }
    }

    //消息存储过期文件删除
    class CleanCommitLogService {

        private final static int MAX_MANUAL_DELETE_FILE_TIMES = 20;
        private final double diskSpaceWarningLevelRatio =
            Double.parseDouble(System.getProperty("rocketmq.broker.diskSpaceWarningLevelRatio", "0.90"));

        private final double diskSpaceCleanForciblyRatio =
            Double.parseDouble(System.getProperty("rocketmq.broker.diskSpaceCleanForciblyRatio", "0.85"));
        private long lastRedeleteTimestamp = 0;

        private volatile int manualDeleteFileSeveralTimes = 0;

        private volatile boolean cleanImmediately = false;

        public void excuteDeleteFilesManualy() {
            this.manualDeleteFileSeveralTimes = MAX_MANUAL_DELETE_FILE_TIMES;
            DefaultMessageStore.log.info("executeDeleteFilesManually was invoked");
        }

        public void run() {
            try {
                this.deleteExpiredFiles();

                this.redeleteHangedFile();
            } catch (Throwable e) {
                DefaultMessageStore.log.warn(this.getServiceName() + " service has exception. ", e);
            }
        }


        //Step2: RocketMQ 在如下三种情况任意之一满足的情况下将继续执行删除文件操作。
        //1 ）指定删除文件的时间点， RocketMQ 通过delete When 设置一天的固定时间执行一次
        //删除过期文件操作， 默认为凌晨4 点。
        //2 ）磁盘空间是否充足，如果磁盘空间不充足，则返回true ，表示应该触发过期文件删
        //除操作。
        //3 ）预留，手工触发，可以通过调用excuteDeleteFilesManualy 方法手工触发过期文件
        //删除，目前RocketMQ 暂未封装手工触发文件删除的命令。
        private void deleteExpiredFiles() {
            int deleteCount = 0;
            //1 ) fileReservedTime ： 文件保留时间， 也就是从最后一次更新时间到现在， 如果超过了
            //该时间， 则认为是过期文件， 可以被删除。
            long fileReservedTime = DefaultMessageStore.this.getMessageStoreConfig().getFileReservedTime();
            //2 ) deletePhysicFilesInterval ：删除物理文件的间隔，因为在一次清除过程中， 可能需
            //要被删除的文件不止一个，该值指定两次删除文件的问隔时间。
            int deletePhysicFilesInterval = DefaultMessageStore.this.getMessageStoreConfig().getDeleteCommitLogFilesInterval();
            //3 ) destroyMappedFileIntervalForcibly ： 在清除过期文件时， 如果该文件被其他线程所占
            //用（引用次数大于0 ， 比如读取消息）， 此时会阻止此次删除任务， 同时在第一次试图删除该
            //文件时记录当前时间戳， destroyMappedFileIntervalForcibly 表示第一次拒绝删除之后能保留
            //的最大时间，在此时间内， 同样可以被拒绝删除， 同时会将引用减少1000 个，超过该时间
            //间隔后，文件将被强制删除。
            int destroyMapedFileIntervalForcibly = DefaultMessageStore.this.getMessageStoreConfig().getDestroyMapedFileIntervalForcibly();

            //1 ）指定删除文件的时间点， RocketMQ 通过delete When 设置一天的固定时间执行一次
            //删除过期文件操作， 默认为凌晨4 点。
            boolean timeup = this.isTimeToDelete();
            //2 ）磁盘空间是否充足，如果磁盘空间不充足，则返回true ，表示应该触发过期文件删除操作。
            boolean spacefull = this.isSpaceToDelete();

            // 预留，手工触发
            // 3 ）预留，手工触发，可以通过调用executeDeleteFilesManualy 方法手工触发过期文件
            //删除，目前RocketMQ 暂未封装手工触发文件删除的命令。
            boolean manualDelete = this.manualDeleteFileSeveralTimes > 0;

            if (timeup || spacefull || manualDelete) {

                // 继续执行删除逻辑
                if (manualDelete)
                    this.manualDeleteFileSeveralTimes--;

                boolean cleanAtOnce = DefaultMessageStore.this.getMessageStoreConfig().isCleanFileForciblyEnable() && this.cleanImmediately;

                log.info("begin to delete before {} hours file. timeup: {} spacefull: {} manualDeleteFileSeveralTimes: {} cleanAtOnce: {}",
                    fileReservedTime,
                    timeup,
                    spacefull,
                    manualDeleteFileSeveralTimes,
                    cleanAtOnce);

                fileReservedTime *= 60 * 60 * 1000;

                deleteCount = DefaultMessageStore.this.commitLog.deleteExpiredFile(fileReservedTime, deletePhysicFilesInterval,
                    destroyMapedFileIntervalForcibly, cleanAtOnce);
                if (deleteCount > 0) {
                } else if (spacefull) {
                    log.warn("disk space will be full soon, but delete file failed.");
                }
            }
        }

        private void redeleteHangedFile() {
            int interval = DefaultMessageStore.this.getMessageStoreConfig().getRedeleteHangedFileInterval();
            long currentTimestamp = System.currentTimeMillis();
            if ((currentTimestamp - this.lastRedeleteTimestamp) > interval) {
                this.lastRedeleteTimestamp = currentTimestamp;
                int destroyMapedFileIntervalForcibly =
                    DefaultMessageStore.this.getMessageStoreConfig().getDestroyMapedFileIntervalForcibly();
                if (DefaultMessageStore.this.commitLog.retryDeleteFirstFile(destroyMapedFileIntervalForcibly)) {
                }
            }
        }

        public String getServiceName() {
            return CleanCommitLogService.class.getSimpleName();
        }


        // 是否到了指定的时间点，RocketMQ可通过deleteWhen设置每天固定的时间删除过期文件，
        // 默认是凌晨4点，由于这个参数设定是小时，因此在这1个小时内每次定时任务都能进来删除过期的文件
        private boolean isTimeToDelete() {
            String when = DefaultMessageStore.this.getMessageStoreConfig().getDeleteWhen();
            if (UtilAll.isItTimeToDo(when)) {
                DefaultMessageStore.log.info("it's time to reclaim disk space, " + when);
                return true;
            }

            return false;
        }

        // spacefull:磁盘空间是否充足，磁盘不足返回true，执行过期文件删除策略
        private boolean isSpaceToDelete() {
            // diskMaxUsedSpaceRatio ： 表示commitLog 、consumeQueue 文件所在磁盘分区的最大使用量，如果超过该值， 则需要立即清除过期文件
            double ratio = DefaultMessageStore.this.getMessageStoreConfig().getDiskMaxUsedSpaceRatio() / 100.0;
            //是否立即清除
            //cleanImmediately ： 表示是否需要立即执行清除过期文件操作。
            cleanImmediately = false;

            {
<<<<<<< HEAD
                String storePathPhysic = DefaultMessageStore.this.getMessageStoreConfig().getStorePathCommitLog();
                // 物理使用率大于diskSpaceWarningLevelRatio（默认90%,可通过参数设置）,则会阻止新消息的插入
                // physicRatio ： 当前commitlog 目录所在的磁盘分区的磁盘使用率，通过File # getTotalSpace
                //（）获取文件所在磁盘分区的总容量，通过File#getFreeSpace （） 获取文件所在磁盘分区
                // 剩余容量。
                double physicRatio = UtilAll.getDiskPartitionSpaceUsedPercent(storePathPhysic);
                //diskSpaceWarningLevelRatio ： 通过系统参数－Drocketmq. broker.diskSpace WamingLevelRatio
                //设置，默认0 . 90 。如果磁盘分区使用率超过该阔值，将设置磁盘不可写， 此时会拒绝新消息
                //的写人。
=======
                double physicRatio = UtilAll.getDiskPartitionSpaceUsedPercent(getStorePathPhysic());
>>>>>>> b4240d5c
                if (physicRatio > diskSpaceWarningLevelRatio) {
                    boolean diskok = DefaultMessageStore.this.runningFlags.getAndMakeDiskFull();
                    if (diskok) {
                        DefaultMessageStore.log.error("physic disk maybe full soon " + physicRatio + ", so mark disk full");
                    }

                    cleanImmediately = true;

                    //diskSpaceCleanForciblyRatio ：通过系统参数－Drocketmq. broker. diskSpaceCleanForciblyRatio
                    //设置，默认0.85。如果磁盘分区使用超过该阔值，建议立即执行过期文件清除，但不会拒绝
                    //新消息的写入。

                    // 物理使用率大于diskSpaceCleanForciblyRatio（默认85%，可设置），则过进行过期物理文件的删除
                } else if (physicRatio > diskSpaceCleanForciblyRatio) {
                    cleanImmediately = true;
                } else {// 恢复磁盘可写 配合 #1使用
                    //如果磁盘使用率低于diskSpaceCl eanF orcibly Ratio 将恢复磁盘可写；
                    boolean diskok = DefaultMessageStore.this.runningFlags.getAndMakeDiskOK();
                    if (!diskok) {
                        DefaultMessageStore.log.info("physic disk space OK " + physicRatio + ", so mark disk ok");
                    }
                }
                //物理磁盘使用率小于diskMaxUsedSpaceRatio 表示磁盘使用正常
                //如果当前磁盘使用率小于diskMaxUsedSpaceRatio 则返回false ，表示磁盘使用率正
                //常，否则返回true ， 需要执行清除过期文件。
                if (physicRatio < 0 || physicRatio > ratio) {
                    DefaultMessageStore.log.info("physic disk maybe full soon, so reclaim space, " + physicRatio);
                    return true;
                }
            }

            {
                String storePathLogics = StorePathConfigHelper
                    .getStorePathConsumeQueue(DefaultMessageStore.this.getMessageStoreConfig().getStorePathRootDir());
                double logicsRatio = UtilAll.getDiskPartitionSpaceUsedPercent(storePathLogics);
                if (logicsRatio > diskSpaceWarningLevelRatio) {
                    boolean diskok = DefaultMessageStore.this.runningFlags.getAndMakeDiskFull();
                    if (diskok) {
                        DefaultMessageStore.log.error("logics disk maybe full soon " + logicsRatio + ", so mark disk full");
                    }

                    cleanImmediately = true;
                } else if (logicsRatio > diskSpaceCleanForciblyRatio) {
                    cleanImmediately = true;
                } else {
                    boolean diskok = DefaultMessageStore.this.runningFlags.getAndMakeDiskOK();
                    if (!diskok) {
                        DefaultMessageStore.log.info("logics disk space OK " + logicsRatio + ", so mark disk ok");
                    }
                }

                if (logicsRatio < 0 || logicsRatio > ratio) {
                    DefaultMessageStore.log.info("logics disk maybe full soon, so reclaim space, " + logicsRatio);
                    return true;
                }
            }

            return false;
        }

        public int getManualDeleteFileSeveralTimes() {
            return manualDeleteFileSeveralTimes;
        }

        public void setManualDeleteFileSeveralTimes(int manualDeleteFileSeveralTimes) {
            this.manualDeleteFileSeveralTimes = manualDeleteFileSeveralTimes;
        }
        public boolean isSpaceFull() {
            String storePathPhysic = DefaultMessageStore.this.getMessageStoreConfig().getStorePathCommitLog();
            double physicRatio = UtilAll.getDiskPartitionSpaceUsedPercent(storePathPhysic);
            double ratio = DefaultMessageStore.this.getMessageStoreConfig().getDiskMaxUsedSpaceRatio() / 100.0;
            if (physicRatio > ratio) {
                DefaultMessageStore.log.info("physic disk of commitLog used: " + physicRatio);
            }
            if (physicRatio > this.diskSpaceWarningLevelRatio) {
                boolean diskok = DefaultMessageStore.this.runningFlags.getAndMakeDiskFull();
                if (diskok) {
                    DefaultMessageStore.log.error("physic disk of commitLog maybe full soon, used " + physicRatio + ", so mark disk full");
                }

                return true;
            } else {
                boolean diskok = DefaultMessageStore.this.runningFlags.getAndMakeDiskOK();

                if (!diskok) {
                    DefaultMessageStore.log.info("physic disk space of commitLog OK " + physicRatio + ", so mark disk ok");
                }

                return false;
            }
        }
    }

    class CleanConsumeQueueService {
        private long lastPhysicalMinOffset = 0;

        public void run() {
            try {
                this.deleteExpiredFiles();
            } catch (Throwable e) {
                DefaultMessageStore.log.warn(this.getServiceName() + " service has exception. ", e);
            }
        }

        private void deleteExpiredFiles() {
            int deleteLogicsFilesInterval = DefaultMessageStore.this.getMessageStoreConfig().getDeleteConsumeQueueFilesInterval();

            long minOffset = DefaultMessageStore.this.commitLog.getMinOffset();
            if (minOffset > this.lastPhysicalMinOffset) {
                this.lastPhysicalMinOffset = minOffset;

                ConcurrentMap<String, ConcurrentMap<Integer, ConsumeQueue>> tables = DefaultMessageStore.this.consumeQueueTable;

                for (ConcurrentMap<Integer, ConsumeQueue> maps : tables.values()) {
                    for (ConsumeQueue logic : maps.values()) {
                        int deleteCount = logic.deleteExpiredFile(minOffset);

                        if (deleteCount > 0 && deleteLogicsFilesInterval > 0) {
                            try {
                                Thread.sleep(deleteLogicsFilesInterval);
                            } catch (InterruptedException ignored) {
                            }
                        }
                    }
                }

                DefaultMessageStore.this.indexService.deleteExpiredFile(minOffset);
            }
        }

        public String getServiceName() {
            return CleanConsumeQueueService.class.getSimpleName();
        }
    }

    class FlushConsumeQueueService extends ServiceThread {
        private static final int RETRY_TIMES_OVER = 3;
        private long lastFlushTimestamp = 0;

        private void doFlush(int retryTimes) {
            int flushConsumeQueueLeastPages = DefaultMessageStore.this.getMessageStoreConfig().getFlushConsumeQueueLeastPages();

            if (retryTimes == RETRY_TIMES_OVER) {
                flushConsumeQueueLeastPages = 0;
            }

            long logicsMsgTimestamp = 0;

            int flushConsumeQueueThoroughInterval = DefaultMessageStore.this.getMessageStoreConfig().getFlushConsumeQueueThoroughInterval();
            long currentTimeMillis = System.currentTimeMillis();
            if (currentTimeMillis >= (this.lastFlushTimestamp + flushConsumeQueueThoroughInterval)) {
                this.lastFlushTimestamp = currentTimeMillis;
                flushConsumeQueueLeastPages = 0;
                logicsMsgTimestamp = DefaultMessageStore.this.getStoreCheckpoint().getLogicsMsgTimestamp();
            }

            ConcurrentMap<String, ConcurrentMap<Integer, ConsumeQueue>> tables = DefaultMessageStore.this.consumeQueueTable;

            for (ConcurrentMap<Integer, ConsumeQueue> maps : tables.values()) {
                for (ConsumeQueue cq : maps.values()) {
                    boolean result = false;
                    for (int i = 0; i < retryTimes && !result; i++) {
                        result = cq.flush(flushConsumeQueueLeastPages);
                    }
                }
            }

            if (0 == flushConsumeQueueLeastPages) {
                if (logicsMsgTimestamp > 0) {
                    DefaultMessageStore.this.getStoreCheckpoint().setLogicsMsgTimestamp(logicsMsgTimestamp);
                }
                DefaultMessageStore.this.getStoreCheckpoint().flush();
            }
        }

        public void run() {
            DefaultMessageStore.log.info(this.getServiceName() + " service started");

            while (!this.isStopped()) {
                try {
                    int interval = DefaultMessageStore.this.getMessageStoreConfig().getFlushIntervalConsumeQueue();
                    this.waitForRunning(interval);
                    this.doFlush(1);
                } catch (Exception e) {
                    DefaultMessageStore.log.warn(this.getServiceName() + " service has exception. ", e);
                }
            }

            this.doFlush(RETRY_TIMES_OVER);

            DefaultMessageStore.log.info(this.getServiceName() + " service end");
        }

        @Override
        public String getServiceName() {
            return FlushConsumeQueueService.class.getSimpleName();
        }

        @Override
        public long getJointime() {
            return 1000 * 60;
        }
    }


    // 消息消费队列文件、消息属性索引文件都是基于CommitLog文件构建的,
    // 当消息生产者提交的消息存储在CommitLog文件中,ConsumeQueue、IndexFile需要及时更新，
    // 否则消息无法及时被消费，根据消息属性查找消息也会出现较大延迟。
    // RocketMQ通过开启一个线程 ReputMessageService来准实时转发 CommitLog文件更新事件，
    // 相应的任务处理器根据转发的消息及时更新 ConsumeQueue、 IndexFile文件。

    // 该服务线程会一直不间断的监听reputFromOffset偏移量之后的commitLog数据，
    // 若commitLog数据有增加，即reputFromOffset偏移量之后新增了数据，则获取出来并创建consumeQueue和index，同时更新reputFromOffset偏移量。
    class ReputMessageService extends ServiceThread {

        //1、以reputFromOffset值作为开始读取偏移量从commitLog中获取该值之后的所有数据，调用CommitLog对象的getData方法；
        private volatile long reputFromOffset = 0;

        public long getReputFromOffset() {
            return reputFromOffset;
        }

        public void setReputFromOffset(long reputFromOffset) {
            this.reputFromOffset = reputFromOffset;
        }

        @Override
        public void shutdown() {
            for (int i = 0; i < 50 && this.isCommitLogAvailable(); i++) {
                try {
                    Thread.sleep(100);
                } catch (InterruptedException ignored) {
                }
            }

            if (this.isCommitLogAvailable()) {
                log.warn("shutdown ReputMessageService, but commitlog have not finish to be dispatched, CL: {} reputFromOffset: {}",
                    DefaultMessageStore.this.commitLog.getMaxOffset(), this.reputFromOffset);
            }

            super.shutdown();
        }

        public long behind() {
            return DefaultMessageStore.this.commitLog.getMaxOffset() - this.reputFromOffset;
        }

        private boolean isCommitLogAvailable() {
            return this.reputFromOffset < DefaultMessageStore.this.commitLog.getMaxOffset();
        }

        private void doReput() {
            if (this.reputFromOffset < DefaultMessageStore.this.commitLog.getMinOffset()) {
                log.warn("The reputFromOffset={} is smaller than minPyOffset={}, this usually indicate that the dispatch behind too much and the commitlog has expired.",
                    this.reputFromOffset, DefaultMessageStore.this.commitLog.getMinOffset());
                this.reputFromOffset = DefaultMessageStore.this.commitLog.getMinOffset();
            }
            for (boolean doNext = true; this.isCommitLogAvailable() && doNext; ) {

                if (DefaultMessageStore.this.getMessageStoreConfig().isDuplicationEnable()
                    && this.reputFromOffset >= DefaultMessageStore.this.getConfirmOffset()) {
                    break;
                }

                // Step 1 : 返回 reputFromOffset 偏移量开始的全部有效数据(commitLog文件)。 然后循环读取每一条消息 。
                SelectMappedBufferResult result = DefaultMessageStore.this.commitLog.getData(reputFromOffset);
                if (result != null) {
                    try {
                        this.reputFromOffset = result.getStartOffset();

                        for (int readSize = 0; readSize < result.getSize() && doNext; ) {
                            // Step2 : 从 result 返回的 ByteBuffer 中循环读取消息，
                            // 一次读取一条，创建DispatchRequest对象。
                            // 如果消息长度大于0，则调用doDispatch方法 。
                            // 最终将分别调用 CommitLogDispatcherBuildConsumeQueue (构建消息消费队列 )、
                            // CommitLogDispatcherBuildIndex (构建索引文件)。
                            DispatchRequest dispatchRequest =
                                DefaultMessageStore.this.commitLog.checkMessageAndReturnSize(result.getByteBuffer(), false, false);
                            int size = dispatchRequest.getBufferSize() == -1 ? dispatchRequest.getMsgSize() : dispatchRequest.getBufferSize();

                            if (dispatchRequest.isSuccess()) {
                                if (size > 0) {
                                    DefaultMessageStore.this.doDispatch(dispatchRequest);

                                    if (BrokerRole.SLAVE != DefaultMessageStore.this.getMessageStoreConfig().getBrokerRole()
                                        && DefaultMessageStore.this.brokerConfig.isLongPollingEnable()) {
                                        DefaultMessageStore.this.messageArrivingListener.arriving(dispatchRequest.getTopic(),
                                            dispatchRequest.getQueueId(), dispatchRequest.getConsumeQueueOffset() + 1,
                                            dispatchRequest.getTagsCode(), dispatchRequest.getStoreTimestamp(),
                                            dispatchRequest.getBitMap(), dispatchRequest.getPropertiesMap());
                                    }

                                    this.reputFromOffset += size;
                                    readSize += size;
                                    if (DefaultMessageStore.this.getMessageStoreConfig().getBrokerRole() == BrokerRole.SLAVE) {
                                        DefaultMessageStore.this.storeStatsService
                                            .getSinglePutMessageTopicTimesTotal(dispatchRequest.getTopic()).incrementAndGet();
                                        DefaultMessageStore.this.storeStatsService
                                            .getSinglePutMessageTopicSizeTotal(dispatchRequest.getTopic())
                                            .addAndGet(dispatchRequest.getMsgSize());
                                    }
                                } else if (size == 0) {
                                    this.reputFromOffset = DefaultMessageStore.this.commitLog.rollNextFile(this.reputFromOffset);
                                    readSize = result.getSize();
                                }
                            } else if(!dispatchRequest.isSuccess()) {

                                if (size > 0) {
                                    log.error("[BUG]read total count not equals msg total size. reputFromOffset={}", reputFromOffset);
                                    this.reputFromOffset += size;
                                } else {
                                    doNext = false;
                                    // If user open the dledger pattern or the broker is master node,
                                    // it will not ignore the exception and fix the reputFromOffset variable
                                    if (DefaultMessageStore.this.getMessageStoreConfig().isEnableDLegerCommitLog() ||
                                        DefaultMessageStore.this.brokerConfig.getBrokerId() == MixAll.MASTER_ID) {
                                        log.error("[BUG]dispatch message to consume queue error, COMMITLOG OFFSET: {}",
                                            this.reputFromOffset);
                                        this.reputFromOffset += result.getSize() - readSize;
                                    }
                                }
                            }
                        }
                    } finally {
                        result.release();
                    }
                } else {
                    doNext = false;
                }
            }
        }

        // ReputMessageService 线程每执行一次任务推送休息 1 毫秒就继续尝试推送消息到消息消费队列和索引文件，
        // 消息消费转发的核心实现在 doReput方法中实现。
        @Override
        public void run() {
            DefaultMessageStore.log.info(this.getServiceName() + " service started");

            while (!this.isStopped()) {
                try {
                    Thread.sleep(1);
                    this.doReput();
                } catch (Exception e) {
                    DefaultMessageStore.log.warn(this.getServiceName() + " service has exception. ", e);
                }
            }

            DefaultMessageStore.log.info(this.getServiceName() + " service end");
        }

        @Override
        public String getServiceName() {
            return ReputMessageService.class.getSimpleName();
        }

    }
}<|MERGE_RESOLUTION|>--- conflicted
+++ resolved
@@ -155,13 +155,9 @@
 
     boolean shutDownNormal = false;
 
-<<<<<<< HEAD
     //该对象是应用层访问存储层的访问类
-=======
     private final ScheduledExecutorService diskCheckScheduledExecutorService =
             Executors.newSingleThreadScheduledExecutor(new ThreadFactoryImpl("DiskCheckScheduledThread"));
-
->>>>>>> b4240d5c
     public DefaultMessageStore(final MessageStoreConfig messageStoreConfig, final BrokerStatsManager brokerStatsManager,
         final MessageArrivingListener messageArrivingListener, final BrokerConfig brokerConfig) throws IOException {
         this.messageArrivingListener = messageArrivingListener;
@@ -480,7 +476,6 @@
         }
     }
 
-<<<<<<< HEAD
 
     /**
      * 调用 putMessage(MessageExtBrokerInner msg)方法完成消息的写入工作。具体步骤如下：
@@ -492,11 +487,6 @@
      * 6）上述检查全部通过之后，调用CommitLog对象的putMessage方法进行消息的写入；
      * 7）完成消息写入之后，调用StoreStatsService对象进行相关统计工作；
      * */
-    public PutMessageResult putMessage(MessageExtBrokerInner msg) {
-
-        // 如果当前 Broker停止工作或 Broker为 SLAVE 角色或 当前 Rocket不支持写入 则拒绝消息写入;
-        // 如果消息 主题长度超 过 256 个字符 、消息属 性长度超过 65536 个字符将 拒绝该消息写人。
-=======
     private PutMessageStatus checkMessage(MessageExtBrokerInner msg) {
         if (msg.getTopic().length() > Byte.MAX_VALUE) {
             log.warn("putMessage message topic length too long " + msg.getTopic().length());
@@ -525,7 +515,6 @@
     }
 
     private PutMessageStatus checkStoreStatus() {
->>>>>>> b4240d5c
         if (this.shutdown) {
             log.warn("message store has shutdown, so putMessage is forbidden");
             return PutMessageStatus.SERVICE_NOT_AVAILABLE;
@@ -1925,19 +1914,8 @@
             cleanImmediately = false;
 
             {
-<<<<<<< HEAD
-                String storePathPhysic = DefaultMessageStore.this.getMessageStoreConfig().getStorePathCommitLog();
-                // 物理使用率大于diskSpaceWarningLevelRatio（默认90%,可通过参数设置）,则会阻止新消息的插入
-                // physicRatio ： 当前commitlog 目录所在的磁盘分区的磁盘使用率，通过File # getTotalSpace
-                //（）获取文件所在磁盘分区的总容量，通过File#getFreeSpace （） 获取文件所在磁盘分区
-                // 剩余容量。
-                double physicRatio = UtilAll.getDiskPartitionSpaceUsedPercent(storePathPhysic);
-                //diskSpaceWarningLevelRatio ： 通过系统参数－Drocketmq. broker.diskSpace WamingLevelRatio
-                //设置，默认0 . 90 。如果磁盘分区使用率超过该阔值，将设置磁盘不可写， 此时会拒绝新消息
-                //的写人。
-=======
+        
                 double physicRatio = UtilAll.getDiskPartitionSpaceUsedPercent(getStorePathPhysic());
->>>>>>> b4240d5c
                 if (physicRatio > diskSpaceWarningLevelRatio) {
                     boolean diskok = DefaultMessageStore.this.runningFlags.getAndMakeDiskFull();
                     if (diskok) {
