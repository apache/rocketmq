--- conflicted
+++ resolved
@@ -445,7 +445,6 @@
      */
     private String bottomMostCompressionTypeForConsumeQueueStore = "zstd";
 
-<<<<<<< HEAD
     /**
      * Spin number in the retreat strategy of spin lock
      * Default is 1000
@@ -465,8 +464,6 @@
         this.batchWriteKvCqSize = batchWriteKvCqSize;
     }
 
-=======
->>>>>>> 2956f6d4
     public boolean isRocksdbCQDoubleWriteEnable() {
         return rocksdbCQDoubleWriteEnable;
     }
