--- conflicted
+++ resolved
@@ -431,17 +431,6 @@
     private int batchWriteKvCqSize = 16;
 
     /**
-<<<<<<< HEAD
-     * Spin number in the retreat strategy of spin lock
-     * Default is 1000
-     */
-    private int spinLockCollisionRetreatOptimalDegree = 1000;
-
-    /**
-     * Use AdaptiveBackOffLock
-     **/
-    private boolean useABSLock = false;
-=======
      * If ConsumeQueueStore is RocksDB based, this option is to configure bottom-most tier compression type.
      * The following values are valid:
      * <ul>
@@ -457,7 +446,17 @@
      * LZ4 is the recommended one.
      */
     private String bottomMostCompressionTypeForConsumeQueueStore = "zstd";
->>>>>>> 1e0b08f5
+
+    /**
+     * Spin number in the retreat strategy of spin lock
+     * Default is 1000
+     */
+    private int spinLockCollisionRetreatOptimalDegree = 1000;
+
+    /**
+     * Use AdaptiveBackOffLock
+     **/
+    private boolean useABSLock = false;
 
     public int getBatchWriteKvCqSize() {
         return batchWriteKvCqSize;
@@ -1913,7 +1912,14 @@
         this.transferMetadataJsonToRocksdb = transferMetadataJsonToRocksdb;
     }
 
-<<<<<<< HEAD
+    public String getBottomMostCompressionTypeForConsumeQueueStore() {
+        return bottomMostCompressionTypeForConsumeQueueStore;
+    }
+
+    public void setBottomMostCompressionTypeForConsumeQueueStore(String bottomMostCompressionTypeForConsumeQueueStore) {
+        this.bottomMostCompressionTypeForConsumeQueueStore = bottomMostCompressionTypeForConsumeQueueStore;
+    }
+
     public int getSpinLockCollisionRetreatOptimalDegree() {
         return spinLockCollisionRetreatOptimalDegree;
     }
@@ -1921,20 +1927,12 @@
     public void setSpinLockCollisionRetreatOptimalDegree(int spinLockCollisionRetreatOptimalDegree) {
         this.spinLockCollisionRetreatOptimalDegree = spinLockCollisionRetreatOptimalDegree;
     }
-    
+
     public void setUseABSLock(boolean useABSLock) {
         this.useABSLock = useABSLock;
     }
 
     public boolean getUseABSLock() {
         return useABSLock;
-=======
-    public String getBottomMostCompressionTypeForConsumeQueueStore() {
-        return bottomMostCompressionTypeForConsumeQueueStore;
-    }
-
-    public void setBottomMostCompressionTypeForConsumeQueueStore(String bottomMostCompressionTypeForConsumeQueueStore) {
-        this.bottomMostCompressionTypeForConsumeQueueStore = bottomMostCompressionTypeForConsumeQueueStore;
->>>>>>> 1e0b08f5
     }
 }