/*
 * Licensed to the Apache Software Foundation (ASF) under one or more
 * contributor license agreements.  See the NOTICE file distributed with
 * this work for additional information regarding copyright ownership.
 * The ASF licenses this file to You under the Apache License, Version 2.0
 * (the "License"); you may not use this file except in compliance with
 * the License.  You may obtain a copy of the License at
 *
 *     http://www.apache.org/licenses/LICENSE-2.0
 *
 * Unless required by applicable law or agreed to in writing, software
 * distributed under the License is distributed on an "AS IS" BASIS,
 * WITHOUT WARRANTIES OR CONDITIONS OF ANY KIND, either express or implied.
 * See the License for the specific language governing permissions and
 * limitations under the License.
 */
package org.apache.rocketmq.store.config;

import org.apache.rocketmq.common.MixAll;
import org.apache.rocketmq.common.annotation.ImportantField;
import org.apache.rocketmq.store.ConsumeQueue;
import org.apache.rocketmq.store.queue.BatchConsumeQueue;

import java.io.File;

public class MessageStoreConfig {

    public static final String MULTI_PATH_SPLITTER = System.getProperty("rocketmq.broker.multiPathSplitter", ",");

    //The root directory in which the log data is kept
    @ImportantField
    private String storePathRootDir = System.getProperty("user.home") + File.separator + "store";

    //The directory in which the commitlog is kept
    @ImportantField
    private String storePathCommitLog = null;

    @ImportantField
    private String storePathDLedgerCommitLog = null;

<<<<<<< HEAD
    private String readOnlyStorePaths = "/Users/wangshengmin/mqtest/root1/store";
=======
    //The directory in which the epochFile is kept
    @ImportantField
    private String storePathEpochFile = System.getProperty("user.home") + File.separator + "store"
        + File.separator + "epochFileCheckpoint";
>>>>>>> 8dd07c84

    private String readOnlyCommitLogStorePaths = null;

    // CommitLog file size,default is 1G
    private int mappedFileSizeCommitLog = 1024 * 1024 * 1024;

    // TimerLog file size, default is 100M
    private int mappedFileSizeTimerLog = 100 * 1024 * 1024;

    private int timerPrecisionMs = 1000;

    private int timerRollWindowSlot = 3600 * 24 * 2;
    private int timerFlushIntervalMs = 1000;
    private int timerGetMessageThreadNum = 3;
    private int timerPutMessageThreadNum = 3;

    private boolean timerEnableDisruptor = false;

    private boolean timerEnableCheckMetrics = true;
    private boolean timerInterceptDelayLevel = false;
    private int timerMaxDelaySec = 3600 * 24 * 3;
    private static boolean timerWheelEnable = true;

    /**
     * 1. Register to broker after (startTime + disappearTimeAfterStart)
     * 2. Internal msg exchange will start after (startTime + disappearTimeAfterStart)
     *  A. PopReviveService
     *  B. TimerDequeueGetService
     */
    @ImportantField
    private int disappearTimeAfterStart = -1;

    private boolean timerStopEnqueue = false;

    private String timerCheckMetricsWhen = "05";

    private boolean timerSkipUnknownError = false;
    private boolean timerWarmEnable = false;
    private boolean timerStopDequeue = false;
    private int timerCongestNumEachSlot = Integer.MAX_VALUE;

    private int timerMetricSmallThreshold = 1000000;
    private int timerProgressLogIntervalMs = 10 * 1000;

    // ConsumeQueue file size,default is 30W
    private int mappedFileSizeConsumeQueue = 300000 * ConsumeQueue.CQ_STORE_UNIT_SIZE;
    // enable consume queue ext
    private boolean enableConsumeQueueExt = false;
    // ConsumeQueue extend file size, 48M
    private int mappedFileSizeConsumeQueueExt = 48 * 1024 * 1024;
    private int mapperFileSizeBatchConsumeQueue = 300000 * BatchConsumeQueue.CQ_STORE_UNIT_SIZE;
    // Bit count of filter bit map.
    // this will be set by pipe of calculate filter bit map.
    private int bitMapLengthConsumeQueueExt = 64;

    // CommitLog flush interval
    // flush data to disk
    @ImportantField
    private int flushIntervalCommitLog = 500;

    // Only used if TransientStorePool enabled
    // flush data to FileChannel
    @ImportantField
    private int commitIntervalCommitLog = 200;

    private int maxRecoveryCommitlogFiles = 30;

    private int diskSpaceWarningLevelRatio = 90;

    private int diskSpaceCleanForciblyRatio = 85;

    /**
     * introduced since 4.0.x. Determine whether to use mutex reentrantLock when putting message.<br/>
     */
    private boolean useReentrantLockWhenPutMessage = true;

    // Whether schedule flush
    @ImportantField
    private boolean flushCommitLogTimed = true;
    // ConsumeQueue flush interval
    private int flushIntervalConsumeQueue = 1000;
    // Resource reclaim interval
    private int cleanResourceInterval = 10000;
    // CommitLog removal interval
    private int deleteCommitLogFilesInterval = 100;
    // ConsumeQueue removal interval
    private int deleteConsumeQueueFilesInterval = 100;
    private int destroyMapedFileIntervalForcibly = 1000 * 120;
    private int redeleteHangedFileInterval = 1000 * 120;
    // When to delete,default is at 4 am
    @ImportantField
    private String deleteWhen = "04";
    private int diskMaxUsedSpaceRatio = 75;
    // The number of hours to keep a log file before deleting it (in hours)
    @ImportantField
    private int fileReservedTime = 72;
    @ImportantField
    private int deleteFileBatchMax = 10;
    // Flow control for ConsumeQueue
    private int putMsgIndexHightWater = 600000;
    // The maximum size of message body,default is 4M,4M only for body length,not include others.
    private int maxMessageSize = 1024 * 1024 * 4;
    // Whether check the CRC32 of the records consumed.
    // This ensures no on-the-wire or on-disk corruption to the messages occurred.
    // This check adds some overhead,so it may be disabled in cases seeking extreme performance.
    private boolean checkCRCOnRecover = true;
    // How many pages are to be flushed when flush CommitLog
    private int flushCommitLogLeastPages = 4;
    // How many pages are to be committed when commit data to file
    private int commitCommitLogLeastPages = 4;
    // Flush page size when the disk in warming state
    private int flushLeastPagesWhenWarmMapedFile = 1024 / 4 * 16;
    // How many pages are to be flushed when flush ConsumeQueue
    private int flushConsumeQueueLeastPages = 2;
    private int flushCommitLogThoroughInterval = 1000 * 10;
    private int commitCommitLogThoroughInterval = 200;
    private int flushConsumeQueueThoroughInterval = 1000 * 60;
    @ImportantField
    private int maxTransferBytesOnMessageInMemory = 1024 * 256;
    @ImportantField
    private int maxTransferCountOnMessageInMemory = 32;
    @ImportantField
    private int maxTransferBytesOnMessageInDisk = 1024 * 64;
    @ImportantField
    private int maxTransferCountOnMessageInDisk = 8;
    @ImportantField
    private int accessMessageInMemoryMaxRatio = 40;
    @ImportantField
    private boolean messageIndexEnable = true;
    private int maxHashSlotNum = 5000000;
    private int maxIndexNum = 5000000 * 4;
    private int maxMsgsNumBatch = 64;
    @ImportantField
    private boolean messageIndexSafe = false;
    private int haListenPort = 10912;
    private int haSendHeartbeatInterval = 1000 * 5;
    private int haHousekeepingInterval = 1000 * 20;
    /**
     * Maximum size of data to transfer to slave.
     * NOTE: cannot be larger than HAClient.READ_MAX_BUFFER_SIZE
     */
    private int haTransferBatchSize = 1024 * 32;
    @ImportantField
    private String haMasterAddress = null;
    private int haMaxGapNotInSync = 1024 * 1024 * 256;
    @ImportantField
    private volatile BrokerRole brokerRole = BrokerRole.ASYNC_MASTER;
    @ImportantField
    private FlushDiskType flushDiskType = FlushDiskType.ASYNC_FLUSH;
    // Used by GroupTransferService to sync messages from master to slave
    private int syncFlushTimeout = 1000 * 5;
    // Used by PutMessage to wait messages be flushed to disk and synchronized in current broker member group.
    private int putMessageTimeout = 1000 * 8;
    private int slaveTimeout = 3000;
    private String messageDelayLevel = "1s 5s 10s 30s 1m 2m 3m 4m 5m 6m 7m 8m 9m 10m 20m 30m 1h 2h";
    private long flushDelayOffsetInterval = 1000 * 10;
    @ImportantField
    private boolean cleanFileForciblyEnable = true;
    private boolean warmMapedFileEnable = false;
    private boolean offsetCheckInSlave = false;
    private boolean debugLockEnable = false;
    private boolean duplicationEnable = false;
    private boolean diskFallRecorded = true;
    private long osPageCacheBusyTimeOutMills = 1000;
    private int defaultQueryMaxNum = 32;

    @ImportantField
    private boolean transientStorePoolEnable = false;
    private int transientStorePoolSize = 5;
    private boolean fastFailIfNoBufferInStorePool = false;

    // DLedger message store config
    private boolean enableDLegerCommitLog = false;
    private String dLegerGroup;
    private String dLegerPeers;
    private String dLegerSelfId;
    private String preferredLeaderId;
    private boolean isEnableBatchPush = false;

    private boolean enableScheduleMessageStats = true;

    private boolean enableLmq = false;
    private boolean enableMultiDispatch = false;
    private int maxLmqConsumeQueueNum = 20000;

    private boolean enableScheduleAsyncDeliver = false;
    private int scheduleAsyncDeliverMaxPendingLimit = 2000;
    private int scheduleAsyncDeliverMaxResendNum2Blocked = 3;

    private int maxBatchDeleteFilesNum = 50;
    //Polish dispatch
    private int dispatchCqThreads = 10;
    private int dispatchCqCacheNum = 1024 * 4;
    private boolean enableAsyncReput = true;
    //For recheck the reput
    private boolean recheckReputOffsetFromCq = false;

    // Maximum length of topic
    private int maxTopicLength = 1000;
    private int travelCqFileNumWhenGetMessage = 1;
    // Sleep interval between to corrections
    private int correctLogicMinOffsetSleepInterval = 1;
    // Force correct min offset interval
    private int correctLogicMinOffsetForceInterval = 5 * 60 * 1000;
    // swap
    private boolean mappedFileSwapEnable = true;
    private long commitLogForceSwapMapInterval = 12L * 60 * 60 * 1000;
    private long commitLogSwapMapInterval = 1L * 60 * 60 * 1000;
    private int commitLogSwapMapReserveFileNum = 100;
    private long logicQueueForceSwapMapInterval = 12L * 60 * 60 * 1000;
    private long logicQueueSwapMapInterval = 1L * 60 * 60 * 1000;
    private long cleanSwapedMapInterval = 5L * 60 * 1000;
    private int logicQueueSwapMapReserveFileNum = 20;

    private boolean searchBcqByCacheEnable = true;

    @ImportantField
    private boolean dispatchFromSenderThread = false;

    @ImportantField
    private boolean wakeCommitWhenPutMessage = true;
    @ImportantField
    private boolean wakeFlushWhenPutMessage = false;

    @ImportantField
    private boolean enableCleanExpiredOffset = false;

    private int maxAsyncPutMessageRequests = 5000;

    private int pullBatchMaxMessageCount = 160;

    private int checkFullStoreDirInterval = 10000;

    @ImportantField
    private int totalReplicas = 1;

    /**
     * Each message must be written successfully to at least in-sync replicas.
     * The master broker is considered one of the in-sync replicas, and it's included in the count of total.
     * If a master broker is ASYNC_MASTER, inSyncReplicas will be ignored.
     * If enableControllerMode is true and ackAckInSyncStateSet is true, inSyncReplicas will be ignored.
     */
    @ImportantField
    private int inSyncReplicas = 1;

    /**
     * Will be worked in auto multiple replicas mode, to provide minimum in-sync replicas.
     * It is still valid in controller mode.
     */
    @ImportantField
    private int minInSyncReplicas = 1;

    /**
     * Each message must be written successfully to all replicas in InSyncStateSet.
     */
    @ImportantField
    private boolean allAckInSyncStateSet = false;

    /**
     * Dynamically adjust in-sync replicas to provide higher availability, the real time in-sync replicas
     * will smaller than inSyncReplicas config.
     */
    @ImportantField
    private boolean enableAutoInSyncReplicas = false;

    /**
     * Enable or not ha flow control
     */
    @ImportantField
    private boolean haFlowControlEnable = false;

    /**
     * The max speed for one slave when transfer data in ha
     */
    private long maxHaTransferByteInSecond = 100 * 1024 * 1024;

    /**
     * The max gap time that slave doesn't catch up to master.
     */
    private long haMaxTimeSlaveNotCatchup = 1000 * 15;

    /**
     * Sync flush offset from master when broker startup, used in upgrading from old version broker.
     */
    private boolean syncMasterFlushOffsetWhenStartup = false;

    /**
     * Max checksum range.
     */
    private long maxChecksumRange = 1024 * 1024 * 1024;

    private int replicasPerDiskPartition = 1;

    private double logicalDiskSpaceCleanForciblyThreshold = 0.8;

    private long maxSlaveResendLength = 256 * 1024 * 1024;

    /**
     * Whether sync from lastFile when a new broker replicas(no data) join the master.
     */
    private boolean syncFromLastFile = false;

    private boolean asyncLearner = false;

    public boolean isDebugLockEnable() {
        return debugLockEnable;
    }

    public void setDebugLockEnable(final boolean debugLockEnable) {
        this.debugLockEnable = debugLockEnable;
    }

    public boolean isDuplicationEnable() {
        return duplicationEnable;
    }

    public void setDuplicationEnable(final boolean duplicationEnable) {
        this.duplicationEnable = duplicationEnable;
    }

    public long getOsPageCacheBusyTimeOutMills() {
        return osPageCacheBusyTimeOutMills;
    }

    public void setOsPageCacheBusyTimeOutMills(final long osPageCacheBusyTimeOutMills) {
        this.osPageCacheBusyTimeOutMills = osPageCacheBusyTimeOutMills;
    }

    public boolean isDiskFallRecorded() {
        return diskFallRecorded;
    }

    public void setDiskFallRecorded(final boolean diskFallRecorded) {
        this.diskFallRecorded = diskFallRecorded;
    }

    public boolean isWarmMapedFileEnable() {
        return warmMapedFileEnable;
    }

    public void setWarmMapedFileEnable(boolean warmMapedFileEnable) {
        this.warmMapedFileEnable = warmMapedFileEnable;
    }

    public int getMappedFileSizeCommitLog() {
        return mappedFileSizeCommitLog;
    }

    public void setMappedFileSizeCommitLog(int mappedFileSizeCommitLog) {
        this.mappedFileSizeCommitLog = mappedFileSizeCommitLog;
    }

    public int getMappedFileSizeConsumeQueue() {

        int factor = (int) Math.ceil(this.mappedFileSizeConsumeQueue / (ConsumeQueue.CQ_STORE_UNIT_SIZE * 1.0));
        return (int) (factor * ConsumeQueue.CQ_STORE_UNIT_SIZE);
    }

    public void setMappedFileSizeConsumeQueue(int mappedFileSizeConsumeQueue) {
        this.mappedFileSizeConsumeQueue = mappedFileSizeConsumeQueue;
    }

    public boolean isEnableConsumeQueueExt() {
        return enableConsumeQueueExt;
    }

    public void setEnableConsumeQueueExt(boolean enableConsumeQueueExt) {
        this.enableConsumeQueueExt = enableConsumeQueueExt;
    }

    public int getMappedFileSizeConsumeQueueExt() {
        return mappedFileSizeConsumeQueueExt;
    }

    public void setMappedFileSizeConsumeQueueExt(int mappedFileSizeConsumeQueueExt) {
        this.mappedFileSizeConsumeQueueExt = mappedFileSizeConsumeQueueExt;
    }

    public int getBitMapLengthConsumeQueueExt() {
        return bitMapLengthConsumeQueueExt;
    }

    public void setBitMapLengthConsumeQueueExt(int bitMapLengthConsumeQueueExt) {
        this.bitMapLengthConsumeQueueExt = bitMapLengthConsumeQueueExt;
    }

    public int getFlushIntervalCommitLog() {
        return flushIntervalCommitLog;
    }

    public void setFlushIntervalCommitLog(int flushIntervalCommitLog) {
        this.flushIntervalCommitLog = flushIntervalCommitLog;
    }

    public int getFlushIntervalConsumeQueue() {
        return flushIntervalConsumeQueue;
    }

    public void setFlushIntervalConsumeQueue(int flushIntervalConsumeQueue) {
        this.flushIntervalConsumeQueue = flushIntervalConsumeQueue;
    }

    public int getPutMsgIndexHightWater() {
        return putMsgIndexHightWater;
    }

    public void setPutMsgIndexHightWater(int putMsgIndexHightWater) {
        this.putMsgIndexHightWater = putMsgIndexHightWater;
    }

    public int getCleanResourceInterval() {
        return cleanResourceInterval;
    }

    public void setCleanResourceInterval(int cleanResourceInterval) {
        this.cleanResourceInterval = cleanResourceInterval;
    }

    public int getMaxMessageSize() {
        return maxMessageSize;
    }

    public void setMaxMessageSize(int maxMessageSize) {
        this.maxMessageSize = maxMessageSize;
    }

    public int getMaxTopicLength() {
        return maxTopicLength;
    }

    public void setMaxTopicLength(int maxTopicLength) {
        this.maxTopicLength = maxTopicLength;
    }

    public int getTravelCqFileNumWhenGetMessage() {
        return travelCqFileNumWhenGetMessage;
    }

    public void setTravelCqFileNumWhenGetMessage(int travelCqFileNumWhenGetMessage) {
        this.travelCqFileNumWhenGetMessage = travelCqFileNumWhenGetMessage;
    }

    public int getCorrectLogicMinOffsetSleepInterval() {
        return correctLogicMinOffsetSleepInterval;
    }

    public void setCorrectLogicMinOffsetSleepInterval(int correctLogicMinOffsetSleepInterval) {
        this.correctLogicMinOffsetSleepInterval = correctLogicMinOffsetSleepInterval;
    }

    public int getCorrectLogicMinOffsetForceInterval() {
        return correctLogicMinOffsetForceInterval;
    }

    public void setCorrectLogicMinOffsetForceInterval(int correctLogicMinOffsetForceInterval) {
        this.correctLogicMinOffsetForceInterval = correctLogicMinOffsetForceInterval;
    }

    public boolean isCheckCRCOnRecover() {
        return checkCRCOnRecover;
    }

    public boolean getCheckCRCOnRecover() {
        return checkCRCOnRecover;
    }

    public void setCheckCRCOnRecover(boolean checkCRCOnRecover) {
        this.checkCRCOnRecover = checkCRCOnRecover;
    }

    public String getStorePathCommitLog() {
        if (storePathCommitLog == null) {
            if (storePathRootDir.contains(MixAll.MULTI_PATH_SPLITTER)) {
                String[] paths = storePathRootDir.trim().split(MixAll.MULTI_PATH_SPLITTER);
                StringBuilder sb = new StringBuilder();
                for (int i = 0; i<paths.length; i++) {
                    sb.append(paths[i]).append(File.separator).append("commitlog");
                    if (i != paths.length-1) {
                        sb.append(MixAll.MULTI_PATH_SPLITTER);
                    }
                }
                return sb.toString();
            }
            return storePathRootDir + File.separator + "commitlog";
        }
        return storePathCommitLog;
    }

    public void setStorePathCommitLog(String storePathCommitLog) {
        this.storePathCommitLog = storePathCommitLog;
    }

    public boolean isStorePathCommitLogNull() {
        return storePathCommitLog == null;
    }

    public String getStorePathDLedgerCommitLog() {
        return storePathDLedgerCommitLog;
    }

    public void setStorePathDLedgerCommitLog(String storePathDLedgerCommitLog) {
        this.storePathDLedgerCommitLog = storePathDLedgerCommitLog;
    }

    public String getStorePathEpochFile() {
        return storePathEpochFile;
    }

    public void setStorePathEpochFile(String storePathEpochFile) {
        this.storePathEpochFile = storePathEpochFile;
    }

    public String getDeleteWhen() {
        return deleteWhen;
    }

    public void setDeleteWhen(String deleteWhen) {
        this.deleteWhen = deleteWhen;
    }

    public int getDiskMaxUsedSpaceRatio() {
        if (this.diskMaxUsedSpaceRatio < 10)
            return 10;

        if (this.diskMaxUsedSpaceRatio > 95)
            return 95;

        return diskMaxUsedSpaceRatio;
    }

    public void setDiskMaxUsedSpaceRatio(int diskMaxUsedSpaceRatio) {
        this.diskMaxUsedSpaceRatio = diskMaxUsedSpaceRatio;
    }

    public int getDeleteCommitLogFilesInterval() {
        return deleteCommitLogFilesInterval;
    }

    public void setDeleteCommitLogFilesInterval(int deleteCommitLogFilesInterval) {
        this.deleteCommitLogFilesInterval = deleteCommitLogFilesInterval;
    }

    public int getDeleteConsumeQueueFilesInterval() {
        return deleteConsumeQueueFilesInterval;
    }

    public void setDeleteConsumeQueueFilesInterval(int deleteConsumeQueueFilesInterval) {
        this.deleteConsumeQueueFilesInterval = deleteConsumeQueueFilesInterval;
    }

    public int getMaxTransferBytesOnMessageInMemory() {
        return maxTransferBytesOnMessageInMemory;
    }

    public void setMaxTransferBytesOnMessageInMemory(int maxTransferBytesOnMessageInMemory) {
        this.maxTransferBytesOnMessageInMemory = maxTransferBytesOnMessageInMemory;
    }

    public int getMaxTransferCountOnMessageInMemory() {
        return maxTransferCountOnMessageInMemory;
    }

    public void setMaxTransferCountOnMessageInMemory(int maxTransferCountOnMessageInMemory) {
        this.maxTransferCountOnMessageInMemory = maxTransferCountOnMessageInMemory;
    }

    public int getMaxTransferBytesOnMessageInDisk() {
        return maxTransferBytesOnMessageInDisk;
    }

    public void setMaxTransferBytesOnMessageInDisk(int maxTransferBytesOnMessageInDisk) {
        this.maxTransferBytesOnMessageInDisk = maxTransferBytesOnMessageInDisk;
    }

    public int getMaxTransferCountOnMessageInDisk() {
        return maxTransferCountOnMessageInDisk;
    }

    public void setMaxTransferCountOnMessageInDisk(int maxTransferCountOnMessageInDisk) {
        this.maxTransferCountOnMessageInDisk = maxTransferCountOnMessageInDisk;
    }

    public int getFlushCommitLogLeastPages() {
        return flushCommitLogLeastPages;
    }

    public void setFlushCommitLogLeastPages(int flushCommitLogLeastPages) {
        this.flushCommitLogLeastPages = flushCommitLogLeastPages;
    }

    public int getFlushConsumeQueueLeastPages() {
        return flushConsumeQueueLeastPages;
    }

    public void setFlushConsumeQueueLeastPages(int flushConsumeQueueLeastPages) {
        this.flushConsumeQueueLeastPages = flushConsumeQueueLeastPages;
    }

    public int getFlushCommitLogThoroughInterval() {
        return flushCommitLogThoroughInterval;
    }

    public void setFlushCommitLogThoroughInterval(int flushCommitLogThoroughInterval) {
        this.flushCommitLogThoroughInterval = flushCommitLogThoroughInterval;
    }

    public int getFlushConsumeQueueThoroughInterval() {
        return flushConsumeQueueThoroughInterval;
    }

    public void setFlushConsumeQueueThoroughInterval(int flushConsumeQueueThoroughInterval) {
        this.flushConsumeQueueThoroughInterval = flushConsumeQueueThoroughInterval;
    }

    public int getDestroyMapedFileIntervalForcibly() {
        return destroyMapedFileIntervalForcibly;
    }

    public void setDestroyMapedFileIntervalForcibly(int destroyMapedFileIntervalForcibly) {
        this.destroyMapedFileIntervalForcibly = destroyMapedFileIntervalForcibly;
    }

    public int getFileReservedTime() {
        return fileReservedTime;
    }

    public void setFileReservedTime(int fileReservedTime) {
        this.fileReservedTime = fileReservedTime;
    }

    public int getRedeleteHangedFileInterval() {
        return redeleteHangedFileInterval;
    }

    public void setRedeleteHangedFileInterval(int redeleteHangedFileInterval) {
        this.redeleteHangedFileInterval = redeleteHangedFileInterval;
    }

    public int getAccessMessageInMemoryMaxRatio() {
        return accessMessageInMemoryMaxRatio;
    }

    public void setAccessMessageInMemoryMaxRatio(int accessMessageInMemoryMaxRatio) {
        this.accessMessageInMemoryMaxRatio = accessMessageInMemoryMaxRatio;
    }

    public boolean isMessageIndexEnable() {
        return messageIndexEnable;
    }

    public void setMessageIndexEnable(boolean messageIndexEnable) {
        this.messageIndexEnable = messageIndexEnable;
    }

    public int getMaxHashSlotNum() {
        return maxHashSlotNum;
    }

    public void setMaxHashSlotNum(int maxHashSlotNum) {
        this.maxHashSlotNum = maxHashSlotNum;
    }

    public int getMaxIndexNum() {
        return maxIndexNum;
    }

    public void setMaxIndexNum(int maxIndexNum) {
        this.maxIndexNum = maxIndexNum;
    }

    public int getMaxMsgsNumBatch() {
        return maxMsgsNumBatch;
    }

    public void setMaxMsgsNumBatch(int maxMsgsNumBatch) {
        this.maxMsgsNumBatch = maxMsgsNumBatch;
    }

    public int getHaListenPort() {
        return haListenPort;
    }

    public void setHaListenPort(int haListenPort) {
        this.haListenPort = haListenPort;
    }

    public int getHaSendHeartbeatInterval() {
        return haSendHeartbeatInterval;
    }

    public void setHaSendHeartbeatInterval(int haSendHeartbeatInterval) {
        this.haSendHeartbeatInterval = haSendHeartbeatInterval;
    }

    public int getHaHousekeepingInterval() {
        return haHousekeepingInterval;
    }

    public void setHaHousekeepingInterval(int haHousekeepingInterval) {
        this.haHousekeepingInterval = haHousekeepingInterval;
    }

    public BrokerRole getBrokerRole() {
        return brokerRole;
    }

    public void setBrokerRole(BrokerRole brokerRole) {
        this.brokerRole = brokerRole;
    }

    public void setBrokerRole(String brokerRole) {
        this.brokerRole = BrokerRole.valueOf(brokerRole);
    }

    public int getHaTransferBatchSize() {
        return haTransferBatchSize;
    }

    public void setHaTransferBatchSize(int haTransferBatchSize) {
        this.haTransferBatchSize = haTransferBatchSize;
    }

    public int getHaMaxGapNotInSync() {
        return haMaxGapNotInSync;
    }

    public void setHaMaxGapNotInSync(int haMaxGapNotInSync) {
        this.haMaxGapNotInSync = haMaxGapNotInSync;
    }

    public FlushDiskType getFlushDiskType() {
        return flushDiskType;
    }

    public void setFlushDiskType(FlushDiskType flushDiskType) {
        this.flushDiskType = flushDiskType;
    }

    public void setFlushDiskType(String type) {
        this.flushDiskType = FlushDiskType.valueOf(type);
    }

    public int getSyncFlushTimeout() {
        return syncFlushTimeout;
    }

    public void setSyncFlushTimeout(int syncFlushTimeout) {
        this.syncFlushTimeout = syncFlushTimeout;
    }

    public int getPutMessageTimeout() {
        return putMessageTimeout;
    }

    public void setPutMessageTimeout(int putMessageTimeout) {
        this.putMessageTimeout = putMessageTimeout;
    }

    public int getSlaveTimeout() {
        return slaveTimeout;
    }

    public void setSlaveTimeout(int slaveTimeout) {
        this.slaveTimeout = slaveTimeout;
    }

    public String getHaMasterAddress() {
        return haMasterAddress;
    }

    public void setHaMasterAddress(String haMasterAddress) {
        this.haMasterAddress = haMasterAddress;
    }

    public String getMessageDelayLevel() {
        return messageDelayLevel;
    }

    public void setMessageDelayLevel(String messageDelayLevel) {
        this.messageDelayLevel = messageDelayLevel;
    }

    public long getFlushDelayOffsetInterval() {
        return flushDelayOffsetInterval;
    }

    public void setFlushDelayOffsetInterval(long flushDelayOffsetInterval) {
        this.flushDelayOffsetInterval = flushDelayOffsetInterval;
    }

    public boolean isCleanFileForciblyEnable() {
        return cleanFileForciblyEnable;
    }

    public void setCleanFileForciblyEnable(boolean cleanFileForciblyEnable) {
        this.cleanFileForciblyEnable = cleanFileForciblyEnable;
    }

    public boolean isMessageIndexSafe() {
        return messageIndexSafe;
    }

    public void setMessageIndexSafe(boolean messageIndexSafe) {
        this.messageIndexSafe = messageIndexSafe;
    }

    public boolean isFlushCommitLogTimed() {
        return flushCommitLogTimed;
    }

    public void setFlushCommitLogTimed(boolean flushCommitLogTimed) {
        this.flushCommitLogTimed = flushCommitLogTimed;
    }

    public String getStorePathRootDir() {
        return storePathRootDir;
    }

    public void setStorePathRootDir(String storePathRootDir) {
        this.storePathRootDir = storePathRootDir;
    }

    public int getFlushLeastPagesWhenWarmMapedFile() {
        return flushLeastPagesWhenWarmMapedFile;
    }

    public void setFlushLeastPagesWhenWarmMapedFile(int flushLeastPagesWhenWarmMapedFile) {
        this.flushLeastPagesWhenWarmMapedFile = flushLeastPagesWhenWarmMapedFile;
    }

    public boolean isOffsetCheckInSlave() {
        return offsetCheckInSlave;
    }

    public void setOffsetCheckInSlave(boolean offsetCheckInSlave) {
        this.offsetCheckInSlave = offsetCheckInSlave;
    }

    public int getDefaultQueryMaxNum() {
        return defaultQueryMaxNum;
    }

    public void setDefaultQueryMaxNum(int defaultQueryMaxNum) {
        this.defaultQueryMaxNum = defaultQueryMaxNum;
    }

    /**
     * Enable transient commitLog store pool only if transientStorePoolEnable is true and the FlushDiskType is
     * ASYNC_FLUSH
     *
     * @return <tt>true</tt> or <tt>false</tt>
     */
    public boolean isTransientStorePoolEnable() {
        return transientStorePoolEnable && BrokerRole.SLAVE != getBrokerRole();
    }

    public void setTransientStorePoolEnable(final boolean transientStorePoolEnable) {
        this.transientStorePoolEnable = transientStorePoolEnable;
    }

    public int getTransientStorePoolSize() {
        return transientStorePoolSize;
    }

    public void setTransientStorePoolSize(final int transientStorePoolSize) {
        this.transientStorePoolSize = transientStorePoolSize;
    }

    public int getCommitIntervalCommitLog() {
        return commitIntervalCommitLog;
    }

    public void setCommitIntervalCommitLog(final int commitIntervalCommitLog) {
        this.commitIntervalCommitLog = commitIntervalCommitLog;
    }

    public boolean isFastFailIfNoBufferInStorePool() {
        return fastFailIfNoBufferInStorePool;
    }

    public void setFastFailIfNoBufferInStorePool(final boolean fastFailIfNoBufferInStorePool) {
        this.fastFailIfNoBufferInStorePool = fastFailIfNoBufferInStorePool;
    }

    public boolean isUseReentrantLockWhenPutMessage() {
        return useReentrantLockWhenPutMessage;
    }

    public void setUseReentrantLockWhenPutMessage(final boolean useReentrantLockWhenPutMessage) {
        this.useReentrantLockWhenPutMessage = useReentrantLockWhenPutMessage;
    }

    public int getCommitCommitLogLeastPages() {
        return commitCommitLogLeastPages;
    }

    public void setCommitCommitLogLeastPages(final int commitCommitLogLeastPages) {
        this.commitCommitLogLeastPages = commitCommitLogLeastPages;
    }

    public int getCommitCommitLogThoroughInterval() {
        return commitCommitLogThoroughInterval;
    }

    public void setCommitCommitLogThoroughInterval(final int commitCommitLogThoroughInterval) {
        this.commitCommitLogThoroughInterval = commitCommitLogThoroughInterval;
    }

    public boolean isWakeCommitWhenPutMessage() {
        return wakeCommitWhenPutMessage;
    }

    public void setWakeCommitWhenPutMessage(boolean wakeCommitWhenPutMessage) {
        this.wakeCommitWhenPutMessage = wakeCommitWhenPutMessage;
    }

    public boolean isWakeFlushWhenPutMessage() {
        return wakeFlushWhenPutMessage;
    }

    public void setWakeFlushWhenPutMessage(boolean wakeFlushWhenPutMessage) {
        this.wakeFlushWhenPutMessage = wakeFlushWhenPutMessage;
    }

    public int getMapperFileSizeBatchConsumeQueue() {
        return mapperFileSizeBatchConsumeQueue;
    }

    public void setMapperFileSizeBatchConsumeQueue(int mapperFileSizeBatchConsumeQueue) {
        this.mapperFileSizeBatchConsumeQueue = mapperFileSizeBatchConsumeQueue;
    }

    public boolean isEnableCleanExpiredOffset() {
        return enableCleanExpiredOffset;
    }

    public void setEnableCleanExpiredOffset(boolean enableCleanExpiredOffset) {
        this.enableCleanExpiredOffset = enableCleanExpiredOffset;
    }

    public String getReadOnlyCommitLogStorePaths() {
        if (readOnlyCommitLogStorePaths == null && readOnlyStorePaths != null) {
            return MixAll.generateMultiRoute(readOnlyStorePaths, "commitlog");
        }
        return readOnlyCommitLogStorePaths;
    }

    public void setReadOnlyCommitLogStorePaths(String readOnlyCommitLogStorePaths) {
        this.readOnlyCommitLogStorePaths = readOnlyCommitLogStorePaths;
    }

    public String getdLegerGroup() {
        return dLegerGroup;
    }

    public void setdLegerGroup(String dLegerGroup) {
        this.dLegerGroup = dLegerGroup;
    }

    public String getdLegerPeers() {
        return dLegerPeers;
    }

    public void setdLegerPeers(String dLegerPeers) {
        this.dLegerPeers = dLegerPeers;
    }

    public String getdLegerSelfId() {
        return dLegerSelfId;
    }

    public void setdLegerSelfId(String dLegerSelfId) {
        this.dLegerSelfId = dLegerSelfId;
    }

    public boolean isEnableDLegerCommitLog() {
        return enableDLegerCommitLog;
    }

    public void setEnableDLegerCommitLog(boolean enableDLegerCommitLog) {
        this.enableDLegerCommitLog = enableDLegerCommitLog;
    }

    public String getPreferredLeaderId() {
        return preferredLeaderId;
    }

    public void setPreferredLeaderId(String preferredLeaderId) {
        this.preferredLeaderId = preferredLeaderId;
    }

    public boolean isEnableBatchPush() {
        return isEnableBatchPush;
    }

    public void setEnableBatchPush(boolean enableBatchPush) {
        isEnableBatchPush = enableBatchPush;
    }

    public boolean isEnableScheduleMessageStats() {
        return enableScheduleMessageStats;
    }

    public void setEnableScheduleMessageStats(boolean enableScheduleMessageStats) {
        this.enableScheduleMessageStats = enableScheduleMessageStats;
    }

    public int getMaxAsyncPutMessageRequests() {
        return maxAsyncPutMessageRequests;
    }

    public void setMaxAsyncPutMessageRequests(int maxAsyncPutMessageRequests) {
        this.maxAsyncPutMessageRequests = maxAsyncPutMessageRequests;
    }

    public int getMaxRecoveryCommitlogFiles() {
        return maxRecoveryCommitlogFiles;
    }

    public void setMaxRecoveryCommitlogFiles(final int maxRecoveryCommitlogFiles) {
        this.maxRecoveryCommitlogFiles = maxRecoveryCommitlogFiles;
    }

    public boolean isDispatchFromSenderThread() {
        return dispatchFromSenderThread;
    }

    public void setDispatchFromSenderThread(boolean dispatchFromSenderThread) {
        this.dispatchFromSenderThread = dispatchFromSenderThread;
    }

    public int getDispatchCqThreads() {
        return dispatchCqThreads;
    }

    public void setDispatchCqThreads(final int dispatchCqThreads) {
        this.dispatchCqThreads = dispatchCqThreads;
    }

    public int getDispatchCqCacheNum() {
        return dispatchCqCacheNum;
    }

    public void setDispatchCqCacheNum(final int dispatchCqCacheNum) {
        this.dispatchCqCacheNum = dispatchCqCacheNum;
    }

    public boolean isEnableAsyncReput() {
        return enableAsyncReput;
    }

    public void setEnableAsyncReput(final boolean enableAsyncReput) {
        this.enableAsyncReput = enableAsyncReput;
    }

    public boolean isRecheckReputOffsetFromCq() {
        return recheckReputOffsetFromCq;
    }

    public void setRecheckReputOffsetFromCq(final boolean recheckReputOffsetFromCq) {
        this.recheckReputOffsetFromCq = recheckReputOffsetFromCq;
    }

    public long getCommitLogForceSwapMapInterval() {
        return commitLogForceSwapMapInterval;
    }

    public void setCommitLogForceSwapMapInterval(long commitLogForceSwapMapInterval) {
        this.commitLogForceSwapMapInterval = commitLogForceSwapMapInterval;
    }

    public int getCommitLogSwapMapReserveFileNum() {
        return commitLogSwapMapReserveFileNum;
    }

    public void setCommitLogSwapMapReserveFileNum(int commitLogSwapMapReserveFileNum) {
        this.commitLogSwapMapReserveFileNum = commitLogSwapMapReserveFileNum;
    }

    public long getLogicQueueForceSwapMapInterval() {
        return logicQueueForceSwapMapInterval;
    }

    public void setLogicQueueForceSwapMapInterval(long logicQueueForceSwapMapInterval) {
        this.logicQueueForceSwapMapInterval = logicQueueForceSwapMapInterval;
    }

    public int getLogicQueueSwapMapReserveFileNum() {
        return logicQueueSwapMapReserveFileNum;
    }

    public void setLogicQueueSwapMapReserveFileNum(int logicQueueSwapMapReserveFileNum) {
        this.logicQueueSwapMapReserveFileNum = logicQueueSwapMapReserveFileNum;
    }

    public long getCleanSwapedMapInterval() {
        return cleanSwapedMapInterval;
    }

    public void setCleanSwapedMapInterval(long cleanSwapedMapInterval) {
        this.cleanSwapedMapInterval = cleanSwapedMapInterval;
    }

    public long getCommitLogSwapMapInterval() {
        return commitLogSwapMapInterval;
    }

    public void setCommitLogSwapMapInterval(long commitLogSwapMapInterval) {
        this.commitLogSwapMapInterval = commitLogSwapMapInterval;
    }

    public long getLogicQueueSwapMapInterval() {
        return logicQueueSwapMapInterval;
    }

    public void setLogicQueueSwapMapInterval(long logicQueueSwapMapInterval) {
        this.logicQueueSwapMapInterval = logicQueueSwapMapInterval;
    }

    public int getMaxBatchDeleteFilesNum() {
        return maxBatchDeleteFilesNum;
    }

    public void setMaxBatchDeleteFilesNum(int maxBatchDeleteFilesNum) {
        this.maxBatchDeleteFilesNum = maxBatchDeleteFilesNum;
    }

    public boolean isSearchBcqByCacheEnable() {
        return searchBcqByCacheEnable;
    }

    public void setSearchBcqByCacheEnable(boolean searchBcqByCacheEnable) {
        this.searchBcqByCacheEnable = searchBcqByCacheEnable;
    }

    public int getDiskSpaceWarningLevelRatio() {
        return diskSpaceWarningLevelRatio;
    }

    public void setDiskSpaceWarningLevelRatio(int diskSpaceWarningLevelRatio) {
        this.diskSpaceWarningLevelRatio = diskSpaceWarningLevelRatio;
    }

    public int getDiskSpaceCleanForciblyRatio() {
        return diskSpaceCleanForciblyRatio;
    }

    public void setDiskSpaceCleanForciblyRatio(int diskSpaceCleanForciblyRatio) {
        this.diskSpaceCleanForciblyRatio = diskSpaceCleanForciblyRatio;
    }

    public boolean isMappedFileSwapEnable() {
        return mappedFileSwapEnable;
    }

    public void setMappedFileSwapEnable(boolean mappedFileSwapEnable) {
        this.mappedFileSwapEnable = mappedFileSwapEnable;
    }

    public int getPullBatchMaxMessageCount() {
        return pullBatchMaxMessageCount;
    }

    public void setPullBatchMaxMessageCount(int pullBatchMaxMessageCount) {
        this.pullBatchMaxMessageCount = pullBatchMaxMessageCount;
    }

    public int getDeleteFileBatchMax() {
        return deleteFileBatchMax;
    }

    public void setDeleteFileBatchMax(int deleteFileBatchMax) {
        this.deleteFileBatchMax = deleteFileBatchMax;
    }

    public int getTotalReplicas() {
        return totalReplicas;
    }

    public void setTotalReplicas(int totalReplicas) {
        this.totalReplicas = totalReplicas;
    }

    public int getInSyncReplicas() {
        return inSyncReplicas;
    }

    public void setInSyncReplicas(int inSyncReplicas) {
        this.inSyncReplicas = inSyncReplicas;
    }

    public int getMinInSyncReplicas() {
        return minInSyncReplicas;
    }

    public void setMinInSyncReplicas(int minInSyncReplicas) {
        this.minInSyncReplicas = minInSyncReplicas;
    }

    public boolean isAllAckInSyncStateSet() {
        return allAckInSyncStateSet;
    }

    public void setAllAckInSyncStateSet(boolean allAckInSyncStateSet) {
        this.allAckInSyncStateSet = allAckInSyncStateSet;
    }

    public boolean isEnableAutoInSyncReplicas() {
        return enableAutoInSyncReplicas;
    }

    public void setEnableAutoInSyncReplicas(boolean enableAutoInSyncReplicas) {
        this.enableAutoInSyncReplicas = enableAutoInSyncReplicas;
    }

    public boolean isHaFlowControlEnable() {
        return haFlowControlEnable;
    }

    public void setHaFlowControlEnable(boolean haFlowControlEnable) {
        this.haFlowControlEnable = haFlowControlEnable;
    }

    public long getMaxHaTransferByteInSecond() {
        return maxHaTransferByteInSecond;
    }

    public void setMaxHaTransferByteInSecond(long maxHaTransferByteInSecond) {
        this.maxHaTransferByteInSecond = maxHaTransferByteInSecond;
    }

    public long getHaMaxTimeSlaveNotCatchup() {
        return haMaxTimeSlaveNotCatchup;
    }

    public void setHaMaxTimeSlaveNotCatchup(long haMaxTimeSlaveNotCatchup) {
        this.haMaxTimeSlaveNotCatchup = haMaxTimeSlaveNotCatchup;
    }

    public boolean isSyncMasterFlushOffsetWhenStartup() {
        return syncMasterFlushOffsetWhenStartup;
    }

    public void setSyncMasterFlushOffsetWhenStartup(boolean syncMasterFlushOffsetWhenStartup) {
        this.syncMasterFlushOffsetWhenStartup = syncMasterFlushOffsetWhenStartup;
    }

    public long getMaxChecksumRange() {
        return maxChecksumRange;
    }

    public void setMaxChecksumRange(long maxChecksumRange) {
        this.maxChecksumRange = maxChecksumRange;
    }

    public int getReplicasPerDiskPartition() {
        return replicasPerDiskPartition;
    }

    public void setReplicasPerDiskPartition(int replicasPerDiskPartition) {
        this.replicasPerDiskPartition = replicasPerDiskPartition;
    }

    public double getLogicalDiskSpaceCleanForciblyThreshold() {
        return logicalDiskSpaceCleanForciblyThreshold;
    }

    public void setLogicalDiskSpaceCleanForciblyThreshold(double logicalDiskSpaceCleanForciblyThreshold) {
        this.logicalDiskSpaceCleanForciblyThreshold = logicalDiskSpaceCleanForciblyThreshold;
    }

    public int getDisappearTimeAfterStart() {
        return disappearTimeAfterStart;
    }

    public void setDisappearTimeAfterStart(int disappearTimeAfterStart) {
        this.disappearTimeAfterStart = disappearTimeAfterStart;
    }

    public long getMaxSlaveResendLength() {
        return maxSlaveResendLength;
    }

    public void setMaxSlaveResendLength(long maxSlaveResendLength) {
        this.maxSlaveResendLength = maxSlaveResendLength;
    }

    public boolean isSyncFromLastFile() {
        return syncFromLastFile;
    }

    public void setSyncFromLastFile(boolean syncFromLastFile) {
        this.syncFromLastFile = syncFromLastFile;
    }

    public boolean isEnableLmq() {
        return enableLmq;
    }

    public void setEnableLmq(boolean enableLmq) {
        this.enableLmq = enableLmq;
    }

    public boolean isEnableMultiDispatch() {
        return enableMultiDispatch;
    }

    public void setEnableMultiDispatch(boolean enableMultiDispatch) {
        this.enableMultiDispatch = enableMultiDispatch;
    }

    public int getMaxLmqConsumeQueueNum() {
        return maxLmqConsumeQueueNum;
    }

    public void setMaxLmqConsumeQueueNum(int maxLmqConsumeQueueNum) {
        this.maxLmqConsumeQueueNum = maxLmqConsumeQueueNum;
    }

    public boolean isEnableScheduleAsyncDeliver() {
        return enableScheduleAsyncDeliver;
    }

    public void setEnableScheduleAsyncDeliver(boolean enableScheduleAsyncDeliver) {
        this.enableScheduleAsyncDeliver = enableScheduleAsyncDeliver;
    }

    public int getScheduleAsyncDeliverMaxPendingLimit() {
        return scheduleAsyncDeliverMaxPendingLimit;
    }

    public void setScheduleAsyncDeliverMaxPendingLimit(int scheduleAsyncDeliverMaxPendingLimit) {
        this.scheduleAsyncDeliverMaxPendingLimit = scheduleAsyncDeliverMaxPendingLimit;
    }

    public int getScheduleAsyncDeliverMaxResendNum2Blocked() {
        return scheduleAsyncDeliverMaxResendNum2Blocked;
    }

    public void setScheduleAsyncDeliverMaxResendNum2Blocked(int scheduleAsyncDeliverMaxResendNum2Blocked) {
        this.scheduleAsyncDeliverMaxResendNum2Blocked = scheduleAsyncDeliverMaxResendNum2Blocked;
    }

<<<<<<< HEAD
    public int getCheckFullStoreDirInterval() {
        return checkFullStoreDirInterval;
    }

    public void setCheckFullStoreDirInterval(int checkFullStoreDirInterval) {
        this.checkFullStoreDirInterval = checkFullStoreDirInterval;
    }

    public String getReadOnlyStorePaths() {
        return readOnlyStorePaths;
    }

    public void setReadOnlyStorePaths(String readOnlyCommitLogStorePaths) {
        this.readOnlyStorePaths = readOnlyCommitLogStorePaths;
    }
=======
    public boolean isAsyncLearner() {
        return asyncLearner;
    }

    public void setAsyncLearner(boolean asyncLearner) {
        this.asyncLearner = asyncLearner;
    }

    public int getMappedFileSizeTimerLog() {
        return mappedFileSizeTimerLog;
    }
    public void setMappedFileSizeTimerLog(final int mappedFileSizeTimerLog) {
        this.mappedFileSizeTimerLog = mappedFileSizeTimerLog;
    }

    public int getTimerPrecisionMs() {
        return timerPrecisionMs;
    }
    public void setTimerPrecisionMs(int timerPrecisionMs) {
        int[] candidates = {100, 200, 500, 1000};
        for (int i = 1; i < candidates.length; i++) {
            if (timerPrecisionMs < candidates[i]) {
                this.timerPrecisionMs = candidates[i - 1];
                return;
            }
        }
        this.timerPrecisionMs = candidates[candidates.length - 1];
    }
    public int getTimerRollWindowSlot() {
        return timerRollWindowSlot;
    }
    public int getTimerGetMessageThreadNum() {
        return timerGetMessageThreadNum;
    }

    public void setTimerGetMessageThreadNum(int timerGetMessageThreadNum) {
        this.timerGetMessageThreadNum = timerGetMessageThreadNum;
    }

    public int getTimerPutMessageThreadNum() {
        return timerPutMessageThreadNum;
    }
    public void setTimerPutMessageThreadNum(int timerPutMessageThreadNum) {
        this.timerPutMessageThreadNum = timerPutMessageThreadNum;
    }
    public boolean isTimerEnableDisruptor() {
        return timerEnableDisruptor;
    }

    public boolean isTimerEnableCheckMetrics() {
        return timerEnableCheckMetrics;
    }

    public void setTimerEnableCheckMetrics(boolean timerEnableCheckMetrics) {
        this.timerEnableCheckMetrics = timerEnableCheckMetrics;
    }
    public boolean isTimerStopEnqueue() {
        return timerStopEnqueue;
    }
    public void setTimerStopEnqueue(boolean timerStopEnqueue) {
        this.timerStopEnqueue = timerStopEnqueue;
    }
    public String getTimerCheckMetricsWhen() {
        return timerCheckMetricsWhen;
    }

    public boolean isTimerSkipUnknownError() {
        return timerSkipUnknownError;
    }

    public boolean isTimerWarmEnable() {
        return timerWarmEnable;
    }

    public static boolean isTimerWheelEnable() {
        return timerWheelEnable;
    }
    public void setTimerWheelEnable(boolean timerWheelEnable) {
        this.timerWheelEnable = timerWheelEnable;
    }

    public boolean isTimerStopDequeue() {
        return timerStopDequeue;
    }

    public int getTimerMetricSmallThreshold() {
        return timerMetricSmallThreshold;
    }

    public void setTimerMetricSmallThreshold(int timerMetricSmallThreshold) {
        this.timerMetricSmallThreshold = timerMetricSmallThreshold;
    }

    public int getTimerCongestNumEachSlot() {
        return timerCongestNumEachSlot;
    }
    public void setTimerCongestNumEachSlot(int timerCongestNumEachSlot) {
        // In order to get this value from messageStoreConfig properties file created before v4.4.1.
        this.timerCongestNumEachSlot = timerCongestNumEachSlot;
    }
    public int getTimerFlushIntervalMs() {
        return timerFlushIntervalMs;
    }

    public void setTimerFlushIntervalMs(final int timerFlushIntervalMs) {
        this.timerFlushIntervalMs = timerFlushIntervalMs;
    }
    public void setTimerRollWindowSlot(final int timerRollWindowSlot) {
        this.timerRollWindowSlot = timerRollWindowSlot;
    }
    public int getTimerProgressLogIntervalMs() {
        return timerProgressLogIntervalMs;
    }

    public void setTimerProgressLogIntervalMs(final int timerProgressLogIntervalMs) {
        this.timerProgressLogIntervalMs = timerProgressLogIntervalMs;
    }

    public boolean isTimerInterceptDelayLevel() {
        return timerInterceptDelayLevel;
    }

    public void setTimerInterceptDelayLevel(boolean timerInterceptDelayLevel) {
        this.timerInterceptDelayLevel = timerInterceptDelayLevel;
    }

    public int getTimerMaxDelaySec() {
        return timerMaxDelaySec;
    }
    public void setTimerMaxDelaySec(final int timerMaxDelaySec) {
        this.timerMaxDelaySec = timerMaxDelaySec;
    }

>>>>>>> 8dd07c84

}<|MERGE_RESOLUTION|>--- conflicted
+++ resolved
@@ -38,14 +38,12 @@
     @ImportantField
     private String storePathDLedgerCommitLog = null;
 
-<<<<<<< HEAD
-    private String readOnlyStorePaths = "/Users/wangshengmin/mqtest/root1/store";
-=======
+    private String readOnlyStorePaths = null;
+
     //The directory in which the epochFile is kept
     @ImportantField
     private String storePathEpochFile = System.getProperty("user.home") + File.separator + "store"
         + File.separator + "epochFileCheckpoint";
->>>>>>> 8dd07c84
 
     private String readOnlyCommitLogStorePaths = null;
 
@@ -1389,7 +1387,7 @@
         this.scheduleAsyncDeliverMaxResendNum2Blocked = scheduleAsyncDeliverMaxResendNum2Blocked;
     }
 
-<<<<<<< HEAD
+
     public int getCheckFullStoreDirInterval() {
         return checkFullStoreDirInterval;
     }
@@ -1405,7 +1403,7 @@
     public void setReadOnlyStorePaths(String readOnlyCommitLogStorePaths) {
         this.readOnlyStorePaths = readOnlyCommitLogStorePaths;
     }
-=======
+
     public boolean isAsyncLearner() {
         return asyncLearner;
     }
@@ -1539,6 +1537,5 @@
         this.timerMaxDelaySec = timerMaxDelaySec;
     }
 
->>>>>>> 8dd07c84
 
 }