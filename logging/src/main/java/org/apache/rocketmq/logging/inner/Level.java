--- conflicted
+++ resolved
@@ -116,13 +116,6 @@
         if (s.equals(OFF_NAME)) {
             return Level.OFF;
         }
-<<<<<<< HEAD
-
-=======
-        if (s.equals(INFO_NAME)) {
-            return Level.INFO;
-        }
->>>>>>> 7982c9c0
         return defaultLevel;
     }
 
