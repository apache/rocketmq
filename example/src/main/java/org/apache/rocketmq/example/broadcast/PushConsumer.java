/*
 * Licensed to the Apache Software Foundation (ASF) under one or more
 * contributor license agreements.  See the NOTICE file distributed with
 * this work for additional information regarding copyright ownership.
 * The ASF licenses this file to You under the Apache License, Version 2.0
 * (the "License"); you may not use this file except in compliance with
 * the License.  You may obtain a copy of the License at
 *
 *     http://www.apache.org/licenses/LICENSE-2.0
 *
 * Unless required by applicable law or agreed to in writing, software
 * distributed under the License is distributed on an "AS IS" BASIS,
 * WITHOUT WARRANTIES OR CONDITIONS OF ANY KIND, either express or implied.
 * See the License for the specific language governing permissions and
 * limitations under the License.
 */
package org.apache.rocketmq.example.broadcast;

import org.apache.rocketmq.client.consumer.DefaultMQPushConsumer;
import org.apache.rocketmq.client.consumer.listener.ConsumeConcurrentlyStatus;
import org.apache.rocketmq.client.consumer.listener.MessageListenerConcurrently;
import org.apache.rocketmq.client.exception.MQClientException;
import org.apache.rocketmq.common.consumer.ConsumeFromWhere;
import org.apache.rocketmq.common.protocol.heartbeat.MessageModel;

public class PushConsumer {

<<<<<<< HEAD
    public static void main(String[] args) throws MQClientException {
        DefaultMQPushConsumer consumer = new DefaultMQPushConsumer("please_rename_unique_group_name_1");
=======
    public static final String CONSUMER_GROUP = "please_rename_unique_group_name_1";
    public static final String DEFAULT_NAMESRVADDR = "127.0.0.1:9876";
    public static final String TOPIC = "TopicTest";

    public static final String SUB_EXPRESSION = "TagA || TagC || TagD";

    public static void main(String[] args) throws InterruptedException, MQClientException {

        DefaultMQPushConsumer consumer = new DefaultMQPushConsumer(CONSUMER_GROUP);

        // Uncomment the following line while debugging, namesrvAddr should be set to your local address
//        consumer.setNamesrvAddr(DEFAULT_NAMESRVADDR);
>>>>>>> ac89db8c

        consumer.setConsumeFromWhere(ConsumeFromWhere.CONSUME_FROM_FIRST_OFFSET);

        consumer.setMessageModel(MessageModel.BROADCASTING);

<<<<<<< HEAD
        consumer.subscribe("TopicTest", "TagA || TagC || TagD");
=======
        consumer.subscribe(TOPIC, SUB_EXPRESSION);
>>>>>>> ac89db8c

        consumer.registerMessageListener((MessageListenerConcurrently) (msgs, context) -> {
            System.out.printf("%s Receive New Messages: %s %n", Thread.currentThread().getName(), msgs);
            return ConsumeConcurrentlyStatus.CONSUME_SUCCESS;
        });

        consumer.start();
        System.out.printf("Broadcast Consumer Started.%n");
    }
}<|MERGE_RESOLUTION|>--- conflicted
+++ resolved
@@ -16,19 +16,18 @@
  */
 package org.apache.rocketmq.example.broadcast;
 
+import java.util.List;
 import org.apache.rocketmq.client.consumer.DefaultMQPushConsumer;
+import org.apache.rocketmq.client.consumer.listener.ConsumeConcurrentlyContext;
 import org.apache.rocketmq.client.consumer.listener.ConsumeConcurrentlyStatus;
 import org.apache.rocketmq.client.consumer.listener.MessageListenerConcurrently;
 import org.apache.rocketmq.client.exception.MQClientException;
 import org.apache.rocketmq.common.consumer.ConsumeFromWhere;
+import org.apache.rocketmq.common.message.MessageExt;
 import org.apache.rocketmq.common.protocol.heartbeat.MessageModel;
 
 public class PushConsumer {
 
-<<<<<<< HEAD
-    public static void main(String[] args) throws MQClientException {
-        DefaultMQPushConsumer consumer = new DefaultMQPushConsumer("please_rename_unique_group_name_1");
-=======
     public static final String CONSUMER_GROUP = "please_rename_unique_group_name_1";
     public static final String DEFAULT_NAMESRVADDR = "127.0.0.1:9876";
     public static final String TOPIC = "TopicTest";
@@ -41,17 +40,12 @@
 
         // Uncomment the following line while debugging, namesrvAddr should be set to your local address
 //        consumer.setNamesrvAddr(DEFAULT_NAMESRVADDR);
->>>>>>> ac89db8c
 
         consumer.setConsumeFromWhere(ConsumeFromWhere.CONSUME_FROM_FIRST_OFFSET);
 
         consumer.setMessageModel(MessageModel.BROADCASTING);
 
-<<<<<<< HEAD
-        consumer.subscribe("TopicTest", "TagA || TagC || TagD");
-=======
         consumer.subscribe(TOPIC, SUB_EXPRESSION);
->>>>>>> ac89db8c
 
         consumer.registerMessageListener((MessageListenerConcurrently) (msgs, context) -> {
             System.out.printf("%s Receive New Messages: %s %n", Thread.currentThread().getName(), msgs);
