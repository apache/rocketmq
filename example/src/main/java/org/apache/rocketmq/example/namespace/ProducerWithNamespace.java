/*
 * Licensed to the Apache Software Foundation (ASF) under one or more
 * contributor license agreements.  See the NOTICE file distributed with
 * this work for additional information regarding copyright ownership.
 * The ASF licenses this file to You under the Apache License, Version 2.0
 * (the "License"); you may not use this file except in compliance with
 * the License.  You may obtain a copy of the License at
 *
 *     http://www.apache.org/licenses/LICENSE-2.0
 *
 * Unless required by applicable law or agreed to in writing, software
 * distributed under the License is distributed on an "AS IS" BASIS,
 * WITHOUT WARRANTIES OR CONDITIONS OF ANY KIND, either express or implied.
 * See the License for the specific language governing permissions and
 * limitations under the License.
 */
package org.apache.rocketmq.example.namespace;

import org.apache.rocketmq.client.producer.DefaultMQProducer;
import org.apache.rocketmq.client.producer.SendResult;
import org.apache.rocketmq.common.message.Message;

public class ProducerWithNamespace {

    public static final String NAMESPACE = "InstanceTest";
    public static final String PRODUCER_GROUP = "pidTest";
    public static final String DEFAULT_NAMESRVADDR = "127.0.0.1:9876";
    public static final int MESSAGE_COUNT = 100;
<<<<<<< HEAD

    public static final String TOPIC = "NAMESPACE_TOPIC";

=======
    public static final String TOPIC = "NAMESPACE_TOPIC";
>>>>>>> b1c5fefe
    public static final String TAG = "tagTest";

    public static void main(String[] args) throws Exception {

        DefaultMQProducer producer = new DefaultMQProducer(NAMESPACE, PRODUCER_GROUP);

        producer.setNamesrvAddr(DEFAULT_NAMESRVADDR);
        producer.start();
        for (int i = 0; i < MESSAGE_COUNT; i++) {
            Message message = new Message(TOPIC, TAG, "Hello world".getBytes());
            try {
                SendResult result = producer.send(message);
                System.out.printf("Topic:%s send success, misId is:%s%n", message.getTopic(), result.getMsgId());
            } catch (Exception e) {
                e.printStackTrace();
            }
        }
    }
}<|MERGE_RESOLUTION|>--- conflicted
+++ resolved
@@ -25,14 +25,8 @@
     public static final String NAMESPACE = "InstanceTest";
     public static final String PRODUCER_GROUP = "pidTest";
     public static final String DEFAULT_NAMESRVADDR = "127.0.0.1:9876";
-    public static final int MESSAGE_COUNT = 100;
-<<<<<<< HEAD
-
+    public static final int MESSAGE_COUNT = 10
     public static final String TOPIC = "NAMESPACE_TOPIC";
-
-=======
-    public static final String TOPIC = "NAMESPACE_TOPIC";
->>>>>>> b1c5fefe
     public static final String TAG = "tagTest";
 
     public static void main(String[] args) throws Exception {
