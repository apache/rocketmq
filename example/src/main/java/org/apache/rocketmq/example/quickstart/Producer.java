--- conflicted
+++ resolved
@@ -53,12 +53,8 @@
          * }
          * </pre>
          */
-<<<<<<< HEAD
-        producer.setNamesrvAddr(DEFAULT_NAMESRVADDR);
-=======
         // Uncomment the following line while debugging, namesrvAddr should be set to your local address
         // producer.setNamesrvAddr(DEFAULT_NAMESRVADDR);
->>>>>>> 8321eabe
 
         /*
          * Launch the instance.
