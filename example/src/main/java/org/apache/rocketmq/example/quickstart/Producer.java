/*
 * Licensed to the Apache Software Foundation (ASF) under one or more
 * contributor license agreements.  See the NOTICE file distributed with
 * this work for additional information regarding copyright ownership.
 * The ASF licenses this file to You under the Apache License, Version 2.0
 * (the "License"); you may not use this file except in compliance with
 * the License.  You may obtain a copy of the License at
 *
 *     http://www.apache.org/licenses/LICENSE-2.0
 *
 * Unless required by applicable law or agreed to in writing, software
 * distributed under the License is distributed on an "AS IS" BASIS,
 * WITHOUT WARRANTIES OR CONDITIONS OF ANY KIND, either express or implied.
 * See the License for the specific language governing permissions and
 * limitations under the License.
 */
package org.apache.rocketmq.example.quickstart;

import org.apache.rocketmq.client.exception.MQClientException;
import org.apache.rocketmq.client.producer.DefaultMQProducer;
import org.apache.rocketmq.client.producer.SendResult;
import org.apache.rocketmq.common.message.Message;
import org.apache.rocketmq.remoting.common.RemotingHelper;

/**
 * This class demonstrates how to send messages to brokers using provided {@link DefaultMQProducer}.
 */
public class Producer {

    /**
     * The number of produced messages.
     */
    public static final int MESSAGE_COUNT = 1000;
    public static final String PRODUCER_GROUP = "please_rename_unique_group_name";
    public static final String DEFAULT_NAMESRVADDR = "127.0.0.1:9876";
    public static final String TOPIC = "TopicTest";
    public static final String TAG = "TagA";

    public static void main(String[] args) throws MQClientException, InterruptedException {

        /*
         * Instantiate with a producer group name.
         */
        DefaultMQProducer producer = new DefaultMQProducer(PRODUCER_GROUP);

        /*
         * Specify name server addresses.
         *
         * Alternatively, you may specify name server addresses via exporting environmental variable: NAMESRV_ADDR
         * <pre>
         * {@code
         *  producer.setNamesrvAddr("name-server1-ip:9876;name-server2-ip:9876");
         * }
         * </pre>
         */
<<<<<<< HEAD
        producer.setZoneMode(true);
        producer.setZoneName("bd");
        producer.setNamesrvAddr("127.0.0.1:9876");
=======
        // Uncomment the following line while debugging, namesrvAddr should be set to your local address
//        producer.setNamesrvAddr(DEFAULT_NAMESRVADDR);

>>>>>>> f5497378
        /*
         * Launch the instance.
         */
        producer.start();

<<<<<<< HEAD
        for (int i = 0; i < 1; i++) {
=======
        for (int i = 0; i < MESSAGE_COUNT; i++) {
>>>>>>> f5497378
            try {

                /*
                 * Create a message instance, specifying topic, tag and message body.
                 */
                Message msg = new Message(TOPIC /* Topic */,
                    TAG /* Tag */,
                    ("Hello RocketMQ " + i).getBytes(RemotingHelper.DEFAULT_CHARSET) /* Message body */
                );

                /*
                 * Call send message to deliver message to one of brokers.
                 */
                SendResult sendResult = producer.send(msg);
                /*
                 * There are different ways to send message, if you don't care about the send result,you can use this way
                 * {@code
                 * producer.sendOneway(msg);
                 * }
                 */

                /*
                 * if you want to get the send result in a synchronize way, you can use this send method
                 * {@code
                 * SendResult sendResult = producer.send(msg);
                 * System.out.printf("%s%n", sendResult);
                 * }
                 */

                /*
                 * if you want to get the send result in a asynchronize way, you can use this send method
                 * {@code
                 *
                 *  producer.send(msg, new SendCallback() {
                 *  @Override
                 *  public void onSuccess(SendResult sendResult) {
                 *      // do something
                 *  }
                 *
                 *  @Override
                 *  public void onException(Throwable e) {
                 *      // do something
                 *  }
                 *});
                 *
                 *}
                 */

                System.out.printf("%s%n", sendResult);
            } catch (Exception e) {
                e.printStackTrace();
                Thread.sleep(1000);
            }
        }

        /*
         * Shut down once the producer instance is not longer in use.
         */
        producer.shutdown();
    }
}<|MERGE_RESOLUTION|>--- conflicted
+++ resolved
@@ -26,59 +26,38 @@
  * This class demonstrates how to send messages to brokers using provided {@link DefaultMQProducer}.
  */
 public class Producer {
-
-    /**
-     * The number of produced messages.
-     */
-    public static final int MESSAGE_COUNT = 1000;
-    public static final String PRODUCER_GROUP = "please_rename_unique_group_name";
-    public static final String DEFAULT_NAMESRVADDR = "127.0.0.1:9876";
-    public static final String TOPIC = "TopicTest";
-    public static final String TAG = "TagA";
-
     public static void main(String[] args) throws MQClientException, InterruptedException {
 
         /*
          * Instantiate with a producer group name.
          */
-        DefaultMQProducer producer = new DefaultMQProducer(PRODUCER_GROUP);
+        DefaultMQProducer producer = new DefaultMQProducer("please_rename_unique_group_name");
 
         /*
          * Specify name server addresses.
+         * <p/>
          *
          * Alternatively, you may specify name server addresses via exporting environmental variable: NAMESRV_ADDR
          * <pre>
          * {@code
-         *  producer.setNamesrvAddr("name-server1-ip:9876;name-server2-ip:9876");
+         * producer.setNamesrvAddr("name-server1-ip:9876;name-server2-ip:9876");
          * }
          * </pre>
          */
-<<<<<<< HEAD
-        producer.setZoneMode(true);
-        producer.setZoneName("bd");
-        producer.setNamesrvAddr("127.0.0.1:9876");
-=======
-        // Uncomment the following line while debugging, namesrvAddr should be set to your local address
-//        producer.setNamesrvAddr(DEFAULT_NAMESRVADDR);
 
->>>>>>> f5497378
         /*
          * Launch the instance.
          */
         producer.start();
 
-<<<<<<< HEAD
         for (int i = 0; i < 1; i++) {
-=======
-        for (int i = 0; i < MESSAGE_COUNT; i++) {
->>>>>>> f5497378
             try {
 
                 /*
                  * Create a message instance, specifying topic, tag and message body.
                  */
-                Message msg = new Message(TOPIC /* Topic */,
-                    TAG /* Tag */,
+                Message msg = new Message("TopicTest" /* Topic */,
+                    "TagA" /* Tag */,
                     ("Hello RocketMQ " + i).getBytes(RemotingHelper.DEFAULT_CHARSET) /* Message body */
                 );
 
