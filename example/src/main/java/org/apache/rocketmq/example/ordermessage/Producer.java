--- conflicted
+++ resolved
@@ -34,10 +34,8 @@
     public static void main(String[] args) throws UnsupportedEncodingException {
         try {
             DefaultMQProducer producer = new DefaultMQProducer("please_rename_unique_group_name");
-<<<<<<< HEAD
+
             producer.setNamesrvAddr(StartConstants.DEFAULT_NAMESRV_ADDRESS);
-=======
->>>>>>> df1d93fc
             producer.start();
 
             String[] tags = new String[] {"TagA", "TagB", "TagC", "TagD", "TagE"};
