--- conflicted
+++ resolved
@@ -66,12 +66,8 @@
             group = groupPrefix + "_" + (System.currentTimeMillis() % 100);
         }
 
-<<<<<<< HEAD
-        System.out.printf("topic: %s, threadCount %d, group: %s, suffix: %s, filterType: %s, expression: %s%n", topic, threadCount, group, isSuffixEnable, filterType, expression);
-=======
-        System.out.printf("topic: %s, group: %s, suffix: %s, filterType: %s, expression: %s, msgTraceEnable: %s, aclEnable: %s%n",
-            topic, group, isSuffixEnable, filterType, expression, msgTraceEnable, aclEnable);
->>>>>>> fd7da350
+        System.out.printf("topic: %s, threadCount %d, group: %s, suffix: %s, filterType: %s, expression: %s, msgTraceEnable: %s, aclEnable: %s%n",
+            topic, threadCount, group, isSuffixEnable, filterType, expression, msgTraceEnable, aclEnable);
 
         final StatsBenchmarkConsumer statsBenchmarkConsumer = new StatsBenchmarkConsumer();
 
