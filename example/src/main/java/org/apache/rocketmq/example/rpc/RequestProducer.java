--- conflicted
+++ resolved
@@ -29,14 +29,10 @@
         long ttl = 3000;
 
         DefaultMQProducer producer = new DefaultMQProducer(producerGroup);
-<<<<<<< HEAD
 
         //You need to set namesrvAddr to the address of the local namesrv
         producer.setNamesrvAddr("127.0.0.1:9876");
-=======
-        producer.setNamesrvAddr("127.0.0.1:9876");
 
->>>>>>> 3646ac50
         producer.start();
 
         try {
