/*
 * Licensed to the Apache Software Foundation (ASF) under one or more
 * contributor license agreements.  See the NOTICE file distributed with
 * this work for additional information regarding copyright ownership.
 * The ASF licenses this file to You under the Apache License, Version 2.0
 * (the "License"); you may not use this file except in compliance with
 * the License.  You may obtain a copy of the License at
 *
 *     http://www.apache.org/licenses/LICENSE-2.0
 *
 * Unless required by applicable law or agreed to in writing, software
 * distributed under the License is distributed on an "AS IS" BASIS,
 * WITHOUT WARRANTIES OR CONDITIONS OF ANY KIND, either express or implied.
 * See the License for the specific language governing permissions and
 * limitations under the License.
 */

package org.apache.rocketmq.example.rpc;

import org.apache.rocketmq.client.exception.MQClientException;
import org.apache.rocketmq.client.producer.DefaultMQProducer;
import org.apache.rocketmq.common.message.Message;
import org.apache.rocketmq.remoting.common.RemotingHelper;

public class RequestProducer {
    public static final String PRODUCER_GROUP = "please_rename_unique_group_name";
    public static final String DEFAULT_NAMESRVADDR = "127.0.0.1:9876";
    public static final String TOPIC = "RequestTopic";
    public static final String TAG = "Tag";
    public static final long TTL = 3000L;

<<<<<<< HEAD
    public static void main(String[] args) throws MQClientException, InterruptedException {
=======
        DefaultMQProducer producer = new DefaultMQProducer(producerGroup);

        //You need to set namesrvAddr to the address of the local namesrv
        producer.setNamesrvAddr("127.0.0.1:9876");
>>>>>>> b1c5fefe

        DefaultMQProducer producer = new DefaultMQProducer(PRODUCER_GROUP);
        // Uncomment the following line while debugging, namesrvAddr should be set to your local address
//        producer.setNamesrvAddr(DEFAULT_NAMESRVADDR);
        producer.start();

        try {
            Message msg = new Message(TOPIC,
                TAG,
                "Hello world".getBytes(RemotingHelper.DEFAULT_CHARSET));

            long begin = System.currentTimeMillis();
            Message retMsg = producer.request(msg, TTL);
            long cost = System.currentTimeMillis() - begin;
            System.out.printf("request to <%s> cost: %d replyMessage: %s %n", TOPIC, cost, retMsg);
        } catch (Exception e) {
            e.printStackTrace();
        }
        producer.shutdown();
    }
}<|MERGE_RESOLUTION|>--- conflicted
+++ resolved
@@ -29,18 +29,13 @@
     public static final String TAG = "Tag";
     public static final long TTL = 3000L;
 
-<<<<<<< HEAD
     public static void main(String[] args) throws MQClientException, InterruptedException {
-=======
-        DefaultMQProducer producer = new DefaultMQProducer(producerGroup);
+
+        DefaultMQProducer producer = new DefaultMQProducer(PRODUCER_GROUP);
 
         //You need to set namesrvAddr to the address of the local namesrv
-        producer.setNamesrvAddr("127.0.0.1:9876");
->>>>>>> b1c5fefe
+//        producer.setNamesrvAddr(DEFAULT_NAMESRVADDR);
 
-        DefaultMQProducer producer = new DefaultMQProducer(PRODUCER_GROUP);
-        // Uncomment the following line while debugging, namesrvAddr should be set to your local address
-//        producer.setNamesrvAddr(DEFAULT_NAMESRVADDR);
         producer.start();
 
         try {
