--- conflicted
+++ resolved
@@ -16,46 +16,23 @@
  */
 package org.apache.rocketmq.example.simple;
 
-import java.util.Arrays;
 import java.util.List;
-import org.apache.rocketmq.client.consumer.DefaultLiteMQPullConsumer;
+import org.apache.rocketmq.client.consumer.DefaultLitePullConsumer;
 import org.apache.rocketmq.common.message.MessageExt;
-import org.apache.rocketmq.common.message.MessageQueue;
+
 
 public class LitePullConsumerTest {
     public static void main(String[] args) throws Exception {
-<<<<<<< HEAD
-        DefaultLiteMQPullConsumer litePullConsumer = new DefaultLiteMQPullConsumer("test", null);
-        litePullConsumer.setNamesrvAddr("localhost:9876");
-        litePullConsumer.subscribe("litepullconsumertest9", null);
-        litePullConsumer.start();
-        MessageQueue messageQueue = new MessageQueue("test", "IT-C02YW28FLVDL.local", 1);
-=======
-        DefaultLiteMQPullConsumer litePullConsumer = new DefaultLiteMQPullConsumer("test");
+        DefaultLitePullConsumer litePullConsumer = new DefaultLitePullConsumer("test");
         litePullConsumer.setNamesrvAddr("localhost:9876");
         litePullConsumer.setAutoCommit(true);
         litePullConsumer.subscribe("test41","TagA" );
         litePullConsumer.start();
 
->>>>>>> c9f1bc59
         int i = 0;
         while (true) {
             List<MessageExt> messageExts = litePullConsumer.poll();
             System.out.printf("%s%n", messageExts);
-<<<<<<< HEAD
-            i++;
-            if (i == 3) {
-                System.out.printf("pause%n");
-                litePullConsumer.pause(Arrays.asList(messageQueue));
-            }
-            if (i == 10) {
-                System.out.printf("resume%n");
-                litePullConsumer.resume(Arrays.asList(messageQueue));
-            }
-//
-            litePullConsumer.commitSync();
-=======
->>>>>>> c9f1bc59
         }
 
     }
