--- conflicted
+++ resolved
@@ -28,7 +28,6 @@
 import org.apache.rocketmq.client.exception.MQBrokerException;
 import org.apache.rocketmq.common.ControllerConfig;
 import org.apache.rocketmq.common.MixAll;
-<<<<<<< HEAD
 import org.apache.rocketmq.common.protocol.RequestCode;
 import org.apache.rocketmq.common.protocol.header.namesrv.BrokerHeartbeatRequestHeader;
 import org.apache.rocketmq.common.protocol.header.namesrv.controller.BrokerTryElectResponseHeader;
@@ -38,8 +37,6 @@
 import org.apache.rocketmq.common.protocol.header.namesrv.controller.GetReplicaInfoResponseHeader;
 import org.apache.rocketmq.common.protocol.header.namesrv.controller.RegisterBrokerToControllerRequestHeader;
 import org.apache.rocketmq.common.protocol.header.namesrv.controller.RegisterBrokerToControllerResponseHeader;
-=======
->>>>>>> b39f687f
 import org.apache.rocketmq.controller.ControllerManager;
 import org.apache.rocketmq.controller.impl.DLedgerController;
 import org.apache.rocketmq.remoting.RemotingClient;
@@ -57,11 +54,8 @@
 import org.junit.Before;
 import org.junit.Test;
 
-<<<<<<< HEAD
 import static org.apache.rocketmq.common.protocol.ResponseCode.CONTROLLER_MASTER_STILL_EXIST;
 import static org.apache.rocketmq.common.protocol.ResponseCode.CONTROLLER_NOT_LEADER;
-=======
->>>>>>> b39f687f
 import static org.apache.rocketmq.remoting.protocol.RemotingSysResponseCode.SUCCESS;
 import static org.apache.rocketmq.remoting.protocol.ResponseCode.CONTROLLER_NOT_LEADER;
 import static org.awaitility.Awaitility.await;
@@ -122,6 +116,7 @@
             for (ControllerManager controllerManager : controllers) {
                 final DLedgerController controller = (DLedgerController) controllerManager.getController();
                 if (controller.getMemberState().getSelfId().equals(leaderId) && controller.isLeaderState()) {
+                    System.out.println("New leader " + leaderId);
                     return controllerManager;
                 }
             }
@@ -211,6 +206,7 @@
             heartbeatRequestHeader.setBrokerName("broker1");
             heartbeatRequestHeader.setBrokerAddr("127.0.0.1:8001");
             final RemotingCommand request = RemotingCommand.createRequestCommand(RequestCode.BROKER_HEARTBEAT, heartbeatRequestHeader);
+            System.out.println("send heartbeat success");
             try {
                 final RemotingCommand remotingCommand = this.remotingClient1.invokeSync(leaderAddr, request, 3000);
             } catch (Exception e) {
@@ -237,6 +233,7 @@
             controller.shutdown();
         }
         for (String dir : this.baseDirs) {
+            System.out.println("Delete file " + dir);
             new File(dir).delete();
         }
         this.remotingClient.shutdown();
