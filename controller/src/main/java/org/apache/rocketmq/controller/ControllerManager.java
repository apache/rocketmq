/*
 * Licensed to the Apache Software Foundation (ASF) under one or more
 * contributor license agreements.  See the NOTICE file distributed with
 * this work for additional information regarding copyright ownership.
 * The ASF licenses this file to You under the Apache License, Version 2.0
 * (the "License"); you may not use this file except in compliance with
 * the License.  You may obtain a copy of the License at
 *
 *     http://www.apache.org/licenses/LICENSE-2.0
 *
 * Unless required by applicable law or agreed to in writing, software
 * distributed under the License is distributed on an "AS IS" BASIS,
 * WITHOUT WARRANTIES OR CONDITIONS OF ANY KIND, either express or implied.
 * See the License for the specific language governing permissions and
 * limitations under the License.
 */
package org.apache.rocketmq.controller;

import java.util.Map;
import java.util.concurrent.BlockingQueue;
import java.util.concurrent.CompletableFuture;
import java.util.concurrent.ExecutorService;
import java.util.concurrent.LinkedBlockingQueue;
import java.util.concurrent.RunnableFuture;
import java.util.concurrent.ThreadPoolExecutor;
import java.util.concurrent.TimeUnit;

import org.apache.commons.lang3.StringUtils;
import org.apache.rocketmq.common.ControllerConfig;
import org.apache.rocketmq.common.MixAll;
import org.apache.rocketmq.common.ThreadFactoryImpl;
import org.apache.rocketmq.common.constant.LoggerName;
import org.apache.rocketmq.common.future.FutureTaskExt;

import org.apache.rocketmq.controller.elect.impl.DefaultElectPolicy;
import org.apache.rocketmq.controller.impl.DLedgerController;
import org.apache.rocketmq.controller.impl.DefaultBrokerHeartbeatManager;
import org.apache.rocketmq.controller.processor.ControllerRequestProcessor;
import org.apache.rocketmq.logging.org.slf4j.Logger;
import org.apache.rocketmq.logging.org.slf4j.LoggerFactory;
import org.apache.rocketmq.remoting.Configuration;
import org.apache.rocketmq.remoting.RemotingClient;
import org.apache.rocketmq.remoting.RemotingServer;
import org.apache.rocketmq.remoting.netty.NettyClientConfig;
import org.apache.rocketmq.remoting.netty.NettyRemotingClient;
import org.apache.rocketmq.remoting.netty.NettyServerConfig;
import org.apache.rocketmq.remoting.protocol.RemotingCommand;
import org.apache.rocketmq.remoting.protocol.RequestCode;
import org.apache.rocketmq.remoting.protocol.body.BrokerMemberGroup;
import org.apache.rocketmq.remoting.protocol.body.RoleChangeNotifyEntry;
import org.apache.rocketmq.remoting.protocol.header.NotifyBrokerRoleChangedRequestHeader;
import org.apache.rocketmq.remoting.protocol.header.controller.ElectMasterRequestHeader;
import org.apache.rocketmq.remoting.protocol.header.controller.ElectMasterResponseHeader;
import org.apache.rocketmq.remoting.protocol.header.controller.GetReplicaInfoRequestHeader;
import org.apache.rocketmq.remoting.protocol.header.controller.GetReplicaInfoResponseHeader;

public class ControllerManager {
    private static final Logger log = LoggerFactory.getLogger(LoggerName.CONTROLLER_LOGGER_NAME);

    private final ControllerConfig controllerConfig;
    private final NettyServerConfig nettyServerConfig;
    private final NettyClientConfig nettyClientConfig;
    private final BrokerHousekeepingService brokerHousekeepingService;
    private final Configuration configuration;
    private final RemotingClient remotingClient;
    private Controller controller;
    private BrokerHeartbeatManager heartbeatManager;
    private ExecutorService controllerRequestExecutor;
    private BlockingQueue<Runnable> controllerRequestThreadPoolQueue;

    public ControllerManager(ControllerConfig controllerConfig, NettyServerConfig nettyServerConfig,
        NettyClientConfig nettyClientConfig) {
        this.controllerConfig = controllerConfig;
        this.nettyServerConfig = nettyServerConfig;
        this.nettyClientConfig = nettyClientConfig;
        this.brokerHousekeepingService = new BrokerHousekeepingService(this);
        this.configuration = new Configuration(log, this.controllerConfig, this.nettyServerConfig);
        this.configuration.setStorePathFromConfig(this.controllerConfig, "configStorePath");
        this.remotingClient = new NettyRemotingClient(nettyClientConfig);
    }

    public boolean initialize() {
        this.controllerRequestThreadPoolQueue = new LinkedBlockingQueue<>(this.controllerConfig.getControllerRequestThreadPoolQueueCapacity());
        this.controllerRequestExecutor = new ThreadPoolExecutor(
            this.controllerConfig.getControllerThreadPoolNums(),
            this.controllerConfig.getControllerThreadPoolNums(),
            1000 * 60,
            TimeUnit.MILLISECONDS,
            this.controllerRequestThreadPoolQueue,
            new ThreadFactoryImpl("ControllerRequestExecutorThread_")) {
            @Override
            protected <T> RunnableFuture<T> newTaskFor(final Runnable runnable, final T value) {
                return new FutureTaskExt<T>(runnable, value);
            }
        };
        this.heartbeatManager = new DefaultBrokerHeartbeatManager(this.controllerConfig);
        if (StringUtils.isEmpty(this.controllerConfig.getControllerDLegerPeers())) {
            throw new IllegalArgumentException("Attribute value controllerDLegerPeers of ControllerConfig is null or empty");
        }
        if (StringUtils.isEmpty(this.controllerConfig.getControllerDLegerSelfId())) {
            throw new IllegalArgumentException("Attribute value controllerDLegerSelfId of ControllerConfig is null or empty");
        }
        this.controller = new DLedgerController(this.controllerConfig, this.heartbeatManager::isBrokerActive,
            this.nettyServerConfig, this.nettyClientConfig, this.brokerHousekeepingService,
            new DefaultElectPolicy(this.heartbeatManager::isBrokerActive, this.heartbeatManager::getBrokerLiveInfo));

        // Register broker inactive listener
        this.heartbeatManager.addBrokerLifecycleListener(this::onBrokerInactive);
        registerProcessor();
        return true;
    }

    /**
     * When the heartbeatManager detects the "Broker is not active", we call this method to elect a master and do
     * something else.
     *
     * @param clusterName The cluster name of this inactive broker
     * @param brokerName The inactive broker name
     * @param brokerAddress The inactive broker address(ip)
     * @param brokerId The inactive broker id
     */
    private void onBrokerInactive(String clusterName, String brokerName, String brokerAddress, long brokerId) {
<<<<<<< HEAD
        if (brokerId == MixAll.MASTER_ID) {
            if (controller.isLeaderState()) {
                final CompletableFuture<RemotingCommand> future = controller.electMaster(ElectMasterRequestHeader.ofControllerTrigger(brokerName));
                try {
                    final RemotingCommand response = future.get(5, TimeUnit.SECONDS);
                    final ElectMasterResponseHeader responseHeader = (ElectMasterResponseHeader) response.readCustomHeader();
                    if (responseHeader != null) {
                        log.info("Broker {}'s master {} shutdown, elect a new master done, result:{}", brokerName, brokerAddress, responseHeader);
                        if (StringUtils.isNotEmpty(responseHeader.getMasterAddress())) {
                            heartbeatManager.changeBrokerMetadata(clusterName, responseHeader.getMasterAddress(), MixAll.MASTER_ID);
                        }
                        if (controllerConfig.isNotifyBrokerRoleChanged()) {
                            notifyBrokerRoleChanged(RoleChangeNotifyEntry.convert(responseHeader));
                        }
=======
        if (controller.isLeaderState()) {
            try {
                final CompletableFuture<RemotingCommand> replicaInfoFuture = controller.getReplicaInfo(new GetReplicaInfoRequestHeader(brokerName, brokerAddress));
                final RemotingCommand replicaInfoResponse = replicaInfoFuture.get(5, TimeUnit.SECONDS);
                final GetReplicaInfoResponseHeader replicaInfoResponseHeader = (GetReplicaInfoResponseHeader) replicaInfoResponse.readCustomHeader();
                // Not master broker offline
                if (!replicaInfoResponseHeader.getMasterAddress().equals(brokerAddress)) {
                    log.warn("The {} broker with IP address {} shutdown", brokerName, brokerAddress);
                    return;
                }
                final CompletableFuture<RemotingCommand> electMasterFuture = controller.electMaster(new ElectMasterRequestHeader(brokerName));
                final RemotingCommand electMasterResponse = electMasterFuture.get(5, TimeUnit.SECONDS);
                final ElectMasterResponseHeader responseHeader = (ElectMasterResponseHeader) electMasterResponse.readCustomHeader();
                if (responseHeader != null) {
                    log.info("Broker {}'s master {} shutdown, elect a new master done, result:{}", brokerName, brokerAddress, responseHeader);
                    if (controllerConfig.isNotifyBrokerRoleChanged()) {
                        notifyBrokerRoleChanged(responseHeader, clusterName);
>>>>>>> 0533816d
                    }
                }
            } catch (Exception e) {
                log.error("", e);
            }
        } else {
            log.info("The {} broker with IP address {} shutdown", brokerName, brokerAddress);
        }
    }

    /**
     * Notify master and all slaves for a broker that the master role changed.
     */
    public void notifyBrokerRoleChanged(final RoleChangeNotifyEntry entry) {
        final BrokerMemberGroup memberGroup = entry.getBrokerMemberGroup();
        if (memberGroup != null) {
            final String master = entry.getMasterAddress();
            if (StringUtils.isEmpty(master)) {
                log.warn("Notify broker role change failed, because member group is not null but the new master address is empty, entry:{}", entry);
                return;
            }
            // First, inform the master
            if (this.heartbeatManager.isBrokerActive(memberGroup.getCluster(), master)) {
                doNotifyBrokerRoleChanged(master, MixAll.MASTER_ID, entry);
            }

            // Then, inform all slaves
            final Map<Long, String> brokerIdAddrs = memberGroup.getBrokerAddrs();
            for (Map.Entry<Long, String> broker : brokerIdAddrs.entrySet()) {
                if (!master.equals(broker.getValue()) && this.heartbeatManager.isBrokerActive(memberGroup.getCluster(), broker.getValue())) {
                    doNotifyBrokerRoleChanged(broker.getValue(), broker.getKey(), entry);
                }
            }

        }
    }

    public void doNotifyBrokerRoleChanged(final String brokerAddr, final Long brokerId,
<<<<<<< HEAD
                                          final RoleChangeNotifyEntry entry) {
        if (StringUtils.isNoneEmpty(brokerAddr)) {
            log.info("Try notify broker {} with id {} that role changed, RoleChangeNotifyEntry:{}", brokerAddr, brokerId, entry);
            final NotifyBrokerRoleChangedRequestHeader requestHeader = new NotifyBrokerRoleChangedRequestHeader(entry.getMasterAddress(),
                    entry.getMasterEpoch(), entry.getSyncStateSetEpoch(), brokerId);
=======
        final ElectMasterResponseHeader responseHeader) {
        if (StringUtils.isNoneEmpty(brokerAddr)) {
            log.info("Try notify broker {} with id {} that role changed, responseHeader:{}", brokerAddr, brokerId, responseHeader);
            final NotifyBrokerRoleChangedRequestHeader requestHeader = new NotifyBrokerRoleChangedRequestHeader(responseHeader.getNewMasterAddress(),
                responseHeader.getMasterEpoch(), responseHeader.getSyncStateSetEpoch(), brokerId);
>>>>>>> 0533816d
            final RemotingCommand request = RemotingCommand.createRequestCommand(RequestCode.NOTIFY_BROKER_ROLE_CHANGED, requestHeader);
            try {
                this.remotingClient.invokeOneway(brokerAddr, request, 3000);
            } catch (final Exception e) {
                log.error("Failed to notify broker {} with id {} that role changed", brokerAddr, brokerId, e);
            }
        }
    }

    public void registerProcessor() {
        final ControllerRequestProcessor controllerRequestProcessor = new ControllerRequestProcessor(this);
        final RemotingServer controllerRemotingServer = this.controller.getRemotingServer();
        assert controllerRemotingServer != null;
        controllerRemotingServer.registerProcessor(RequestCode.CONTROLLER_ALTER_SYNC_STATE_SET, controllerRequestProcessor, this.controllerRequestExecutor);
        controllerRemotingServer.registerProcessor(RequestCode.CONTROLLER_ELECT_MASTER, controllerRequestProcessor, this.controllerRequestExecutor);
        controllerRemotingServer.registerProcessor(RequestCode.CONTROLLER_REGISTER_BROKER, controllerRequestProcessor, this.controllerRequestExecutor);
        controllerRemotingServer.registerProcessor(RequestCode.CONTROLLER_GET_REPLICA_INFO, controllerRequestProcessor, this.controllerRequestExecutor);
        controllerRemotingServer.registerProcessor(RequestCode.CONTROLLER_GET_METADATA_INFO, controllerRequestProcessor, this.controllerRequestExecutor);
        controllerRemotingServer.registerProcessor(RequestCode.CONTROLLER_GET_SYNC_STATE_DATA, controllerRequestProcessor, this.controllerRequestExecutor);
        controllerRemotingServer.registerProcessor(RequestCode.BROKER_HEARTBEAT, controllerRequestProcessor, this.controllerRequestExecutor);
        controllerRemotingServer.registerProcessor(RequestCode.UPDATE_CONTROLLER_CONFIG, controllerRequestProcessor, this.controllerRequestExecutor);
        controllerRemotingServer.registerProcessor(RequestCode.GET_CONTROLLER_CONFIG, controllerRequestProcessor, this.controllerRequestExecutor);
        controllerRemotingServer.registerProcessor(RequestCode.CLEAN_BROKER_DATA, controllerRequestProcessor, this.controllerRequestExecutor);
    }

    public void start() {
        this.heartbeatManager.start();
        this.controller.startup();
        this.remotingClient.start();
    }

    public void shutdown() {
        this.heartbeatManager.shutdown();
        this.controllerRequestExecutor.shutdown();
        this.controller.shutdown();
        this.remotingClient.shutdown();
    }

    public BrokerHeartbeatManager getHeartbeatManager() {
        return heartbeatManager;
    }

    public ControllerConfig getControllerConfig() {
        return controllerConfig;
    }

    public Controller getController() {
        return controller;
    }

    public NettyServerConfig getNettyServerConfig() {
        return nettyServerConfig;
    }

    public NettyClientConfig getNettyClientConfig() {
        return nettyClientConfig;
    }

    public BrokerHousekeepingService getBrokerHousekeepingService() {
        return brokerHousekeepingService;
    }

    public Configuration getConfiguration() {
        return configuration;
    }
}<|MERGE_RESOLUTION|>--- conflicted
+++ resolved
@@ -48,9 +48,12 @@
 import org.apache.rocketmq.remoting.protocol.RequestCode;
 import org.apache.rocketmq.remoting.protocol.body.BrokerMemberGroup;
 import org.apache.rocketmq.remoting.protocol.body.RoleChangeNotifyEntry;
+import org.apache.rocketmq.remoting.protocol.body.RoleChangeNotifyEntry;
 import org.apache.rocketmq.remoting.protocol.header.NotifyBrokerRoleChangedRequestHeader;
 import org.apache.rocketmq.remoting.protocol.header.controller.ElectMasterRequestHeader;
 import org.apache.rocketmq.remoting.protocol.header.controller.ElectMasterResponseHeader;
+import org.apache.rocketmq.remoting.protocol.header.controller.GetReplicaInfoRequestHeader;
+import org.apache.rocketmq.remoting.protocol.header.controller.GetReplicaInfoResponseHeader;
 import org.apache.rocketmq.remoting.protocol.header.controller.GetReplicaInfoRequestHeader;
 import org.apache.rocketmq.remoting.protocol.header.controller.GetReplicaInfoResponseHeader;
 
@@ -120,22 +123,6 @@
      * @param brokerId The inactive broker id
      */
     private void onBrokerInactive(String clusterName, String brokerName, String brokerAddress, long brokerId) {
-<<<<<<< HEAD
-        if (brokerId == MixAll.MASTER_ID) {
-            if (controller.isLeaderState()) {
-                final CompletableFuture<RemotingCommand> future = controller.electMaster(ElectMasterRequestHeader.ofControllerTrigger(brokerName));
-                try {
-                    final RemotingCommand response = future.get(5, TimeUnit.SECONDS);
-                    final ElectMasterResponseHeader responseHeader = (ElectMasterResponseHeader) response.readCustomHeader();
-                    if (responseHeader != null) {
-                        log.info("Broker {}'s master {} shutdown, elect a new master done, result:{}", brokerName, brokerAddress, responseHeader);
-                        if (StringUtils.isNotEmpty(responseHeader.getMasterAddress())) {
-                            heartbeatManager.changeBrokerMetadata(clusterName, responseHeader.getMasterAddress(), MixAll.MASTER_ID);
-                        }
-                        if (controllerConfig.isNotifyBrokerRoleChanged()) {
-                            notifyBrokerRoleChanged(RoleChangeNotifyEntry.convert(responseHeader));
-                        }
-=======
         if (controller.isLeaderState()) {
             try {
                 final CompletableFuture<RemotingCommand> replicaInfoFuture = controller.getReplicaInfo(new GetReplicaInfoRequestHeader(brokerName, brokerAddress));
@@ -146,14 +133,14 @@
                     log.warn("The {} broker with IP address {} shutdown", brokerName, brokerAddress);
                     return;
                 }
-                final CompletableFuture<RemotingCommand> electMasterFuture = controller.electMaster(new ElectMasterRequestHeader(brokerName));
+
+                final CompletableFuture<RemotingCommand> electMasterFuture = controller.electMaster(ElectMasterRequestHeader.ofControllerTrigger(brokerName));
                 final RemotingCommand electMasterResponse = electMasterFuture.get(5, TimeUnit.SECONDS);
                 final ElectMasterResponseHeader responseHeader = (ElectMasterResponseHeader) electMasterResponse.readCustomHeader();
                 if (responseHeader != null) {
                     log.info("Broker {}'s master {} shutdown, elect a new master done, result:{}", brokerName, brokerAddress, responseHeader);
                     if (controllerConfig.isNotifyBrokerRoleChanged()) {
-                        notifyBrokerRoleChanged(responseHeader, clusterName);
->>>>>>> 0533816d
+                        notifyBrokerRoleChanged(RoleChangeNotifyEntry.convert(responseHeader));
                     }
                 }
             } catch (Exception e) {
@@ -192,19 +179,11 @@
     }
 
     public void doNotifyBrokerRoleChanged(final String brokerAddr, final Long brokerId,
-<<<<<<< HEAD
                                           final RoleChangeNotifyEntry entry) {
         if (StringUtils.isNoneEmpty(brokerAddr)) {
             log.info("Try notify broker {} with id {} that role changed, RoleChangeNotifyEntry:{}", brokerAddr, brokerId, entry);
             final NotifyBrokerRoleChangedRequestHeader requestHeader = new NotifyBrokerRoleChangedRequestHeader(entry.getMasterAddress(),
                     entry.getMasterEpoch(), entry.getSyncStateSetEpoch(), brokerId);
-=======
-        final ElectMasterResponseHeader responseHeader) {
-        if (StringUtils.isNoneEmpty(brokerAddr)) {
-            log.info("Try notify broker {} with id {} that role changed, responseHeader:{}", brokerAddr, brokerId, responseHeader);
-            final NotifyBrokerRoleChangedRequestHeader requestHeader = new NotifyBrokerRoleChangedRequestHeader(responseHeader.getNewMasterAddress(),
-                responseHeader.getMasterEpoch(), responseHeader.getSyncStateSetEpoch(), brokerId);
->>>>>>> 0533816d
             final RemotingCommand request = RemotingCommand.createRequestCommand(RequestCode.NOTIFY_BROKER_ROLE_CHANGED, requestHeader);
             try {
                 this.remotingClient.invokeOneway(brokerAddr, request, 3000);
