--- conflicted
+++ resolved
@@ -22,6 +22,8 @@
 import java.util.Properties;
 import java.util.concurrent.CompletableFuture;
 import java.util.concurrent.TimeUnit;
+
+import org.apache.commons.lang3.StringUtils;
 import org.apache.rocketmq.common.MixAll;
 import org.apache.rocketmq.common.constant.LoggerName;
 import org.apache.rocketmq.controller.BrokerHeartbeatManager;
@@ -78,7 +80,6 @@
                 request);
         }
         switch (request.getCode()) {
-<<<<<<< HEAD
             case CONTROLLER_ALTER_SYNC_STATE_SET:
                 return this.handleAlterSyncStateSet(ctx, request);
             case CONTROLLER_ELECT_MASTER:
@@ -128,58 +129,19 @@
             if (response.getCode() == ResponseCode.SUCCESS && responseHeader != null) {
                 if (StringUtils.isNotEmpty(responseHeader.getMasterAddress())) {
                     heartbeatManager.changeBrokerMetadata(electMasterRequest.getClusterName(), responseHeader.getMasterAddress(), MixAll.MASTER_ID);
-=======
-            case CONTROLLER_ALTER_SYNC_STATE_SET: {
-                final AlterSyncStateSetRequestHeader controllerRequest = (AlterSyncStateSetRequestHeader) request.decodeCommandCustomHeader(AlterSyncStateSetRequestHeader.class);
-                final SyncStateSet syncStateSet = RemotingSerializable.decode(request.getBody(), SyncStateSet.class);
-                final CompletableFuture<RemotingCommand> future = this.controllerManager.getController().alterSyncStateSet(controllerRequest, syncStateSet);
-                if (future != null) {
-                    return future.get(WAIT_TIMEOUT_OUT, TimeUnit.SECONDS);
-                }
-                break;
-            }
-            case CONTROLLER_ELECT_MASTER: {
-                final ElectMasterRequestHeader electMasterRequest = (ElectMasterRequestHeader) request.decodeCommandCustomHeader(ElectMasterRequestHeader.class);
-                final CompletableFuture<RemotingCommand> future = this.controllerManager.getController().electMaster(electMasterRequest);
-                if (future != null) {
-                    final RemotingCommand response = future.get(WAIT_TIMEOUT_OUT, TimeUnit.SECONDS);
-                    final ElectMasterResponseHeader responseHeader = (ElectMasterResponseHeader) response.readCustomHeader();
-
-                    if (null != responseHeader) {
-                        if (this.controllerManager.getControllerConfig().isNotifyBrokerRoleChanged()) {
-                            this.controllerManager.notifyBrokerRoleChanged(responseHeader, electMasterRequest.getClusterName());
-                        }
-                    }
-                    return response;
-                }
-                break;
-            }
-            case CONTROLLER_REGISTER_BROKER: {
-                final RegisterBrokerToControllerRequestHeader controllerRequest = (RegisterBrokerToControllerRequestHeader) request.decodeCommandCustomHeader(RegisterBrokerToControllerRequestHeader.class);
-                final CompletableFuture<RemotingCommand> future = this.controllerManager.getController().registerBroker(controllerRequest);
-                if (future != null) {
-                    final RemotingCommand response = future.get(WAIT_TIMEOUT_OUT, TimeUnit.SECONDS);
-                    final RegisterBrokerToControllerResponseHeader responseHeader = (RegisterBrokerToControllerResponseHeader) response.readCustomHeader();
-                    if (responseHeader != null && responseHeader.getBrokerId() >= 0) {
-                        this.heartbeatManager.onBrokerHeartbeat(controllerRequest.getClusterName(), controllerRequest.getBrokerName(), controllerRequest.getBrokerAddress(),
-                            responseHeader.getBrokerId(), controllerRequest.getHeartbeatTimeoutMillis(), ctx.channel(),
-                            controllerRequest.getEpoch(), controllerRequest.getMaxOffset(), controllerRequest.getConfirmOffset(), controllerRequest.getElectionPriority());
-                    }
-                    return response;
->>>>>>> 0533816d
                 }
                 if (this.controllerManager.getControllerConfig().isNotifyBrokerRoleChanged()) {
                     this.controllerManager.notifyBrokerRoleChanged(RoleChangeNotifyEntry.convert(responseHeader));
                 }
             }
-<<<<<<< HEAD
             return response;
         }
         return RemotingCommand.createResponseCommand(null);
     }
 
+
     private RemotingCommand handleControllerRegisterBroker(ChannelHandlerContext ctx,
-        RemotingCommand request) throws Exception {
+                                                           RemotingCommand request) throws Exception {
         final RegisterBrokerToControllerRequestHeader controllerRequest = (RegisterBrokerToControllerRequestHeader) request.decodeCommandCustomHeader(RegisterBrokerToControllerRequestHeader.class);
         final CompletableFuture<RemotingCommand> future = this.controllerManager.getController().registerBroker(controllerRequest);
         if (future != null) {
@@ -187,26 +149,7 @@
             final RegisterBrokerToControllerResponseHeader responseHeader = (RegisterBrokerToControllerResponseHeader) response.readCustomHeader();
             if (responseHeader != null && responseHeader.getBrokerId() >= 0) {
                 this.heartbeatManager.registerBroker(controllerRequest.getClusterName(), controllerRequest.getBrokerName(), controllerRequest.getBrokerAddress(),
-                    responseHeader.getBrokerId(), controllerRequest.getHeartbeatTimeoutMillis(), ctx.channel(), controllerRequest.getEpoch(), controllerRequest.getMaxOffset());
-=======
-            case BROKER_HEARTBEAT: {
-                final BrokerHeartbeatRequestHeader requestHeader = (BrokerHeartbeatRequestHeader) request.decodeCommandCustomHeader(BrokerHeartbeatRequestHeader.class);
-                this.heartbeatManager.onBrokerHeartbeat(requestHeader.getClusterName(), requestHeader.getBrokerName(), requestHeader.getBrokerAddr(), requestHeader.getBrokerId(),
-                    requestHeader.getHeartbeatTimeoutMills(), ctx.channel(), requestHeader.getEpoch(), requestHeader.getMaxOffset(), requestHeader.getConfirmOffset(), requestHeader.getElectionPriority());
-                return RemotingCommand.createResponseCommand(ResponseCode.SUCCESS, "Heart beat success");
-            }
-            case CONTROLLER_GET_SYNC_STATE_DATA: {
-                if (request.getBody() != null) {
-                    final List<String> brokerNames = RemotingSerializable.decode(request.getBody(), List.class);
-                    if (brokerNames != null && brokerNames.size() > 0) {
-                        final CompletableFuture<RemotingCommand> future = this.controllerManager.getController().getSyncStateData(brokerNames);
-                        if (future != null) {
-                            return future.get(WAIT_TIMEOUT_OUT, TimeUnit.SECONDS);
-                        }
-                    }
-                }
-                break;
->>>>>>> 0533816d
+                        responseHeader.getBrokerId(), controllerRequest.getHeartbeatTimeoutMillis(), ctx.channel(), controllerRequest.getEpoch(), controllerRequest.getMaxOffset());
             }
             return response;
         }
@@ -214,7 +157,7 @@
     }
 
     private RemotingCommand handleControllerGetReplicaInfo(ChannelHandlerContext ctx,
-        RemotingCommand request) throws Exception {
+                                                           RemotingCommand request) throws Exception {
         final GetReplicaInfoRequestHeader controllerRequest = (GetReplicaInfoRequestHeader) request.decodeCommandCustomHeader(GetReplicaInfoRequestHeader.class);
         final CompletableFuture<RemotingCommand> future = this.controllerManager.getController().getReplicaInfo(controllerRequest);
         if (future != null) {
@@ -230,12 +173,12 @@
     private RemotingCommand handleBrokerHeartbeat(ChannelHandlerContext ctx, RemotingCommand request) throws Exception {
         final BrokerHeartbeatRequestHeader requestHeader = (BrokerHeartbeatRequestHeader) request.decodeCommandCustomHeader(BrokerHeartbeatRequestHeader.class);
         this.heartbeatManager.onBrokerHeartbeat(requestHeader.getClusterName(), requestHeader.getBrokerAddr(),
-            requestHeader.getEpoch(), requestHeader.getMaxOffset(), requestHeader.getConfirmOffset());
+                requestHeader.getEpoch(), requestHeader.getMaxOffset(), requestHeader.getConfirmOffset());
         return RemotingCommand.createResponseCommand(ResponseCode.SUCCESS, "Heart beat success");
     }
 
     private RemotingCommand handleControllerGetSyncStateData(ChannelHandlerContext ctx,
-        RemotingCommand request) throws Exception {
+                                                             RemotingCommand request) throws Exception {
         if (request.getBody() != null) {
             final List<String> brokerNames = RemotingSerializable.decode(request.getBody(), List.class);
             if (brokerNames != null && brokerNames.size() > 0) {
