/*
 * Licensed to the Apache Software Foundation (ASF) under one or more
 * contributor license agreements.  See the NOTICE file distributed with
 * this work for additional information regarding copyright ownership.
 * The ASF licenses this file to You under the Apache License, Version 2.0
 * (the "License"); you may not use this file except in compliance with
 * the License.  You may obtain a copy of the License at
 *
 *     http://www.apache.org/licenses/LICENSE-2.0
 *
 * Unless required by applicable law or agreed to in writing, software
 * distributed under the License is distributed on an "AS IS" BASIS,
 * WITHOUT WARRANTIES OR CONDITIONS OF ANY KIND, either express or implied.
 * See the License for the specific language governing permissions and
 * limitations under the License.
 */
package org.apache.rocketmq.controller.impl.manager;

import java.util.ArrayList;
import java.util.HashMap;
import java.util.HashSet;
import java.util.List;
import java.util.Map;
import java.util.Set;
import java.util.function.BiPredicate;
import java.util.stream.Collectors;
import java.util.stream.Stream;
import org.apache.commons.lang3.StringUtils;
import org.apache.rocketmq.common.ControllerConfig;
import org.apache.rocketmq.common.MixAll;
import org.apache.rocketmq.common.constant.LoggerName;
import org.apache.rocketmq.controller.elect.ElectPolicy;
import org.apache.rocketmq.controller.impl.event.AlterSyncStateSetEvent;
import org.apache.rocketmq.controller.impl.event.ApplyBrokerIdEvent;
import org.apache.rocketmq.controller.impl.event.CleanBrokerDataEvent;
import org.apache.rocketmq.controller.impl.event.ControllerResult;
import org.apache.rocketmq.controller.impl.event.ElectMasterEvent;
import org.apache.rocketmq.controller.impl.event.EventMessage;
import org.apache.rocketmq.controller.impl.event.EventType;
import org.apache.rocketmq.logging.org.slf4j.Logger;
import org.apache.rocketmq.logging.org.slf4j.LoggerFactory;
import org.apache.rocketmq.remoting.protocol.ResponseCode;
import org.apache.rocketmq.remoting.protocol.body.BrokerMemberGroup;
import org.apache.rocketmq.remoting.protocol.body.InSyncStateData;
import org.apache.rocketmq.remoting.protocol.body.SyncStateSet;
import org.apache.rocketmq.remoting.protocol.header.controller.AlterSyncStateSetRequestHeader;
import org.apache.rocketmq.remoting.protocol.header.controller.AlterSyncStateSetResponseHeader;
import org.apache.rocketmq.remoting.protocol.header.controller.CleanControllerBrokerDataRequestHeader;
import org.apache.rocketmq.remoting.protocol.header.controller.ElectMasterRequestHeader;
import org.apache.rocketmq.remoting.protocol.header.controller.ElectMasterResponseHeader;
import org.apache.rocketmq.remoting.protocol.header.controller.GetReplicaInfoRequestHeader;
import org.apache.rocketmq.remoting.protocol.header.controller.GetReplicaInfoResponseHeader;
import org.apache.rocketmq.remoting.protocol.header.controller.RegisterBrokerToControllerRequestHeader;
import org.apache.rocketmq.remoting.protocol.header.controller.RegisterBrokerToControllerResponseHeader;

/**
 * The manager that manages the replicas info for all brokers. We can think of this class as the controller's memory
 * state machine It should be noted that this class is not thread safe, and the upper layer needs to ensure that it can
 * be called sequentially
 */
public class ReplicasInfoManager {
    private static final Logger LOGGER = LoggerFactory.getLogger(LoggerName.CONTROLLER_LOGGER_NAME);
    private final ControllerConfig controllerConfig;
    private final Map<String/* brokerName */, BrokerReplicaInfo> replicaInfoTable;
    private final Map<String/* brokerName */, SyncStateInfo> syncStateSetInfoTable;

    public ReplicasInfoManager(final ControllerConfig config) {
        this.controllerConfig = config;
        this.replicaInfoTable = new HashMap<>();
        this.syncStateSetInfoTable = new HashMap<>();
    }

    public ControllerResult<AlterSyncStateSetResponseHeader> alterSyncStateSet(
        final AlterSyncStateSetRequestHeader request, final SyncStateSet syncStateSet,
        final BiPredicate<String, String> brokerAlivePredicate) {
        final String brokerName = request.getBrokerName();
        final ControllerResult<AlterSyncStateSetResponseHeader> result = new ControllerResult<>(new AlterSyncStateSetResponseHeader());
        final AlterSyncStateSetResponseHeader response = result.getResponse();

        if (isContainsBroker(brokerName)) {
            final Set<String> newSyncStateSet = syncStateSet.getSyncStateSet();
            final SyncStateInfo syncStateInfo = this.syncStateSetInfoTable.get(brokerName);
            final BrokerReplicaInfo brokerReplicaInfo = this.replicaInfoTable.get(brokerName);

            // Check whether the oldSyncStateSet is equal with newSyncStateSet
            final Set<String> oldSyncStateSet = syncStateInfo.getSyncStateSet();
            if (oldSyncStateSet.size() == newSyncStateSet.size() && oldSyncStateSet.containsAll(newSyncStateSet)) {
                String err = "The newSyncStateSet is equal with oldSyncStateSet, no needed to update syncStateSet";
                LOGGER.warn("{}", err);
                result.setCodeAndRemark(ResponseCode.CONTROLLER_ALTER_SYNC_STATE_SET_FAILED, err);
                return result;
            }

            // Check master
            if (!syncStateInfo.getMasterAddress().equals(request.getMasterAddress())) {
                String err = String.format("Rejecting alter syncStateSet request because the current leader is:{%s}, not {%s}",
                    syncStateInfo.getMasterAddress(), request.getMasterAddress());
                LOGGER.error("{}", err);
                result.setCodeAndRemark(ResponseCode.CONTROLLER_INVALID_MASTER, err);
                return result;
            }

            // Check master epoch
            if (request.getMasterEpoch() != syncStateInfo.getMasterEpoch()) {
                String err = String.format("Rejecting alter syncStateSet request because the current master epoch is:{%d}, not {%d}",
                    syncStateInfo.getMasterEpoch(), request.getMasterEpoch());
                LOGGER.error("{}", err);
                result.setCodeAndRemark(ResponseCode.CONTROLLER_FENCED_MASTER_EPOCH, err);
                return result;
            }

            // Check syncStateSet epoch
            if (syncStateSet.getSyncStateSetEpoch() != syncStateInfo.getSyncStateSetEpoch()) {
                String err = String.format("Rejecting alter syncStateSet request because the current syncStateSet epoch is:{%d}, not {%d}",
                    syncStateInfo.getSyncStateSetEpoch(), syncStateSet.getSyncStateSetEpoch());
                LOGGER.error("{}", err);
                result.setCodeAndRemark(ResponseCode.CONTROLLER_FENCED_SYNC_STATE_SET_EPOCH, err);
                return result;
            }

            // Check newSyncStateSet correctness
            for (String replicas : newSyncStateSet) {
                if (!brokerReplicaInfo.isBrokerExist(replicas)) {
                    String err = String.format("Rejecting alter syncStateSet request because the replicas {%s} don't exist", replicas);
                    LOGGER.error("{}", err);
                    result.setCodeAndRemark(ResponseCode.CONTROLLER_INVALID_REPLICAS, err);
                    return result;
                }
                if (!brokerAlivePredicate.test(brokerReplicaInfo.getClusterName(), replicas)) {
                    String err = String.format("Rejecting alter syncStateSet request because the replicas {%s} don't alive", replicas);
                    LOGGER.error(err);
                    result.setCodeAndRemark(ResponseCode.CONTROLLER_BROKER_NOT_ALIVE, err);
                    return result;
                }
            }

            if (!newSyncStateSet.contains(syncStateInfo.getMasterAddress())) {
                String err = String.format("Rejecting alter syncStateSet request because the newSyncStateSet don't contains origin leader {%s}", syncStateInfo.getMasterAddress());
                LOGGER.error(err);
                result.setCodeAndRemark(ResponseCode.CONTROLLER_ALTER_SYNC_STATE_SET_FAILED, err);
                return result;
            }

            // Generate event
            int epoch = syncStateInfo.getSyncStateSetEpoch() + 1;
            response.setNewSyncStateSetEpoch(epoch);
            result.setBody(new SyncStateSet(newSyncStateSet, epoch).encode());
            final AlterSyncStateSetEvent event = new AlterSyncStateSetEvent(brokerName, newSyncStateSet);
            result.addEvent(event);
            return result;
        }
        result.setCodeAndRemark(ResponseCode.CONTROLLER_ALTER_SYNC_STATE_SET_FAILED, "Broker metadata is not existed");
        return result;
    }

    public ControllerResult<ElectMasterResponseHeader> electMaster(final ElectMasterRequestHeader request,
        final ElectPolicy electPolicy) {
        final String brokerName = request.getBrokerName();
        final String brokerAddress = request.getBrokerAddress();
        final ControllerResult<ElectMasterResponseHeader> result = new ControllerResult<>(new ElectMasterResponseHeader());
<<<<<<< HEAD
        final ElectMasterResponseHeader response = result.getResponse();
        if (!isContainsBroker(brokerName)) {
            // this broker set hasn't been registered
            response.setMasterAddress("");
            result.setCodeAndRemark(ResponseCode.CONTROLLER_BROKER_NEED_TO_BE_REGISTERED, "Broker hasn't been registered");
            return result;
        }

        final SyncStateInfo syncStateInfo = this.syncStateSetInfoTable.get(brokerName);
        final BrokerReplicaInfo brokerReplicaInfo = this.replicaInfoTable.get(brokerName);
        final Set<String> syncStateSet = syncStateInfo.getSyncStateSet();
        final String oldMaster = syncStateInfo.getMasterAddress();
        Set<String> allReplicaBrokers = controllerConfig.isEnableElectUncleanMaster() ? brokerReplicaInfo.getAllBroker() : null;
        String newMaster = null;

        if (syncStateInfo.isFirstTimeForElect()) {
            // If never have a master in this broker set, in other words, it is the first time to elect a master
            // elect it as the first master
            newMaster = brokerAddress;
        }

        // elect by policy
        if (newMaster == null) {
            // we should assign this assignedBrokerAddr when the brokerAddress need to be elected by force
            String assignedBrokerAddr = request.isForceElect() ? brokerAddress : null;
            newMaster = electPolicy.elect(brokerReplicaInfo.getClusterName(), syncStateSet, allReplicaBrokers, oldMaster, assignedBrokerAddr);
        }

        if (StringUtils.isNotEmpty(newMaster) && newMaster.equals(oldMaster)) {
            // old master still valid, change nothing
            String err = String.format("The old master %s is still alive, not need to elect new master for broker %s", oldMaster, brokerReplicaInfo.getBrokerName());
            log.warn("{}", err);
            // the master still exist
            response.setMasterEpoch(syncStateInfo.getMasterEpoch());
            response.setSyncStateSetEpoch(syncStateInfo.getSyncStateSetEpoch());
            response.setMasterAddress(syncStateInfo.getMasterAddress());
            response.setBrokerId(brokerReplicaInfo.getBrokerId(request.getBrokerAddress()));
            result.setCodeAndRemark(ResponseCode.CONTROLLER_MASTER_STILL_EXIST, err);
            return result;
        }

        // a new master is elected
        if (StringUtils.isNotEmpty(newMaster)) {
            final int masterEpoch = syncStateInfo.getMasterEpoch();
            final int syncStateSetEpoch = syncStateInfo.getSyncStateSetEpoch();
            response.setMasterAddress(newMaster);
            response.setMasterEpoch(masterEpoch + 1);
            response.setSyncStateSetEpoch(syncStateSetEpoch + 1);
            response.setBrokerId(brokerReplicaInfo.getBrokerId(request.getBrokerAddress()));
            BrokerMemberGroup brokerMemberGroup = buildBrokerMemberGroup(brokerName);
            if (null != brokerMemberGroup) {
                response.setBrokerMemberGroup(brokerMemberGroup);
                result.setBody(brokerMemberGroup.encode());
=======
        if (isContainsBroker(brokerName)) {
            final SyncStateInfo syncStateInfo = this.syncStateSetInfoTable.get(brokerName);
            final BrokerInfo brokerInfo = this.replicaInfoTable.get(brokerName);
            final Set<String> syncStateSet = syncStateInfo.getSyncStateSet();
            final String oldMaster = syncStateInfo.getMasterAddress();
            Set<String> allReplicaBrokers = controllerConfig.isEnableElectUncleanMaster() ? brokerInfo.getAllBroker() : null;

            // elect by policy
            String newMaster = electPolicy.elect(brokerInfo.getClusterName(), syncStateSet, allReplicaBrokers, oldMaster, assignBrokerAddress);
            if (StringUtils.isNotEmpty(newMaster) && newMaster.equals(oldMaster)) {
                // old master still valid, change nothing
                String err = String.format("The old master %s is still alive, not need to elect new master for broker %s", oldMaster, brokerInfo.getBrokerName());
                LOGGER.warn("{}", err);
                result.setCodeAndRemark(ResponseCode.CONTROLLER_ELECT_MASTER_FAILED, err);
                return result;
            }
            // a new master is elected
            if (StringUtils.isNotEmpty(newMaster)) {
                final int masterEpoch = this.syncStateSetInfoTable.get(brokerName).getMasterEpoch();
                final int syncStateSetEpoch = this.syncStateSetInfoTable.get(brokerName).getSyncStateSetEpoch();
                final ElectMasterResponseHeader response = result.getResponse();
                response.setNewMasterAddress(newMaster);
                response.setMasterEpoch(masterEpoch + 1);
                response.setSyncStateSetEpoch(syncStateSetEpoch);
                BrokerMemberGroup brokerMemberGroup = buildBrokerMemberGroup(brokerName);
                if (null != brokerMemberGroup) {
                    response.setBrokerMemberGroup(brokerMemberGroup);
                    result.setBody(brokerMemberGroup.encode());
                }
                final ElectMasterEvent event = new ElectMasterEvent(brokerName, newMaster);
                result.addEvent(event);
                return result;
>>>>>>> 0533816d
            }
            final ElectMasterEvent event = new ElectMasterEvent(brokerName, newMaster);
            result.addEvent(event);
            return result;
        }
        // If elect failed and the electMaster is triggered by controller (we can figure it out by brokerAddress),
        // we still need to apply an ElectMasterEvent to tell the statemachine
        // that the master was shutdown and no new master was elected.
        if (request.getBrokerAddress() == null) {
            final ElectMasterEvent event = new ElectMasterEvent(false, brokerName);
            result.addEvent(event);
            result.setCodeAndRemark(ResponseCode.CONTROLLER_MASTER_NOT_AVAILABLE, "Old master has down and failed to elect a new broker master");
        } else {
            result.setCodeAndRemark(ResponseCode.CONTROLLER_ELECT_MASTER_FAILED, "Failed to elect a new master");
        }
        response.setMasterAddress("");
        return result;
    }

    private BrokerMemberGroup buildBrokerMemberGroup(final String brokerName) {
        if (isContainsBroker(brokerName)) {
            final BrokerReplicaInfo brokerReplicaInfo = this.replicaInfoTable.get(brokerName);
            final BrokerMemberGroup group = new BrokerMemberGroup(brokerReplicaInfo.getClusterName(), brokerName);
            final HashMap<String, Long> brokerIdTable = brokerReplicaInfo.getBrokerIdTable();
            final HashMap<Long, String> memberGroup = new HashMap<>();
            brokerIdTable.forEach((addr, id) -> memberGroup.put(id, addr));
            group.setBrokerAddrs(memberGroup);
            return group;
        }
        return null;
    }

    public ControllerResult<RegisterBrokerToControllerResponseHeader> registerBroker(
        final RegisterBrokerToControllerRequestHeader request, final BiPredicate<String, String> brokerAlivePredicate) {
        String brokerAddress = request.getBrokerAddress();
        final String brokerName = request.getBrokerName();
        final String clusterName = request.getClusterName();
        final ControllerResult<RegisterBrokerToControllerResponseHeader> result = new ControllerResult<>(new RegisterBrokerToControllerResponseHeader());
        final RegisterBrokerToControllerResponseHeader response = result.getResponse();
<<<<<<< HEAD
        // If the broker's metadata does not exist in the state machine, we can assign the broker a brokerId valued 1
        // By default, we set this variable to a value of 1
        long brokerId = MixAll.FIRST_SLAVE_ID;
        boolean shouldApplyBrokerId = true;
=======
        boolean canBeElectedAsMaster;

>>>>>>> 0533816d
        if (isContainsBroker(brokerName)) {
            final SyncStateInfo syncStateInfo = this.syncStateSetInfoTable.get(brokerName);
            final BrokerReplicaInfo brokerReplicaInfo = this.replicaInfoTable.get(brokerName);

<<<<<<< HEAD
            if (brokerReplicaInfo.isBrokerExist(brokerAddress)) {
                // this broker have registered
                brokerId = brokerReplicaInfo.getBrokerId(brokerAddress);
                shouldApplyBrokerId = false;
=======
            // Get brokerId.
            long brokerId;
            if (!brokerInfo.isBrokerExist(brokerAddress)) {
                // If this broker replicas is first time come online, we need to apply a new id for this replicas.
                brokerId = brokerInfo.newBrokerId();
                final ApplyBrokerIdEvent applyIdEvent = new ApplyBrokerIdEvent(brokerName, brokerAddress, brokerId);
                result.addEvent(applyIdEvent);
>>>>>>> 0533816d
            } else {
                // If this broker replicas is first time come online, we need to apply a new id for this replicas.
                brokerId = brokerReplicaInfo.newBrokerId();
            }

            if (syncStateInfo.isMasterExist() && brokerAlivePredicate.test(clusterName, syncStateInfo.getMasterAddress())) {
                // If the master is alive, just return master info.
                final String masterAddress = syncStateInfo.getMasterAddress();
                response.setMasterAddress(masterAddress);
<<<<<<< HEAD
                response.setMasterEpoch(syncStateInfo.getMasterEpoch());
                response.setSyncStateSetEpoch(syncStateInfo.getSyncStateSetEpoch());
=======
                return result;
            } else if (syncStateInfo.isMasterExist() && !brokerAlivePredicate.test(clusterName, syncStateInfo.getMasterAddress())) {
                // filter alive slave broker
                Set<String> aliveSlaveBrokerAddressSet = syncStateInfo.getSyncStateSet().stream()
                    .filter(brokerAddr -> brokerAlivePredicate.test(clusterName, brokerAddr) && !StringUtils.equals(brokerAddr, syncStateInfo.getMasterAddress()))
                    .collect(Collectors.toSet());
                if (null != aliveSlaveBrokerAddressSet && aliveSlaveBrokerAddressSet.size() > 0) {
                    if (!aliveSlaveBrokerAddressSet.contains(brokerAddress)) {
                        brokerAddress = aliveSlaveBrokerAddressSet.iterator().next();
                    }
                    canBeElectedAsMaster = true;
                } else {
                    // If the master is not alive and all slave is not alive, we should elect a new master:
                    // Case1: This replicas was in sync state set list
                    // Case2: The option {EnableElectUncleanMaster} is true
                    canBeElectedAsMaster = syncStateInfo.getSyncStateSet().contains(brokerAddress) || this.controllerConfig.isEnableElectUncleanMaster();
                }
                if (!canBeElectedAsMaster) {
                     // still need to apply an ElectMasterEvent to tell the statemachine
                    // that the master was shutdown and no new master was elected. set SyncStateInfo.masterAddress empty
                    final ElectMasterEvent event = new ElectMasterEvent(false, brokerName);
                    result.addEvent(event);
                }
            } else {
                // If the master is not alive, we should elect a new master:
                // Case1: This replicas was in sync state set list
                // Case2: The option {EnableElectUncleanMaster} is true
                canBeElectedAsMaster = syncStateInfo.getSyncStateSet().contains(brokerAddress) || this.controllerConfig.isEnableElectUncleanMaster();
>>>>>>> 0533816d
            }
        }

<<<<<<< HEAD
        response.setBrokerId(brokerId);
        if (response.getMasterAddress() == null) {
            response.setMasterAddress("");
        }
        if (shouldApplyBrokerId) {
            final ApplyBrokerIdEvent applyIdEvent = new ApplyBrokerIdEvent(request.getClusterName(), brokerName, brokerAddress, brokerId);
            result.addEvent(applyIdEvent);
=======
        if (canBeElectedAsMaster) {
            final boolean isBrokerExist = isContainsBroker(brokerName);
            int masterEpoch = isBrokerExist ? this.syncStateSetInfoTable.get(brokerName).getMasterEpoch() + 1 : 1;
            int syncStateSetEpoch = isBrokerExist ? this.syncStateSetInfoTable.get(brokerName).getSyncStateSetEpoch() + 1 : 1;
            response.setMasterAddress(brokerAddress);
            response.setMasterEpoch(masterEpoch);
            response.setSyncStateSetEpoch(syncStateSetEpoch);
            response.setBrokerId(MixAll.MASTER_ID);

            final ElectMasterEvent event = new ElectMasterEvent(true, brokerName, brokerAddress, clusterName);
            result.addEvent(event);
            return result;
>>>>>>> 0533816d
        }
        return result;
    }

    public ControllerResult<GetReplicaInfoResponseHeader> getReplicaInfo(final GetReplicaInfoRequestHeader request) {
        final String brokerName = request.getBrokerName();
        final ControllerResult<GetReplicaInfoResponseHeader> result = new ControllerResult<>(new GetReplicaInfoResponseHeader());
        final GetReplicaInfoResponseHeader response = result.getResponse();
        if (isContainsBroker(brokerName)) {
            // If exist broker metadata, just return metadata
            final SyncStateInfo syncStateInfo = this.syncStateSetInfoTable.get(brokerName);
            final BrokerReplicaInfo brokerReplicaInfo = this.replicaInfoTable.get(brokerName);
            final String masterAddress = syncStateInfo.getMasterAddress();
            response.setMasterAddress(masterAddress);
            response.setMasterEpoch(syncStateInfo.getMasterEpoch());
            if (StringUtils.isNotEmpty(request.getBrokerAddress())) {
                response.setBrokerId(brokerReplicaInfo.getBrokerId(request.getBrokerAddress()));
            }
            result.setBody(new SyncStateSet(syncStateInfo.getSyncStateSet(), syncStateInfo.getSyncStateSetEpoch()).encode());
            return result;
        }
        result.setCodeAndRemark(ResponseCode.CONTROLLER_BROKER_METADATA_NOT_EXIST, "Broker metadata is not existed");
        return result;
    }

    public ControllerResult<Void> getSyncStateData(final List<String> brokerNames) {
        final ControllerResult<Void> result = new ControllerResult<>();
        final InSyncStateData inSyncStateData = new InSyncStateData();
        for (String brokerName : brokerNames) {
            if (isContainsBroker(brokerName)) {
                // If exist broker metadata, just return metadata
                final SyncStateInfo syncStateInfo = this.syncStateSetInfoTable.get(brokerName);
                final BrokerReplicaInfo brokerReplicaInfo = this.replicaInfoTable.get(brokerName);
                final Set<String> syncStateSet = syncStateInfo.getSyncStateSet();
                final String master = syncStateInfo.getMasterAddress();
                final ArrayList<InSyncStateData.InSyncMember> inSyncMembers = new ArrayList<>();
                syncStateSet.forEach(replicas -> {
                    long brokerId = StringUtils.equals(master, replicas) ? MixAll.MASTER_ID : brokerReplicaInfo.getBrokerId(replicas);
                    inSyncMembers.add(new InSyncStateData.InSyncMember(replicas, brokerId));
                });

                final InSyncStateData.InSyncStateSet inSyncState = new InSyncStateData.InSyncStateSet(master, syncStateInfo.getMasterEpoch(), syncStateInfo.getSyncStateSetEpoch(), inSyncMembers);
                inSyncStateData.addInSyncState(brokerName, inSyncState);
            }
        }
        result.setBody(inSyncStateData.encode());
        return result;
    }

    public ControllerResult<Void> cleanBrokerData(final CleanControllerBrokerDataRequestHeader requestHeader,
        final BiPredicate<String, String> brokerAlivePredicate) {
        final ControllerResult<Void> result = new ControllerResult<>();

        final String clusterName = requestHeader.getClusterName();
        final String brokerName = requestHeader.getBrokerName();
        final String brokerAddrs = requestHeader.getBrokerAddress();

        Set<String> brokerAddressSet = null;
        if (!requestHeader.isCleanLivingBroker()) {
            //if SyncStateInfo.masterAddress is not empty, at least one broker with the same BrokerName is alive
            SyncStateInfo syncStateInfo = this.syncStateSetInfoTable.get(brokerName);
            if (StringUtils.isBlank(brokerAddrs) && null != syncStateInfo && StringUtils.isNotEmpty(syncStateInfo.getMasterAddress())) {
                String remark = String.format("Broker %s is still alive, clean up failure", requestHeader.getBrokerName());
                result.setCodeAndRemark(ResponseCode.CONTROLLER_INVALID_CLEAN_BROKER_METADATA, remark);
                return result;
            }
            if (StringUtils.isNotBlank(brokerAddrs)) {
                brokerAddressSet = Stream.of(brokerAddrs.split(";")).collect(Collectors.toSet());
                for (String brokerAddr : brokerAddressSet) {
                    if (brokerAlivePredicate.test(clusterName, brokerAddr)) {
                        String remark = String.format("Broker [%s,  %s] is still alive, clean up failure", requestHeader.getBrokerName(), brokerAddr);
                        result.setCodeAndRemark(ResponseCode.CONTROLLER_INVALID_CLEAN_BROKER_METADATA, remark);
                        return result;
                    }
                }
            }
        }
        if (isContainsBroker(brokerName)) {
            final CleanBrokerDataEvent event = new CleanBrokerDataEvent(brokerName, brokerAddressSet);
            result.addEvent(event);
            return result;
        }
        result.setCodeAndRemark(ResponseCode.CONTROLLER_INVALID_CLEAN_BROKER_METADATA, String.format("Broker %s is not existed,clean broker data failure.", brokerName));
        return result;
    }

    /**
     * Apply events to memory statemachine.
     *
     * @param event event message
     */
    public void applyEvent(final EventMessage event) {
        final EventType type = event.getEventType();
        switch (type) {
            case ALTER_SYNC_STATE_SET_EVENT:
                handleAlterSyncStateSet((AlterSyncStateSetEvent) event);
                break;
            case APPLY_BROKER_ID_EVENT:
                handleApplyBrokerId((ApplyBrokerIdEvent) event);
                break;
            case ELECT_MASTER_EVENT:
                handleElectMaster((ElectMasterEvent) event);
                break;
            case CLEAN_BROKER_DATA_EVENT:
                handleCleanBrokerDataEvent((CleanBrokerDataEvent) event);
                break;
            default:
                break;
        }
    }

    private void handleAlterSyncStateSet(final AlterSyncStateSetEvent event) {
        final String brokerName = event.getBrokerName();
        if (isContainsBroker(brokerName)) {
            final SyncStateInfo syncStateInfo = this.syncStateSetInfoTable.get(brokerName);
            syncStateInfo.updateSyncStateSetInfo(event.getNewSyncStateSet());
        }
    }

    private void handleApplyBrokerId(final ApplyBrokerIdEvent event) {
        final String brokerName = event.getBrokerName();
        if (isContainsBroker(brokerName)) {
            final BrokerReplicaInfo brokerReplicaInfo = this.replicaInfoTable.get(brokerName);
            if (!brokerReplicaInfo.isBrokerExist(event.getBrokerAddress())) {
                brokerReplicaInfo.addBroker(event.getBrokerAddress(), event.getNewBrokerId());
            }
        } else {
            // First time to register in this broker set
            // Initialize the replicaInfo about this broker set
            final String clusterName = event.getClusterName();
            final BrokerReplicaInfo brokerReplicaInfo = new BrokerReplicaInfo(clusterName, brokerName);
            long brokerId = brokerReplicaInfo.newBrokerId();
            brokerReplicaInfo.addBroker(event.getBrokerAddress(), brokerId);
            this.replicaInfoTable.put(brokerName, brokerReplicaInfo);
            final SyncStateInfo syncStateInfo = new SyncStateInfo(clusterName, brokerName);
            // Initialize an empty syncStateInfo for this broker set
            this.syncStateSetInfoTable.put(brokerName, syncStateInfo);
        }
    }

    private void handleElectMaster(final ElectMasterEvent event) {
        final String brokerName = event.getBrokerName();
        final String newMaster = event.getNewMasterAddress();
        if (isContainsBroker(brokerName)) {
            final SyncStateInfo syncStateInfo = this.syncStateSetInfoTable.get(brokerName);

            if (event.getNewMasterElected()) {
                // Record new master
                syncStateInfo.updateMasterInfo(newMaster);

                // Record new newSyncStateSet list
                final HashSet<String> newSyncStateSet = new HashSet<>();
                newSyncStateSet.add(newMaster);
                syncStateInfo.updateSyncStateSetInfo(newSyncStateSet);
            } else {
                // If new master was not elected, which means old master was shutdown and the newSyncStateSet list had no more replicas
                // So we should delete old master, but retain newSyncStateSet list.
                syncStateInfo.updateMasterInfo("");
            }
            return;
        }
        log.error("Receive an ElectMasterEvent which contains the un-registered broker, event = {}", event);
    }

    private void handleCleanBrokerDataEvent(final CleanBrokerDataEvent event) {

        final String brokerName = event.getBrokerName();
        final Set<String> brokerAddressSet = event.getBrokerAddressSet();

        if (null == brokerAddressSet || brokerAddressSet.isEmpty()) {
            this.replicaInfoTable.remove(brokerName);
            this.syncStateSetInfoTable.remove(brokerName);
            return;
        }
        if (!isContainsBroker(brokerName)) {
            return;
        }
        final BrokerReplicaInfo brokerReplicaInfo = this.replicaInfoTable.get(brokerName);
        final SyncStateInfo syncStateInfo = this.syncStateSetInfoTable.get(brokerName);
        for (String brokerAddress : brokerAddressSet) {
            brokerReplicaInfo.removeBrokerAddress(brokerAddress);
            syncStateInfo.removeSyncState(brokerAddress);
        }
        if (brokerReplicaInfo.getBrokerIdTable().isEmpty()) {
            this.replicaInfoTable.remove(brokerName);
        }
        if (syncStateInfo.getSyncStateSet().isEmpty()) {
            this.syncStateSetInfoTable.remove(brokerName);
        }
    }

    /**
     * Is the broker existed in the memory metadata
     *
     * @return true if both existed in replicaInfoTable and inSyncReplicasInfoTable
     */
    private boolean isContainsBroker(final String brokerName) {
        return this.replicaInfoTable.containsKey(brokerName) && this.syncStateSetInfoTable.containsKey(brokerName);
    }
}<|MERGE_RESOLUTION|>--- conflicted
+++ resolved
@@ -158,7 +158,6 @@
         final String brokerName = request.getBrokerName();
         final String brokerAddress = request.getBrokerAddress();
         final ControllerResult<ElectMasterResponseHeader> result = new ControllerResult<>(new ElectMasterResponseHeader());
-<<<<<<< HEAD
         final ElectMasterResponseHeader response = result.getResponse();
         if (!isContainsBroker(brokerName)) {
             // this broker set hasn't been registered
@@ -212,40 +211,6 @@
             if (null != brokerMemberGroup) {
                 response.setBrokerMemberGroup(brokerMemberGroup);
                 result.setBody(brokerMemberGroup.encode());
-=======
-        if (isContainsBroker(brokerName)) {
-            final SyncStateInfo syncStateInfo = this.syncStateSetInfoTable.get(brokerName);
-            final BrokerInfo brokerInfo = this.replicaInfoTable.get(brokerName);
-            final Set<String> syncStateSet = syncStateInfo.getSyncStateSet();
-            final String oldMaster = syncStateInfo.getMasterAddress();
-            Set<String> allReplicaBrokers = controllerConfig.isEnableElectUncleanMaster() ? brokerInfo.getAllBroker() : null;
-
-            // elect by policy
-            String newMaster = electPolicy.elect(brokerInfo.getClusterName(), syncStateSet, allReplicaBrokers, oldMaster, assignBrokerAddress);
-            if (StringUtils.isNotEmpty(newMaster) && newMaster.equals(oldMaster)) {
-                // old master still valid, change nothing
-                String err = String.format("The old master %s is still alive, not need to elect new master for broker %s", oldMaster, brokerInfo.getBrokerName());
-                LOGGER.warn("{}", err);
-                result.setCodeAndRemark(ResponseCode.CONTROLLER_ELECT_MASTER_FAILED, err);
-                return result;
-            }
-            // a new master is elected
-            if (StringUtils.isNotEmpty(newMaster)) {
-                final int masterEpoch = this.syncStateSetInfoTable.get(brokerName).getMasterEpoch();
-                final int syncStateSetEpoch = this.syncStateSetInfoTable.get(brokerName).getSyncStateSetEpoch();
-                final ElectMasterResponseHeader response = result.getResponse();
-                response.setNewMasterAddress(newMaster);
-                response.setMasterEpoch(masterEpoch + 1);
-                response.setSyncStateSetEpoch(syncStateSetEpoch);
-                BrokerMemberGroup brokerMemberGroup = buildBrokerMemberGroup(brokerName);
-                if (null != brokerMemberGroup) {
-                    response.setBrokerMemberGroup(brokerMemberGroup);
-                    result.setBody(brokerMemberGroup.encode());
-                }
-                final ElectMasterEvent event = new ElectMasterEvent(brokerName, newMaster);
-                result.addEvent(event);
-                return result;
->>>>>>> 0533816d
             }
             final ElectMasterEvent event = new ElectMasterEvent(brokerName, newMaster);
             result.addEvent(event);
@@ -285,33 +250,18 @@
         final String clusterName = request.getClusterName();
         final ControllerResult<RegisterBrokerToControllerResponseHeader> result = new ControllerResult<>(new RegisterBrokerToControllerResponseHeader());
         final RegisterBrokerToControllerResponseHeader response = result.getResponse();
-<<<<<<< HEAD
         // If the broker's metadata does not exist in the state machine, we can assign the broker a brokerId valued 1
         // By default, we set this variable to a value of 1
         long brokerId = MixAll.FIRST_SLAVE_ID;
         boolean shouldApplyBrokerId = true;
-=======
-        boolean canBeElectedAsMaster;
-
->>>>>>> 0533816d
         if (isContainsBroker(brokerName)) {
             final SyncStateInfo syncStateInfo = this.syncStateSetInfoTable.get(brokerName);
             final BrokerReplicaInfo brokerReplicaInfo = this.replicaInfoTable.get(brokerName);
 
-<<<<<<< HEAD
             if (brokerReplicaInfo.isBrokerExist(brokerAddress)) {
                 // this broker have registered
                 brokerId = brokerReplicaInfo.getBrokerId(brokerAddress);
                 shouldApplyBrokerId = false;
-=======
-            // Get brokerId.
-            long brokerId;
-            if (!brokerInfo.isBrokerExist(brokerAddress)) {
-                // If this broker replicas is first time come online, we need to apply a new id for this replicas.
-                brokerId = brokerInfo.newBrokerId();
-                final ApplyBrokerIdEvent applyIdEvent = new ApplyBrokerIdEvent(brokerName, brokerAddress, brokerId);
-                result.addEvent(applyIdEvent);
->>>>>>> 0533816d
             } else {
                 // If this broker replicas is first time come online, we need to apply a new id for this replicas.
                 brokerId = brokerReplicaInfo.newBrokerId();
@@ -321,43 +271,11 @@
                 // If the master is alive, just return master info.
                 final String masterAddress = syncStateInfo.getMasterAddress();
                 response.setMasterAddress(masterAddress);
-<<<<<<< HEAD
                 response.setMasterEpoch(syncStateInfo.getMasterEpoch());
                 response.setSyncStateSetEpoch(syncStateInfo.getSyncStateSetEpoch());
-=======
-                return result;
-            } else if (syncStateInfo.isMasterExist() && !brokerAlivePredicate.test(clusterName, syncStateInfo.getMasterAddress())) {
-                // filter alive slave broker
-                Set<String> aliveSlaveBrokerAddressSet = syncStateInfo.getSyncStateSet().stream()
-                    .filter(brokerAddr -> brokerAlivePredicate.test(clusterName, brokerAddr) && !StringUtils.equals(brokerAddr, syncStateInfo.getMasterAddress()))
-                    .collect(Collectors.toSet());
-                if (null != aliveSlaveBrokerAddressSet && aliveSlaveBrokerAddressSet.size() > 0) {
-                    if (!aliveSlaveBrokerAddressSet.contains(brokerAddress)) {
-                        brokerAddress = aliveSlaveBrokerAddressSet.iterator().next();
-                    }
-                    canBeElectedAsMaster = true;
-                } else {
-                    // If the master is not alive and all slave is not alive, we should elect a new master:
-                    // Case1: This replicas was in sync state set list
-                    // Case2: The option {EnableElectUncleanMaster} is true
-                    canBeElectedAsMaster = syncStateInfo.getSyncStateSet().contains(brokerAddress) || this.controllerConfig.isEnableElectUncleanMaster();
-                }
-                if (!canBeElectedAsMaster) {
-                     // still need to apply an ElectMasterEvent to tell the statemachine
-                    // that the master was shutdown and no new master was elected. set SyncStateInfo.masterAddress empty
-                    final ElectMasterEvent event = new ElectMasterEvent(false, brokerName);
-                    result.addEvent(event);
-                }
-            } else {
-                // If the master is not alive, we should elect a new master:
-                // Case1: This replicas was in sync state set list
-                // Case2: The option {EnableElectUncleanMaster} is true
-                canBeElectedAsMaster = syncStateInfo.getSyncStateSet().contains(brokerAddress) || this.controllerConfig.isEnableElectUncleanMaster();
->>>>>>> 0533816d
-            }
-        }
-
-<<<<<<< HEAD
+            }
+        }
+
         response.setBrokerId(brokerId);
         if (response.getMasterAddress() == null) {
             response.setMasterAddress("");
@@ -365,20 +283,6 @@
         if (shouldApplyBrokerId) {
             final ApplyBrokerIdEvent applyIdEvent = new ApplyBrokerIdEvent(request.getClusterName(), brokerName, brokerAddress, brokerId);
             result.addEvent(applyIdEvent);
-=======
-        if (canBeElectedAsMaster) {
-            final boolean isBrokerExist = isContainsBroker(brokerName);
-            int masterEpoch = isBrokerExist ? this.syncStateSetInfoTable.get(brokerName).getMasterEpoch() + 1 : 1;
-            int syncStateSetEpoch = isBrokerExist ? this.syncStateSetInfoTable.get(brokerName).getSyncStateSetEpoch() + 1 : 1;
-            response.setMasterAddress(brokerAddress);
-            response.setMasterEpoch(masterEpoch);
-            response.setSyncStateSetEpoch(syncStateSetEpoch);
-            response.setBrokerId(MixAll.MASTER_ID);
-
-            final ElectMasterEvent event = new ElectMasterEvent(true, brokerName, brokerAddress, clusterName);
-            result.addEvent(event);
-            return result;
->>>>>>> 0533816d
         }
         return result;
     }
