--- conflicted
+++ resolved
@@ -16,6 +16,12 @@
  */
 package org.apache.rocketmq.controller;
 
+import java.io.BufferedInputStream;
+import java.io.FileInputStream;
+import java.io.IOException;
+import java.io.InputStream;
+import java.util.Properties;
+import java.util.concurrent.Callable;
 import org.apache.commons.cli.CommandLine;
 import org.apache.commons.cli.DefaultParser;
 import org.apache.commons.cli.Option;
@@ -99,17 +105,11 @@
         }
 
         if (commandLine.hasOption('p')) {
-<<<<<<< HEAD
-            MixAll.printObjectProperties(null, controllerConfig);
-            MixAll.printObjectProperties(null, jraftConfig);
-            MixAll.printObjectProperties(null, nettyServerConfig);
-            MixAll.printObjectProperties(null, nettyClientConfig);
-=======
             Logger console = LoggerFactory.getLogger(LoggerName.CONTROLLER_CONSOLE_NAME);
             MixAll.printObjectProperties(console, controllerConfig);
+            MixAll.printObjectProperties(console, jraftConfig);
             MixAll.printObjectProperties(console, nettyServerConfig);
             MixAll.printObjectProperties(console, nettyClientConfig);
->>>>>>> c2c29c24
             System.exit(0);
         }
 
